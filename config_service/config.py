--- conflicted
+++ resolved
@@ -485,12 +485,9 @@
     DEEPSEEK_TEMPERATURE: float = float(os.environ.get("DEEPSEEK_TEMPERATURE", "0.1"))
     DEEPSEEK_TIMEOUT: int = int(os.environ.get("DEEPSEEK_TIMEOUT", "30"))
 
-<<<<<<< HEAD
     # Secret key powering bearer token verification across services
     SECRET_KEY: str = os.environ.get("SECRET_KEY", "")
-=======
     # Configuration Authentification JWT (utilise SECRET_KEY global)
->>>>>>> 4447c279
     JWT_ALGORITHM: str = os.environ.get("JWT_ALGORITHM", "HS256")
     JWT_ACCESS_TOKEN_EXPIRE_MINUTES: int = int(os.environ.get("JWT_ACCESS_TOKEN_EXPIRE_MINUTES", str(60 * 24)))
 
@@ -564,7 +561,6 @@
             raise ValueError("DEEPSEEK_API_KEY est requis si CONVERSATION_SERVICE_ENABLED=True")
         return v
 
-<<<<<<< HEAD
     @field_validator('SECRET_KEY')
     @classmethod
     def validate_secret_key(cls, v):
@@ -574,8 +570,7 @@
             raise ValueError("SECRET_KEY doit faire au moins 32 caractères")
         return v
 
-=======
->>>>>>> 4447c279
+
     @field_validator("SQLALCHEMY_DATABASE_URI", mode="before")
     @classmethod
     def assemble_db_connection(cls, v: Optional[str], info):
