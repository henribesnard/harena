--- conflicted
+++ resolved
@@ -30,10 +30,8 @@
 # Conditional imports based on availability
 if TYPE_CHECKING or AUTOGEN_AVAILABLE:
     from .base_financial_agent import BaseFinancialAgent
-<<<<<<< HEAD
     from .hybrid_intent_agent import HybridIntentAgent
-=======
->>>>>>> 3a4b8535
+
     from .llm_intent_agent import LLMIntentAgent
     from .search_query_agent import SearchQueryAgent
     from .response_agent import ResponseAgent
@@ -41,10 +39,7 @@
 
 __all__ = [
     "BaseFinancialAgent",
-<<<<<<< HEAD
     "HybridIntentAgent",
-=======
->>>>>>> 3a4b8535
     "LLMIntentAgent",
     "SearchQueryAgent",
     "ResponseAgent",
@@ -71,10 +66,7 @@
     
     return [
         "BaseFinancialAgent",
-<<<<<<< HEAD
         "HybridIntentAgent",
-=======
->>>>>>> 3a4b8535
         "LLMIntentAgent",
         "SearchQueryAgent",
         "ResponseAgent",
