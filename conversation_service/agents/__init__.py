<<<<<<< HEAD
"""Lightweight namespace package for conversation agents.

Only utility modules that have minimal dependencies are imported at package
initialisation time to keep the test environment small.  Heavier agent
implementations can be imported directly from their modules when required.
"""

try:  # pragma: no cover - optional import
=======
"""Lightweight namespace for conversation agents."""

try:  # pragma: no cover - optional utility
>>>>>>> 380a0c57
    from .query_generator_agent import QueryOptimizer
except Exception:  # pragma: no cover - fallback when dependency missing
    QueryOptimizer = object  # type: ignore

<<<<<<< HEAD
=======
__all__ = ["QueryOptimizer"]
"""Lightweight namespace package for conversation agents."""

>>>>>>> 380a0c57
__all__ = [
    "QueryOptimizer",
    "intent_classifier_agent",
    "entity_extractor_agent",
    "query_generator_agent",
    "response_generator_agent",
]<|MERGE_RESOLUTION|>--- conflicted
+++ resolved
@@ -1,4 +1,3 @@
-<<<<<<< HEAD
 """Lightweight namespace package for conversation agents.
 
 Only utility modules that have minimal dependencies are imported at package
@@ -7,21 +6,16 @@
 """
 
 try:  # pragma: no cover - optional import
-=======
 """Lightweight namespace for conversation agents."""
 
 try:  # pragma: no cover - optional utility
->>>>>>> 380a0c57
     from .query_generator_agent import QueryOptimizer
 except Exception:  # pragma: no cover - fallback when dependency missing
     QueryOptimizer = object  # type: ignore
 
-<<<<<<< HEAD
-=======
 __all__ = ["QueryOptimizer"]
 """Lightweight namespace package for conversation agents."""
 
->>>>>>> 380a0c57
 __all__ = [
     "QueryOptimizer",
     "intent_classifier_agent",
