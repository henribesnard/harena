"""Lightweight package initializer for conversation agents.

Only small utility modules are imported eagerly so that tests can run in a
minimal environment without optional third-party dependencies. Full agent
implementations can be imported from their respective modules when required.
"""

from __future__ import annotations

<<<<<<< HEAD
# Query optimizer is used across tests; import lazily to keep dependencies light.
try:  # pragma: no cover - optional import
    from .query_generator_agent import QueryOptimizer
except Exception:  # pragma: no cover - fallback when dependency missing
    QueryOptimizer = object  # type: ignore
=======
try:  # pragma: no cover - optional utility
    from .query_generator_agent import QueryOptimizer
except Exception:  # pragma: no cover - fallback when dependency missing
    QueryOptimizer = object  # type: ignore[misc, assignment]
>>>>>>> b09ce751

__all__ = [
    "QueryOptimizer",
    "intent_classifier_agent",
    "entity_extractor_agent",
    "query_generator_agent",
    "response_generator_agent",
]
<|MERGE_RESOLUTION|>--- conflicted
+++ resolved
@@ -7,18 +7,15 @@
 
 from __future__ import annotations
 
-<<<<<<< HEAD
 # Query optimizer is used across tests; import lazily to keep dependencies light.
 try:  # pragma: no cover - optional import
     from .query_generator_agent import QueryOptimizer
 except Exception:  # pragma: no cover - fallback when dependency missing
     QueryOptimizer = object  # type: ignore
-=======
 try:  # pragma: no cover - optional utility
     from .query_generator_agent import QueryOptimizer
 except Exception:  # pragma: no cover - fallback when dependency missing
     QueryOptimizer = object  # type: ignore[misc, assignment]
->>>>>>> b09ce751
 
 __all__ = [
     "QueryOptimizer",
