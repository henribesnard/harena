<<<<<<< HEAD
"""Agent utilities for the conversation service.

Only lightweight utilities are imported eagerly to keep the package usable in
restricted test environments where optional dependencies (like ``aiohttp`` or
``autogen``) may not be installed.  The production agents can still be
imported directly from their respective modules when needed.
"""

try:  # pragma: no cover - optional imports for test friendliness
    from .query_generator_agent import QueryOptimizer
except Exception:  # pragma: no cover
    QueryOptimizer = object  # type: ignore

__all__ = ["QueryOptimizer"]
=======
"""Lightweight namespace package for conversation agents.

The original project exposes many agent implementations with heavy
third‑party dependencies.  For the purposes of the kata the package keeps its
initialisation minimal so that individual utility modules (like small caches or
optimisers) can be imported in isolation during testing.
"""Lightweight package initializer for conversation agents.

The original project exposes many agent implementations which pull in optional
runtime dependencies.  For the purposes of the tests in this kata we avoid
importing those heavy modules at import time to keep the environment minimal.

Only the lightweight wrapper modules are guaranteed to be available.  They can
be imported directly, e.g. ``conversation_service.agents.intent_classifier_agent``.
"""

__all__ = [
    "intent_classifier_agent",
    "entity_extractor_agent",
    "query_generator_agent",
    "response_generator_agent",
]
>>>>>>> 1accb06d
<|MERGE_RESOLUTION|>--- conflicted
+++ resolved
@@ -1,4 +1,3 @@
-<<<<<<< HEAD
 """Agent utilities for the conversation service.
 
 Only lightweight utilities are imported eagerly to keep the package usable in
@@ -13,7 +12,7 @@
     QueryOptimizer = object  # type: ignore
 
 __all__ = ["QueryOptimizer"]
-=======
+
 """Lightweight namespace package for conversation agents.
 
 The original project exposes many agent implementations with heavy
@@ -35,5 +34,4 @@
     "entity_extractor_agent",
     "query_generator_agent",
     "response_generator_agent",
-]
->>>>>>> 1accb06d
+]