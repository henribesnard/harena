--- conflicted
+++ resolved
@@ -1,11 +1,9 @@
-<<<<<<< HEAD
 """Lightweight namespace package for conversation agents.
 
 The original project exposes many agent implementations with heavy
 third‑party dependencies.  For the purposes of the kata the package keeps its
 initialisation minimal so that individual utility modules (like small caches or
 optimisers) can be imported in isolation during testing.
-=======
 """Lightweight package initializer for conversation agents.
 
 The original project exposes many agent implementations which pull in optional
@@ -14,7 +12,6 @@
 
 Only the lightweight wrapper modules are guaranteed to be available.  They can
 be imported directly, e.g. ``conversation_service.agents.intent_classifier_agent``.
->>>>>>> 0a0c62f6
 """
 
 __all__ = [
