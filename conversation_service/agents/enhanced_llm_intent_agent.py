"""Enhanced LLM Intent Agent.

This module introduces :class:`EnhancedLLMIntentAgent`, an extension of
:class:`LLMIntentAgent` adding robust error handling and latency
measurement. The agent wraps the base implementation with a fallback
mechanism so that the system can gracefully recover from LLM failures.
The measured latency is stored in the returned :class:`IntentResult`.
"""

from __future__ import annotations

import json
import time
import logging
from typing import Any, Dict, Optional

from .llm_intent_agent import LLMIntentAgent
from .base_financial_agent import BaseFinancialAgent
from ..core.deepseek_client import DeepSeekClient
from ..models.agent_models import AgentConfig
from ..models.financial_models import (
    DetectionMethod,
    IntentCategory,
    IntentResult,
)

logger = logging.getLogger(__name__)


class EnhancedLLMIntentAgent(LLMIntentAgent):
    """LLM intent agent with fallback and latency tracking."""

    def __init__(
        self,
        deepseek_client: DeepSeekClient,
        fallback_agent: Optional[BaseFinancialAgent] = None,
        config: Optional[AgentConfig] = None,
    ) -> None:
        super().__init__(deepseek_client=deepseek_client, config=config)
        self.fallback_agent = fallback_agent

    async def detect_intent(self, user_message: str, user_id: int) -> Dict[str, Any]:
        """Detect intent and measure latency, with graceful fallback."""

        start_time = time.perf_counter()
        try:
            result = await super().detect_intent(user_message, user_id)
            intent_result: IntentResult = result["metadata"]["intent_result"]
            intent_result.processing_time_ms = (
                time.perf_counter() - start_time
            ) * 1000
<<<<<<< HEAD
            # If LLM failed and fallback is available, use fallback result
            if (
                self.fallback_agent
                and intent_result.intent_type == "OUT_OF_SCOPE"
                and intent_result.confidence == 0.0
            ):
                raise RuntimeError("LLM intent detection failed")
=======
            if (
                intent_result.intent_type == "OUT_OF_SCOPE"
                and self.fallback_agent is not None
            ):
                fallback = await self.fallback_agent.detect_intent(
                    user_message, user_id
                )
                intent_result = fallback["metadata"]["intent_result"]
                intent_result.method = DetectionMethod.FALLBACK
                intent_result.processing_time_ms = (
                    time.perf_counter() - start_time
                ) * 1000
                fallback["metadata"].update(
                    {
                        "detection_method": DetectionMethod.FALLBACK,
                        "intent_result": intent_result,
                        "confidence": intent_result.confidence,
                        "intent_type": intent_result.intent_type,
                        "entities": [
                            e.model_dump() if hasattr(e, "model_dump") else e.__dict__
                            for e in intent_result.entities
                        ],
                    }
                )
                fallback["confidence_score"] = intent_result.confidence
                return fallback
>>>>>>> b263c85d
            return result
        except Exception as exc:  # pragma: no cover - tested via fallback
            logger.warning("LLM call failed, falling back: %s", exc)
            if self.fallback_agent:
                fallback = await self.fallback_agent.detect_intent(
                    user_message, user_id
                )
                intent_result = fallback["metadata"]["intent_result"]
                intent_result.method = DetectionMethod.FALLBACK
                intent_result.processing_time_ms = (
                    time.perf_counter() - start_time
                ) * 1000
                fallback["metadata"].update(
                    {
                        "detection_method": DetectionMethod.FALLBACK,
                        "intent_result": intent_result,
                        "confidence": intent_result.confidence,
                        "intent_type": intent_result.intent_type,
                        "entities": [
                            e.model_dump() if hasattr(e, "model_dump") else e.__dict__
                            for e in intent_result.entities
                        ],
                    }
                )
                fallback["confidence_score"] = intent_result.confidence
                return fallback

            intent_result = IntentResult(
                intent_type="OUT_OF_SCOPE",
                intent_category=IntentCategory.GENERAL_QUESTION,
                confidence=0.0,
                entities=[],
                method=DetectionMethod.FALLBACK,
                processing_time_ms=(time.perf_counter() - start_time) * 1000,
            )
            return {
                "content": json.dumps(
                    {
                        "intent": intent_result.intent_type,
                        "confidence": intent_result.confidence,
                        "entities": [],
                    }
                ),
                "metadata": {
                    "intent_result": intent_result,
                    "detection_method": DetectionMethod.FALLBACK,
                    "confidence": 0.0,
                    "intent_type": intent_result.intent_type,
                    "entities": [],
                },
                "confidence_score": 0.0,
            }<|MERGE_RESOLUTION|>--- conflicted
+++ resolved
@@ -49,7 +49,6 @@
             intent_result.processing_time_ms = (
                 time.perf_counter() - start_time
             ) * 1000
-<<<<<<< HEAD
             # If LLM failed and fallback is available, use fallback result
             if (
                 self.fallback_agent
@@ -57,7 +56,6 @@
                 and intent_result.confidence == 0.0
             ):
                 raise RuntimeError("LLM intent detection failed")
-=======
             if (
                 intent_result.intent_type == "OUT_OF_SCOPE"
                 and self.fallback_agent is not None
@@ -84,7 +82,6 @@
                 )
                 fallback["confidence_score"] = intent_result.confidence
                 return fallback
->>>>>>> b263c85d
             return result
         except Exception as exc:  # pragma: no cover - tested via fallback
             logger.warning("LLM call failed, falling back: %s", exc)
