<<<<<<< HEAD
"""Minimal utilities for intent classification agents used in tests."""
=======
"""Utilities for intent classification agents used in tests."""
>>>>>>> d164670f

from __future__ import annotations

from typing import Dict, Optional

<<<<<<< HEAD
=======
try:  # pragma: no cover - optional dependency
    from .intent_classifier import IntentClassifierAgent  # type: ignore
except Exception:  # pragma: no cover - dependency not available
    IntentClassifierAgent = None  # type: ignore

>>>>>>> d164670f
from ..models.core_models import IntentResult


class IntentClassificationCache:
    """Simple in-memory cache for intent classification results."""

    def __init__(self) -> None:
        self._store: Dict[str, IntentResult] = {}
        self.hits: int = 0

    def get(self, message: str) -> Optional[IntentResult]:
        result = self._store.get(message)
        if result is not None:
            self.hits += 1
        return result

    def set(self, message: str, result: IntentResult) -> None:
        self._store[message] = result

    def clear(self) -> None:
        self._store.clear()
        self.hits = 0


__all__ = ["IntentClassifierAgent", "IntentClassificationCache"]<|MERGE_RESOLUTION|>--- conflicted
+++ resolved
@@ -1,21 +1,15 @@
-<<<<<<< HEAD
 """Minimal utilities for intent classification agents used in tests."""
-=======
 """Utilities for intent classification agents used in tests."""
->>>>>>> d164670f
 
 from __future__ import annotations
 
 from typing import Dict, Optional
 
-<<<<<<< HEAD
-=======
 try:  # pragma: no cover - optional dependency
     from .intent_classifier import IntentClassifierAgent  # type: ignore
 except Exception:  # pragma: no cover - dependency not available
     IntentClassifierAgent = None  # type: ignore
 
->>>>>>> d164670f
 from ..models.core_models import IntentResult
 
 
