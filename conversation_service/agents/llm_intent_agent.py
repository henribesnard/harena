--- conflicted
+++ resolved
@@ -12,10 +12,7 @@
 from __future__ import annotations
 
 import json
-<<<<<<< HEAD
-=======
 import time
->>>>>>> b4846fa0
 import logging
 import time
 from typing import Any, Dict, List, Optional
@@ -54,11 +51,8 @@
 
 
 class LLMIntentAgent(BaseFinancialAgent):
-<<<<<<< HEAD
     """Intent detection agent that relies solely on the DeepSeek LLM."""
-=======
     """Intent detection agent relying solely on DeepSeek LLM."""
->>>>>>> b4846fa0
 
     def __init__(
         self,
@@ -112,7 +106,6 @@
             ' "entities": [{"type": "TYPE", "value": "VALEUR"}]}.'
         )
 
-<<<<<<< HEAD
     # ------------------------------------------------------------------
     async def detect_intent(self, user_message: str, user_id: int) -> Dict[str, Any]:
         """Detect the intent of ``user_message``.
@@ -124,7 +117,7 @@
         """
 
         start = time.perf_counter()
-=======
+
     async def _execute_operation(
         self, input_data: Dict[str, Any], user_id: int
     ) -> Dict[str, Any]:
@@ -137,7 +130,6 @@
         self, user_message: str, user_id: int
     ) -> Dict[str, Any]:
         start_time = time.perf_counter()
->>>>>>> b4846fa0
         response = await self.deepseek_client.generate_response(
             messages=[
                 {"role": "system", "content": self.config.system_message},
@@ -148,8 +140,6 @@
             user=str(user_id),
             use_cache=True,
         )
-<<<<<<< HEAD
-
         try:
             data = json.loads(response.content)
         except Exception as err:  # pragma: no cover - defensive fallback
@@ -193,7 +183,6 @@
                 "intent_type": intent_result.intent_type,
                 "entities": [
                     e.model_dump() if hasattr(e, "model_dump") else e.__dict__
-=======
         intent_result = self._parse_llm_output(response.content)
         intent_result.processing_time_ms = (time.perf_counter() - start_time) * 1000
 
@@ -206,23 +195,18 @@
                 "intent_type": intent_result.intent_type,
                 "entities": [
                     e.model_dump() if hasattr(e, "model_dump") else e.dict()
->>>>>>> b4846fa0
                     for e in intent_result.entities
                 ],
                 "intent_detected": intent_result.intent_type,
                 "entities_extracted": [
-<<<<<<< HEAD
                     e.model_dump() if hasattr(e, "model_dump") else e.__dict__
-=======
                     e.model_dump() if hasattr(e, "model_dump") else e.dict()
->>>>>>> b4846fa0
                     for e in intent_result.entities
                 ],
             },
             "confidence_score": intent_result.confidence,
         }
 
-<<<<<<< HEAD
     # ------------------------------------------------------------------
     @staticmethod
     def _infer_category(intent: str) -> IntentCategory:
@@ -241,7 +225,7 @@
         if intent == "GREETING":
             return IntentCategory.GREETING
         return IntentCategory.GENERAL_QUESTION
-=======
+
     def _parse_llm_output(self, llm_output: str) -> IntentResult:
         """Parse LLM JSON output into IntentResult."""
         try:
@@ -303,4 +287,3 @@
             method=DetectionMethod.LLM_BASED,
             processing_time_ms=0.0,
         )
->>>>>>> b4846fa0
