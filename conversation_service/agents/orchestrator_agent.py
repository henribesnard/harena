"""
Orchestrator Agent for coordinating multi-agent workflows.

This agent coordinates the execution of the three specialized agents
(Intent, Search Query, and Response) to provide a complete conversation
processing pipeline with error handling and fallback mechanisms.

Classes:
    - OrchestratorAgent: Main workflow coordination agent
    - WorkflowExecutor: Helper class for workflow execution
    - WorkflowStep: Individual workflow step representation

Author: Conversation Service Team
Created: 2025-01-31
Version: 1.0.0 MVP - Multi-Agent Orchestration
"""

import time
import logging
from typing import Dict, Any, Optional, List
from dataclasses import dataclass
from enum import Enum

from .base_financial_agent import BaseFinancialAgent
from .hybrid_intent_agent import HybridIntentAgent
from .search_query_agent import SearchQueryAgent
from .response_agent import ResponseAgent
from ..models.agent_models import AgentConfig, AgentResponse
from types import SimpleNamespace
from ..models.conversation_models import ConversationContext
from ..core.deepseek_client import DeepSeekClient
from ..models.service_contracts import ResponseMetadata, SearchServiceResponse

logger = logging.getLogger(__name__)


class WorkflowStepStatus(Enum):
    """Status of individual workflow steps."""
    PENDING = "pending"
    RUNNING = "running"
    COMPLETED = "completed"
    FAILED = "failed"
    SKIPPED = "skipped"


@dataclass
class WorkflowStep:
    """Represents a single step in the workflow."""
    name: str
    agent_name: str
    status: WorkflowStepStatus = WorkflowStepStatus.PENDING
    start_time: Optional[float] = None
    end_time: Optional[float] = None
    result: Optional[AgentResponse] = None
    error: Optional[str] = None
    
    @property
    def duration_ms(self) -> float:
        """Get step duration in milliseconds."""
        if self.start_time and self.end_time:
            return (self.end_time - self.start_time) * 1000
        return 0.0


class WorkflowExecutor:
    """Helper class for executing multi-agent workflows."""

    def __init__(self, intent_agent: HybridIntentAgent,
                 search_agent: SearchQueryAgent,
                 response_agent: ResponseAgent):
        """
        Initialize workflow executor.
        
        Args:
            intent_agent: Intent detection agent
            search_agent: Search query agent
            response_agent: Response generation agent
        """
        self.intent_agent = intent_agent
        self.search_agent = search_agent
        self.response_agent = response_agent

    def _build_performance_summary(self, steps: List[WorkflowStep]) -> Dict[str, int]:
        """Create a performance summary from workflow steps."""
        return {
            "completed_steps": len([s for s in steps if s.status == WorkflowStepStatus.COMPLETED]),
            "failed_steps": len([s for s in steps if s.status == WorkflowStepStatus.FAILED]),
            "skipped_steps": len([s for s in steps if s.status == WorkflowStepStatus.SKIPPED]),
            "total_steps": len(steps),
        }
        
    async def execute_workflow(
        self, user_message: str, conversation_id: str, user_id: int
    ) -> Dict[str, Any]:
        """
        Execute the complete 3-agent workflow.

        Args:
            user_message: User's input message
            conversation_id: Conversation identifier
            user_id: ID of the requesting user

        Returns:
            Dict with workflow execution results including:
                - ``success``: Overall workflow success flag
                - ``final_response``: Final response string (may be fallback)
                - ``workflow_data``: Intermediate data collected during steps
                - ``execution_details``: Timing and status for each step
                - ``performance_summary``: Summary of completed and failed
                  steps. Always present, even when the workflow fails
                  entirely.
        """
        workflow_start = time.perf_counter()
        
        # Initialize workflow steps
        steps = [
            WorkflowStep("intent_detection", self.intent_agent.name),
            WorkflowStep("search_query", self.search_agent.name),
            WorkflowStep("response_generation", self.response_agent.name)
        ]
        
        workflow_data = {
            "user_message": user_message,
            "conversation_id": conversation_id,
            "intent_result": None,
            "search_results": None,
            "final_response": None
        }
        
        try:
            # Step 1: Intent Detection
            intent_step = steps[0]
            intent_step.status = WorkflowStepStatus.RUNNING
            intent_step.start_time = time.perf_counter()
            
            try:
                intent_response = await self.intent_agent.execute_with_metrics(
                    {"user_message": user_message}, user_id
                )
                
                if intent_response.success:
                    workflow_data["intent_result"] = intent_response.metadata.get("intent_result")
                    intent_step.status = WorkflowStepStatus.COMPLETED
                    intent_step.result = intent_response
                else:
                    raise Exception(intent_response.error_message or "Intent detection failed")
                    
            except Exception as e:
                intent_step.status = WorkflowStepStatus.FAILED
                intent_step.error = str(e)
                logger.error(f"Intent detection step failed: {e}")
                
                # Try to continue with fallback intent
                workflow_data["intent_result"] = self._create_fallback_intent()
            
            finally:
                intent_step.end_time = time.perf_counter()
            
            # Step 2: Search Query (only if we have intent)
            search_step = steps[1]
            response_step = steps[2]
            intent_result = workflow_data["intent_result"]
            if intent_result:
                search_required = getattr(intent_result, "search_required", True)
                if search_required:
                    search_step.status = WorkflowStepStatus.RUNNING
                    search_step.start_time = time.perf_counter()
                    try:
                        search_response = await self.search_agent.execute_with_metrics(
                            {"intent_result": intent_result, "user_message": user_message},
                            user_id,
                        )
                        if search_response.success:
                            # Store complete search response object for downstream agents
                            workflow_data["search_results"] = search_response
                            search_step.status = WorkflowStepStatus.COMPLETED
                            search_step.result = search_response
                        else:
                            raise Exception(search_response.error_message or "Search query failed")
                    except Exception as e:
                        search_step.status = WorkflowStepStatus.FAILED
                        search_step.error = str(e)
                        logger.error(f"Search query step failed: {e}")
                        workflow_data["search_results"] = self._create_empty_search_results()
                    finally:
                        search_step.end_time = time.perf_counter()
                else:
                    search_step.status = WorkflowStepStatus.SKIPPED
                    search_step.error = "Search not required for intent"
                    search_step.start_time = time.perf_counter()
                    search_step.end_time = time.perf_counter()
                    workflow_data["search_results"] = self._create_empty_search_results()
                    if getattr(intent_result, "suggested_actions", None):
                        workflow_data["final_response"] = intent_result.suggested_actions[0]
                    else:
                        workflow_data["final_response"] = "Bonjour !"
                    response_step.status = WorkflowStepStatus.SKIPPED
                    response_step.error = "Search not required for intent"
                    response_step.start_time = time.perf_counter()
                    response_step.end_time = time.perf_counter()
            else:
                search_step.status = WorkflowStepStatus.SKIPPED
                search_step.error = "No valid intent result"
                workflow_data["search_results"] = self._create_empty_search_results()

            # Step 3: Response Generation
            if response_step.status == WorkflowStepStatus.PENDING:
                response_step.status = WorkflowStepStatus.RUNNING
                response_step.start_time = time.perf_counter()
                try:
                    context = self._create_conversation_context(
                        conversation_id, user_message, user_id
                    )
                    response_response = await self.response_agent.execute_with_metrics(
                        {
                            "user_message": user_message,
                            "search_results": workflow_data["search_results"],
                            "context": context,
                        },
                        user_id,
                    )
                    if response_response.success:
                        workflow_data["final_response"] = response_response.content
                        response_step.status = WorkflowStepStatus.COMPLETED
                        response_step.result = response_response
                    else:
                        raise Exception(response_response.error_message or "Response generation failed")
                except Exception as e:
                    response_step.status = WorkflowStepStatus.FAILED
                    response_step.error = str(e)
                    logger.error(f"Response generation step failed: {e}")
                    workflow_data["final_response"] = self._create_fallback_response(user_message)
                finally:
                    response_step.end_time = time.perf_counter()
            
            # Compile workflow results
            workflow_end = time.perf_counter()
            total_duration = (workflow_end - workflow_start) * 1000
            
            return {
                "success": any(step.status == WorkflowStepStatus.COMPLETED for step in steps),
                "final_response": workflow_data["final_response"],
                "workflow_data": workflow_data,
                "execution_details": {
                    "total_duration_ms": total_duration,
                    "steps": [
                        {
                            "name": step.name,
                            "agent": step.agent_name,
                            "status": step.status.value,
                            "duration_ms": step.duration_ms,
                            "error": step.error
                        }
                        for step in steps
                    ]
                },
                "performance_summary": self._build_performance_summary(steps)
            }
            
        except Exception as e:
            logger.error(f"Workflow execution failed: {e}")
            return {
                "success": False,
                "final_response": f"Je rencontre des difficultés techniques. Erreur: {str(e)}",
                "workflow_data": workflow_data,
                "error": str(e),
                "execution_details": {
                    "total_duration_ms": (time.perf_counter() - workflow_start) * 1000,
                    "steps": [
                        {
                            "name": step.name,
                            "agent": step.agent_name,
                            "status": step.status.value,
                            "duration_ms": step.duration_ms,
                            "error": step.error
                        }
                        for step in steps
                    ]
                },
                "performance_summary": self._build_performance_summary(steps)
            }
    
    def _create_fallback_intent(self) -> Dict[str, Any]:
        """Create a fallback intent when detection fails."""
        from ..models.financial_models import (
            IntentResult,
            IntentCategory,
            DetectionMethod,
        )
        
        return IntentResult(
            intent_type="GENERAL",
            intent_category=IntentCategory.GENERAL_QUESTION,
            confidence=0.3,
            entities=[],
            method=DetectionMethod.FALLBACK,
            processing_time_ms=0.0
        )
    
    def _create_empty_search_results(self) -> AgentResponse:
        """Create empty search results for fallback."""
<<<<<<< HEAD
        metadata_obj = ResponseMetadata(
            query_id=f"fallback_{int(time.time())}",
            processing_time_ms=0.0,
            total_results=0,
            returned_results=0,
            has_more_results=False,
            search_strategy_used="none",
            cache_hit=False,
        )
        empty_search_response = SearchServiceResponse(
            response_metadata=metadata_obj,
            results=[],
            aggregations=None,
        )
=======
        empty_search_response = {
            "response_metadata": {
                "query_id": f"fallback_{int(time.time())}",
                "processing_time_ms": 0,
                "returned_results": 0,
                "total_results": 0,
                "has_more_results": False,
                "cache_hit": False,
                "search_strategy_used": "none",
            },
            "results": [],
            "aggregations": None,
        }

>>>>>>> c2775f3e
        metadata = {
            "search_response": empty_search_response.dict(),
            "search_query": None,
            "enhanced_entities": {},
            "execution_time_ms": 0,
            "search_results_count": 0,
        }
        return AgentResponse(
            agent_name=self.search_agent.name,
            content="Search completed: 0 results",
            metadata=metadata,
            execution_time_ms=0,
            success=True,
        )
    
    def _create_conversation_context(
        self, conversation_id: str, user_message: str, user_id: int
    ) -> Optional[ConversationContext]:
        """Create basic conversation context."""
        try:
            from ..models.conversation_models import ConversationContext
            
            turns = []
            current_turn = 0 if not turns else len(turns)
            return ConversationContext(
                conversation_id=conversation_id,
                user_id=user_id,
                turns=turns,
                current_turn=current_turn,
                status="active",
                language="fr",
            )
        except Exception as e:
            logger.warning(f"Failed to create conversation context: {e}")
            return None
    
    def _create_fallback_response(self, user_message: str) -> str:
        """Create a fallback response when all else fails."""
        return f"Je comprends que vous me demandez quelque chose concernant '{user_message[:50]}...', mais je rencontre des difficultés techniques pour traiter votre demande complètement. Pouvez-vous reformuler votre question ?"


class OrchestratorAgent(BaseFinancialAgent):
    """
    Orchestrator agent for coordinating multi-agent workflows.
    
    This agent manages the execution of specialized agents in sequence,
    handling failures gracefully and providing comprehensive workflow
    tracking and metrics.
    
    Attributes:
        intent_agent: Intent detection agent
        search_agent: Search query agent  
        response_agent: Response generation agent
        workflow_executor: Workflow execution helper
        workflow_stats: Workflow performance statistics
    """
    
    def __init__(self, intent_agent: HybridIntentAgent,
                 search_agent: SearchQueryAgent,
                 response_agent: ResponseAgent,
                 config: Optional[AgentConfig] = None,
                 performance_threshold_ms: int = 500):
        """
        Initialize the orchestrator agent.
        
        Args:
            intent_agent: Intent detection agent
            search_agent: Search query agent
            response_agent: Response generation agent
            config: Optional agent configuration
            performance_threshold_ms: Maximum allowed workflow duration in milliseconds
        """
        if config is None:
            try:
                config = AgentConfig(
                    name="orchestrator_agent",
                    model_client_config={
                        "model": "deepseek-chat",
                        "api_key": intent_agent.deepseek_client.api_key,
                        "base_url": intent_agent.deepseek_client.base_url,
                    },
                    system_message=self._get_system_message(),
                    max_consecutive_auto_reply=1,
                    description="Multi-agent workflow orchestration agent",
                    temperature=0.1,
                    max_tokens=200,
                    timeout_seconds=60,  # Higher timeout for workflow coordination
                )
            except TypeError:
                # Fallback for environments with simplified AgentConfig stubs
                config = SimpleNamespace(
                    name="orchestrator_agent",
                    model_client_config={
                        "model": "deepseek-chat",
                        "api_key": getattr(intent_agent.deepseek_client, "api_key", ""),
                        "base_url": getattr(intent_agent.deepseek_client, "base_url", ""),
                    },
                    system_message=self._get_system_message(),
                    max_consecutive_auto_reply=1,
                    description="Multi-agent workflow orchestration agent",
                    temperature=0.1,
                    max_tokens=200,
                    timeout_seconds=60,
                )

        try:
            super().__init__(
                name=config.name,
                config=config,
                deepseek_client=intent_agent.deepseek_client,
            )
        except TypeError:
            # Minimal initialization when BaseFinancialAgent is not fully functional
            self.name = config.name
            self.config = config
            self.deepseek_client = intent_agent.deepseek_client
            self.metrics = None
            self.domain = "financial"
        
        self.intent_agent = intent_agent
        self.search_agent = search_agent
        self.response_agent = response_agent
        self.workflow_executor = WorkflowExecutor(intent_agent, search_agent, response_agent)

        # Performance monitoring
        self.performance_threshold_ms = performance_threshold_ms
        
        # Workflow statistics
        self.workflow_stats = {
            "total_workflows": 0,
            "successful_workflows": 0,
            "failed_workflows": 0,
            "avg_workflow_time_ms": 0.0,
            "step_success_rates": {
                "intent_detection": 0.0,
                "search_query": 0.0,
                "response_generation": 0.0
            }
        }
        
        logger.info("Initialized OrchestratorAgent with 3-agent workflow")
    
    async def _execute_operation(self, input_data: Dict[str, Any], user_id: int) -> Dict[str, Any]:
        """
        Execute orchestration operation.

        Args:
            input_data: Dict containing 'user_message' and optional 'conversation_id'
            user_id: ID of the requesting user

        Returns:
            Dict with workflow execution results
        """
        user_message = input_data.get("user_message", "")
        conversation_id = input_data.get("conversation_id", f"conv_{int(time.time())}")

        if not user_message:
            logger.warning(
                "Received empty user message; returning validation error response"
            )
            return {
                "content": "Je n'ai pas reçu de requête. Veuillez formuler votre demande.",
                "metadata": {
                    "workflow_success": False,
                    "error": "empty_user_message",
                    "conversation_id": conversation_id,
                },
                "confidence_score": 0.0,
            }

        return await self.process_conversation(user_message, conversation_id, user_id)

    async def process_conversation(
        self, user_message: str, conversation_id: str, user_id: int
    ) -> Dict[str, Any]:
        """
        Process a conversation through the complete agent workflow.
        
        Args:
            user_message: User's input message
            conversation_id: Conversation identifier
            user_id: ID of the requesting user
            
        Returns:
            Dictionary containing final response and workflow details
        """
        start_time = time.perf_counter()
        
        try:
            # Execute the complete workflow
            workflow_result = await self._execute_workflow(
                user_message, conversation_id, user_id
            )
            performance_summary = workflow_result.get("performance_summary", {})

            # Performance alerting
            execution_details = workflow_result.get("execution_details", {})
            total_duration = execution_details.get("total_duration_ms")
            if (
                isinstance(total_duration, (int, float))
                and total_duration > self.performance_threshold_ms
            ):
                logger.warning(
                    "Workflow execution exceeded %d ms: %.2f ms",
                    self.performance_threshold_ms,
                    total_duration,
                )
            
            # Extract workflow data for additional metadata
            workflow_data = workflow_result.get("workflow_data", {})
            intent_result = workflow_data.get("intent_result")
            search_metadata = workflow_data.get("search_results")
            if isinstance(search_metadata, AgentResponse):
                metadata = search_metadata.metadata
            elif isinstance(search_metadata, dict):
                metadata = search_metadata.get("metadata", {})
            else:
                metadata = {}
            search_results_count = metadata.get("search_results_count")
            if search_results_count is None:
<<<<<<< HEAD
                sr_meta = metadata.get("search_response", {})
                rm = sr_meta.get("response_metadata", {})
=======
                sr_meta = metadata.get("search_response", {}) if isinstance(metadata, dict) else {}
                rm = sr_meta.get("response_metadata", {}) if isinstance(sr_meta, dict) else {}
>>>>>>> c2775f3e
                search_results_count = rm.get("returned_results", 0)

            entities_extracted = []
            intent_detected = None
            if intent_result is not None:
                intent_detected = getattr(intent_result, "intent_type", None)
                entities_extracted = [
                    e.model_dump() for e in getattr(intent_result, "entities", [])
                ]

            steps = execution_details.get("steps", []) if isinstance(execution_details, dict) else []
            agent_chain = [
                "orchestrator_agent",
                *[step.get("agent") for step in steps if step.get("status") != "skipped"],
            ]

            # Update workflow statistics
            self._update_workflow_stats(workflow_result, time.perf_counter() - start_time)

            return {
                "content": workflow_result.get(
                    "final_response",
                    "Je rencontre des difficultés techniques."
                ),
                "metadata": {
                    "workflow_success": workflow_result.get("success", False),
                    "execution_details": execution_details,
                    "performance_summary": performance_summary,
                    "conversation_id": conversation_id,
                    "intent_detected": intent_detected,
                    "entities_extracted": entities_extracted,
                    "agent_chain": agent_chain,
                    "search_results_count": search_results_count,
                },
                "confidence_score": self._calculate_workflow_confidence(workflow_result),
                "token_usage": self._aggregate_token_usage(workflow_result),
            }
            
        except Exception as e:
            execution_time = (time.perf_counter() - start_time) * 1000
            self.workflow_stats["failed_workflows"] += 1
            
            logger.error(f"Conversation processing failed: {e}")
            
            return {
                "content": f"Je rencontre des difficultés pour traiter votre demande: {str(e)}",
                "metadata": {
                    "workflow_success": False,
                    "error": str(e),
                    "execution_time_ms": execution_time,
                    "conversation_id": conversation_id,
                    "intent_detected": None,
                    "entities_extracted": [],
                    "agent_chain": ["orchestrator_agent"],
                    "search_results_count": 0,
                },
                "confidence_score": 0.1
            }
    
    async def _execute_workflow(
        self, user_message: str, conversation_id: str, user_id: int
    ) -> Dict[str, Any]:
        """Execute the workflow using the workflow executor."""
        return await self.workflow_executor.execute_workflow(
            user_message, conversation_id, user_id
        )
    
    def _update_workflow_stats(self, workflow_result: Dict[str, Any], duration_seconds: float) -> None:
        """Update workflow performance statistics."""
        self.workflow_stats["total_workflows"] += 1
        
        if workflow_result["success"]:
            self.workflow_stats["successful_workflows"] += 1
        else:
            self.workflow_stats["failed_workflows"] += 1
        
        # Update average workflow time
        total = self.workflow_stats["total_workflows"]
        current_avg = self.workflow_stats["avg_workflow_time_ms"]
        new_time_ms = duration_seconds * 1000
        
        self.workflow_stats["avg_workflow_time_ms"] = (
            (current_avg * (total - 1) + new_time_ms) / total
        )
        
        # Update step success rates
        steps = workflow_result.get("execution_details", {}).get("steps", [])
        for step in steps:
            step_name = step["name"]
            if step_name in self.workflow_stats["step_success_rates"]:
                if step["status"] == "skipped":
                    continue
                current_rate = self.workflow_stats["step_success_rates"][step_name]
                success = 1.0 if step["status"] == "completed" else 0.0
                new_rate = (current_rate * (total - 1) + success) / total
                self.workflow_stats["step_success_rates"][step_name] = new_rate
    
    def _calculate_workflow_confidence(self, workflow_result: Dict[str, Any]) -> float:
        """Calculate overall confidence score for the workflow."""
        if not workflow_result["success"]:
            return 0.2
        
        performance = workflow_result.get("performance_summary", {})
        completed_steps = performance.get("completed_steps", 0)
        total_steps = performance.get("total_steps", 3)
        
        # Base confidence on step completion rate
        base_confidence = completed_steps / total_steps
        
        # Boost if all steps completed
        if completed_steps == total_steps:
            base_confidence = min(base_confidence + 0.1, 1.0)
        
        return round(base_confidence, 2)
    
    def _aggregate_token_usage(self, workflow_result: Dict[str, Any]) -> Dict[str, int]:
        """Aggregate token usage across all workflow steps."""
        # Estimate token usage - in production, collect from actual agent responses
        total_tokens = 0
        
        steps = workflow_result.get("execution_details", {}).get("steps", [])
        for step in steps:
            if step["status"] == "completed":
                # Rough estimates based on agent type
                if step["name"] == "intent_detection":
                    total_tokens += 70
                elif step["name"] == "search_query":
                    total_tokens += 120
                elif step["name"] == "response_generation":
                    total_tokens += 230
        
        return {
            "prompt_tokens": int(total_tokens * 0.7),
            "completion_tokens": int(total_tokens * 0.3),
            "total_tokens": total_tokens
        }
    
    def get_workflow_stats(self) -> Dict[str, Any]:
        """Get comprehensive workflow performance statistics."""
        base_stats = self.get_performance_stats()
        
        # Calculate success rate
        total = self.workflow_stats["total_workflows"]
        success_rate = (
            self.workflow_stats["successful_workflows"] / total 
            if total > 0 else 0.0
        )
        
        workflow_specific_stats = {
            "workflow_statistics": {
                "total_workflows": self.workflow_stats["total_workflows"],
                "successful_workflows": self.workflow_stats["successful_workflows"],
                "failed_workflows": self.workflow_stats["failed_workflows"],
                "success_rate": round(success_rate, 3),
                "avg_workflow_time_ms": round(self.workflow_stats["avg_workflow_time_ms"], 2)
            },
            "step_performance": self.workflow_stats["step_success_rates"],
            "agent_health": {
                "intent_agent_healthy": self.intent_agent.is_healthy(),
                "search_agent_healthy": self.search_agent.is_healthy(),
                "response_agent_healthy": self.response_agent.is_healthy()
            }
        }
        
        base_stats.update(workflow_specific_stats)
        return base_stats
    
    def reset_workflow_stats(self) -> None:
        """Reset workflow statistics."""
        self.workflow_stats = {
            "total_workflows": 0,
            "successful_workflows": 0,
            "failed_workflows": 0,
            "avg_workflow_time_ms": 0.0,
            "step_success_rates": {
                "intent_detection": 0.0,
                "search_query": 0.0,
                "response_generation": 0.0
            }
        }
        logger.info("Reset workflow statistics")
    
    def _get_system_message(self) -> str:
        """Get system message for the orchestrator agent."""
        return """Tu es un agent orchestrateur qui coordonne l'exécution de workflows multi-agents pour les conversations financières.

Ton rôle est de:
1. Coordonner l'exécution séquentielle des agents spécialisés
2. Gérer les erreurs et les fallbacks gracieusement
3. Suivre les performances et métriques de workflow
4. Assurer la continuité conversationnelle

Workflow standard:
1. Agent de détection d'intention (règles + IA)
2. Agent de requête de recherche (génération + exécution)
3. Agent de génération de réponse (contextuelle)

Tu dois optimiser pour la fiabilité, la performance et l'expérience utilisateur."""<|MERGE_RESOLUTION|>--- conflicted
+++ resolved
@@ -299,7 +299,6 @@
     
     def _create_empty_search_results(self) -> AgentResponse:
         """Create empty search results for fallback."""
-<<<<<<< HEAD
         metadata_obj = ResponseMetadata(
             query_id=f"fallback_{int(time.time())}",
             processing_time_ms=0.0,
@@ -314,7 +313,6 @@
             results=[],
             aggregations=None,
         )
-=======
         empty_search_response = {
             "response_metadata": {
                 "query_id": f"fallback_{int(time.time())}",
@@ -329,7 +327,6 @@
             "aggregations": None,
         }
 
->>>>>>> c2775f3e
         metadata = {
             "search_response": empty_search_response.dict(),
             "search_query": None,
@@ -550,13 +547,10 @@
                 metadata = {}
             search_results_count = metadata.get("search_results_count")
             if search_results_count is None:
-<<<<<<< HEAD
                 sr_meta = metadata.get("search_response", {})
                 rm = sr_meta.get("response_metadata", {})
-=======
                 sr_meta = metadata.get("search_response", {}) if isinstance(metadata, dict) else {}
                 rm = sr_meta.get("response_metadata", {}) if isinstance(sr_meta, dict) else {}
->>>>>>> c2775f3e
                 search_results_count = rm.get("returned_results", 0)
 
             entities_extracted = []
