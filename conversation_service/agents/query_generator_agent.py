--- conflicted
+++ resolved
@@ -1,17 +1,12 @@
-<<<<<<< HEAD
-=======
 """Utility helpers for query generation agents used in tests."""
->>>>>>> 7ec48496
 """Utility helpers for query generation agents."""
 
 from __future__ import annotations
 
 from copy import deepcopy
-<<<<<<< HEAD
 from typing import Any, Dict
 
 try:  # pragma: no cover - optional heavy dependency
-=======
 from typing import Any, Dict
 
 
@@ -19,7 +14,6 @@
 from typing import Any, Dict
 
 try:  # pragma: no cover - optional dependency handling
->>>>>>> 7ec48496
     from .query_generator import QueryGeneratorAgent  # type: ignore
 except Exception:  # pragma: no cover
     QueryGeneratorAgent = None  # type: ignore
@@ -28,7 +22,6 @@
 
 
 class QueryOptimizer:
-<<<<<<< HEAD
     """Apply intent-specific tweaks to a search query."""
 
     _MERCHANT_LIMIT = 15
@@ -41,7 +34,6 @@
         if intent == IntentType.MERCHANT_ANALYSIS:
             params.setdefault("limit", QueryOptimizer._MERCHANT_LIMIT)
             params.setdefault("sort", [{"total_spent": {"order": "desc"}}])
-=======
 
     """Apply small optimisations to search queries based on detected intent."""
     """Apply intent-specific tweaks to a search query."""
@@ -72,7 +64,6 @@
         if intent == IntentType.MERCHANT_ANALYSIS:
             params.setdefault("limit", QueryOptimizer._MERCHANT_LIMIT)
             params.setdefault("sort", [{"total_spent": {"order": "desc"}}])
->>>>>>> 7ec48496
         return query
 
 
