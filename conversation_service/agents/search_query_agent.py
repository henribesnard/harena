--- conflicted
+++ resolved
@@ -41,7 +41,6 @@
 # Dedicated logger for security/audit events
 audit_logger = logging.getLogger("audit")
 
-<<<<<<< HEAD
 # Mapping of French financial terms to their canonical English counterparts.
 # This helps normalize entity values before constructing search filters.
 SYNONYM_MAP = {
@@ -58,7 +57,6 @@
     lower = value.lower()
     return SYNONYM_MAP.get(lower, SYNONYM_MAP.get(lower.rstrip("s"), lower))
  
-=======
 
 FRENCH_MONTHS = {
     "janvier": "01",
@@ -74,8 +72,6 @@
     "novembre": "11",
     "decembre": "12",
 }
-
->>>>>>> 518101b2
 
 def resolve_relative_date(normalized_value: str) -> Dict[str, Dict[str, str]]:
     """Resolve a relative date keyword into an absolute date range."""
