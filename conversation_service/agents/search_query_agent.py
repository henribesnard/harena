--- conflicted
+++ resolved
@@ -187,15 +187,12 @@
             return amount_filters
 
         for entity in intent_result.entities:
-<<<<<<< HEAD
             if entity.entity_type == EntityType.AMOUNT and isinstance(entity.normalized_value, (int, float)):
                 normalized_amount = float(entity.normalized_value)
-=======
             if entity.entity_type == EntityType.AMOUNT and isinstance(
                 entity.normalized_value, (int, float)
             ):
                 normalized_amount = entity.normalized_value
->>>>>>> 6ac4e4a2
                 tolerance = abs(normalized_amount) * 0.1  # 10% tolerance
                 amount_filters["amount"] = {
                     "gte": normalized_amount - tolerance,
