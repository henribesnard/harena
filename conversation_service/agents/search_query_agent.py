"""
Search Query Agent for interfacing with Search Service.

This agent generates optimized search queries for the Search Service based on
detected intents and user messages. It includes entity extraction, query
optimization, and standardized search service communication.

Classes:
    - SearchQueryAgent: Main search query generation agent
    - QueryOptimizer: Helper class for query optimization

Author: Conversation Service Team
Created: 2025-01-31
Version: 1.0.0 MVP - Search Service Integration
"""

import time
import logging
import unicodedata
import re
import json
import httpx
from typing import Dict, Any, Optional, List
from datetime import datetime, timedelta

from .base_financial_agent import BaseFinancialAgent
from ..models.agent_models import AgentConfig
from ..models.service_contracts import (
    SearchServiceQuery,
    SearchServiceResponse,
    QueryMetadata,
    SearchParameters,
    SearchFilters,
)
from ..models.financial_models import IntentResult, FinancialEntity, EntityType
from ..core.deepseek_client import DeepSeekClient
from ..utils.validators import ContractValidator

logger = logging.getLogger(__name__)
# Dedicated logger for security/audit events
audit_logger = logging.getLogger("audit")
 

def resolve_relative_date(normalized_value: str) -> Dict[str, Dict[str, str]]:
    """Resolve a relative date keyword into an absolute date range."""
    now = datetime.utcnow()
    value = normalized_value.lower()

    if value == "current_month":
        start = now.replace(day=1, hour=0, minute=0, second=0, microsecond=0)
        next_month = (start.replace(day=28) + timedelta(days=4)).replace(day=1)
        end = next_month - timedelta(days=1)
    elif value == "current_week":
        start = now - timedelta(days=now.weekday())
        start = start.replace(hour=0, minute=0, second=0, microsecond=0)
        end = start + timedelta(days=6)
    else:
        return {}

    return {"date": {"gte": start.strftime("%Y-%m-%d"), "lte": end.strftime("%Y-%m-%d")}}


class QueryOptimizer:
    """Helper class for optimizing search queries."""

    @staticmethod
    def optimize_search_text(
        user_message: str, intent_result: IntentResult
    ) -> Optional[str]:
        """
        Optimize search text based on intent and entities.

        Args:
            user_message: Original user message
            intent_result: Detected intent with entities

        Returns:
            Optimized search text or ``None`` if no useful terms remain
        """
        # Start with clean user message
        search_text = user_message.lower().strip()

        # Remove accents for consistent search behavior
        search_text = unicodedata.normalize("NFD", search_text)
        search_text = "".join(
            ch for ch in search_text if unicodedata.category(ch) != "Mn"
        )

        # Remove punctuation
        search_text = re.sub(r"[^\w\s]", " ", search_text)

        # Remove common stop words, question words, and generic terms
        stop_words = {
            "le",
            "la",
            "les",
            "de",
            "du",
            "des",
            "un",
            "une",
            "mon",
            "ma",
            "mes",
            "recherche",
            "rechercher",
            "depense",
            "depenses",
            "transaction",
            "transactions",
            "combien",
            "pourquoi",
            "pour",
            "quel",
            "quelle",
            "quels",
            "quelles",
            "qui",
            "que",
            "quoi",
            "ou",
            "quand",
            "comment",
            "ce",
            "cet",
            "cette",
            "ces",
            "mois",
            "je",
            "j",
            "ai",
            "jai",
            "a",
<<<<<<< HEAD
            "euro",
            "euros",
=======
            # Comparatives
>>>>>>> acbcdf49
            "superieur",
            "superieure",
            "superieurs",
            "superieures",
<<<<<<< HEAD
=======
            "inferieur",
            "inferieure",
            "inferieurs",
            "inferieures",
            # Monetary symbols and currency tokens
            "€",
            "$",
            "£",
            "¥",
            "euro",
            "euros",
            "dollar",
            "dollars",
            "yen",
            "yens",
            # Numeric tokens
            "0",
            "1",
            "2",
            "3",
            "4",
            "5",
            "6",
            "7",
            "8",
            "9",
>>>>>>> acbcdf49
        }
        words = [
            word
            for word in search_text.split()
            if word not in stop_words and not re.fullmatch(r"\d+(?:[.,]\d+)?", word)
        ]

        # Remove basic verb forms (infinitives) for more aggressive normalization
        words = [word for word in words if not word.endswith(("er", "ir", "re"))]

        # Add entity-based keywords without duplicating existing terms
        seen_words = set(words)
        has_amount = False
        if intent_result.entities:
            for entity in intent_result.entities:
                if entity.entity_type in {
                    EntityType.MERCHANT,
                    "MERCHANT",
                    EntityType.CATEGORY,
                    "CATEGORY",
                }:
                    if entity.normalized_value:
                        value = str(entity.normalized_value).lower()
                        if value not in seen_words:
                            words.append(value)
                            seen_words.add(value)
                if entity.entity_type in {EntityType.AMOUNT, "AMOUNT"}:
                    has_amount = True

        if has_amount:
            words = [w for w in words if not w.replace('.', '', 1).isdigit()]

        # Remove any remaining duplicates while preserving order and limit length
        unique_words: List[str] = []
        for word in words:
            if word not in unique_words:
                unique_words.append(word)

        optimized_text = " ".join(unique_words)[:200]
        logger.debug("Normalized search text: %s", optimized_text)
        return optimized_text or None  # Limit search text length

    @staticmethod
    def extract_date_filters(intent_result: IntentResult) -> Dict[str, Any]:
        """Extract date range filters from intent entities."""
        date_filters: Dict[str, Any] = {}

        if not intent_result.entities:
            return date_filters

        for entity in intent_result.entities:
            if entity.entity_type == EntityType.DATE_RANGE and entity.normalized_value:
                normalized_date = entity.normalized_value
                date: Dict[str, Any] = {}

                if isinstance(normalized_date, dict):
                    start_date = normalized_date.get("start_date")
                    end_date = normalized_date.get("end_date")
                    if start_date:
                        date["gte"] = start_date
                    if end_date:
                        date["lte"] = end_date
                elif isinstance(normalized_date, str):
                    try:
                        if len(normalized_date) == 7:  # YYYY-MM format
                            start = f"{normalized_date}-01"
                            date["gte"] = start
                            date["lte"] = start
                        elif len(normalized_date) == 10:  # YYYY-MM-DD format
                            date["gte"] = normalized_date
                            date["lte"] = normalized_date
                    except Exception:
                        pass

                if date:
                    date_filters["date"] = date
                    break
            if entity.entity_type == EntityType.RELATIVE_DATE and isinstance(
                entity.normalized_value, str
            ):
                relative = resolve_relative_date(str(entity.normalized_value))
                if relative:
                    date_filters.update(relative)
                    break

        return date_filters

    @staticmethod
    def extract_amount_filters(intent_result: IntentResult) -> Dict[str, Any]:
        """Extract amount filters from intent entities.

        The mock intent agent may suggest whether the comparison should be
        greater-than or less-than through ``suggested_actions``.  When such a
        hint is present we build the corresponding range.  Otherwise we fall
        back to a loose ±10%% tolerance around the detected amount to keep the
        original behaviour.
        """
        amount_filters: Dict[str, Any] = {}

        if not intent_result.entities:
            return amount_filters

        for entity in intent_result.entities:
            if entity.entity_type == EntityType.AMOUNT:
                actions = intent_result.suggested_actions or []
                value = entity.normalized_value

                if isinstance(value, dict):
                    amount: Dict[str, float] = {}
                    if "gte" in value:
                        amount["gte"] = float(value["gte"])
                    if "lte" in value:
                        amount["lte"] = float(value["lte"])
                    if amount:
                        amount_filters["amount"] = amount
                        break

                elif isinstance(value, (int, float)):
                    normalized_amount = float(value)

                    if "filter_by_amount_greater" in actions:
                        amount_filters["amount_abs"] = {"gte": normalized_amount}
                    elif "filter_by_amount_less" in actions:
                        amount_filters["amount_abs"] = {"lte": normalized_amount}
                    else:
                        tolerance = abs(normalized_amount) * 0.1  # 10% tolerance
                        amount_filters["amount"] = {
                            "gte": normalized_amount - tolerance,
                            "lte": normalized_amount + tolerance,
                        }
                    break

        return amount_filters


class SearchQueryAgent(BaseFinancialAgent):
    """
    Agent for generating and executing search queries.

    This agent takes intent detection results and user messages, then:
    1. Extracts additional entities using AI
    2. Generates optimized SearchServiceQuery contracts
    3. Executes queries against the Search Service
    4. Returns structured search results

    Attributes:
        search_service_url: Base URL for the Search Service
        http_client: HTTP client for service communication
        query_optimizer: Helper for query optimization
    """

    def __init__(
        self,
        deepseek_client: DeepSeekClient,
        search_service_url: str,
        config: Optional[AgentConfig] = None,
    ):
        """
        Initialize the search query agent.

        Args:
            deepseek_client: Configured DeepSeek client
            search_service_url: Base URL for Search Service
            config: Optional agent configuration
        """
        if config is None:
            config = AgentConfig(
                name="search_query_agent",
                model_client_config={
                    "model": "deepseek-chat",
                    "api_key": deepseek_client.api_key,
                    "base_url": deepseek_client.base_url,
                },
                system_message=self._get_system_message(),
                max_consecutive_auto_reply=1,
                description="Search query generation and execution agent",
                temperature=0.2,  # Low temperature for consistent entity extraction
                max_tokens=250,
                timeout_seconds=12,
            )

        super().__init__(
            name=config.name, config=config, deepseek_client=deepseek_client
        )

        # Ensure a local name attribute exists without overriding base class behavior
        self._name = config.name

        self.search_service_url = search_service_url.rstrip("/")
        self.http_client = httpx.AsyncClient(timeout=30.0)
        self.query_optimizer = QueryOptimizer()

        logger.info(
            f"Initialized SearchQueryAgent with service URL: {search_service_url}"
        )

    async def _execute_operation(
        self, input_data: Dict[str, Any], user_id: int
    ) -> Dict[str, Any]:
        """
        Execute search query operation.

        Args:
            input_data: Dict containing 'intent_result' and 'user_message'
            user_id: ID of the requesting user

        Returns:
            Dict with search results and metadata
        """
        intent_result = input_data.get("intent_result")
        user_message = input_data.get("user_message", "")

        if not intent_result:
            raise ValueError("intent_result is required for search query generation")

        return await self.process_search_request(intent_result, user_message, user_id)

    async def process_search_request(
        self, intent_result: IntentResult, user_message: str, user_id: int
    ) -> Dict[str, Any]:
        """
        Process a search request end-to-end.

        Args:
            intent_result: Detected intent with entities
            user_message: Original user message
            user_id: ID of the requesting user

        Returns:
            Dictionary containing search results and metadata
        """
        start_time = time.perf_counter()

        try:
            # Step 1: Extract additional entities using AI
            enhanced_entities = await self._extract_additional_entities(
                user_message, intent_result, user_id
            )

            # Step 2: Generate search service query contract
            search_query = await self._generate_search_contract(
                intent_result, user_message, user_id, enhanced_entities
            )

            logger.info(
                "Search query generated: text=%s filters=%s",
                search_query.search_parameters.search_text,
                search_query.filters,
            )

            # Step 3: Execute search query
            search_response = await self._execute_search_query(search_query)

            execution_time = (time.perf_counter() - start_time) * 1000

            returned_results = getattr(
                getattr(search_response, "response_metadata", {}), "returned_results", 0
            )
            if isinstance(getattr(search_response, "response_metadata", None), dict):
                returned_results = search_response.response_metadata.get(
                    "returned_results", 0
                )

            return {
                "content": f"Search completed: {returned_results} results",
                "metadata": {
                    "search_query": search_query.dict(),
                    "search_response": search_response.dict(),
                    "enhanced_entities": (
                        [e.dict() for e in enhanced_entities]
                        if enhanced_entities
                        else []
                    ),
                    "execution_time_ms": execution_time,
                    "search_results_count": returned_results,
                },
                "confidence_score": min(
                    intent_result.confidence + 0.1, 1.0
                ),  # Boost confidence slightly
                "token_usage": {
                    "prompt_tokens": 50,  # Estimated
                    "completion_tokens": 20,
                    "total_tokens": 70,
                },
            }

        except Exception as e:
            logger.error(f"Search request processing failed: {e}")
            raise

    async def _generate_search_contract(
        self,
        intent_result: IntentResult,
        user_message: str,
        user_id: int,
        enhanced_entities: Optional[List[FinancialEntity]] = None,
    ) -> SearchServiceQuery:
        """
        Generate a SearchServiceQuery contract from intent and message.

        Args:
            intent_result: Detected intent with entities
            user_message: Original user message
            user_id: ID of the requesting user
            enhanced_entities: Additional entities from AI extraction

        Returns:
            SearchServiceQuery contract for the Search Service
        """
        # Optimize search text
        search_text = self.query_optimizer.optimize_search_text(
            user_message, intent_result
        )
        logger.debug("Optimized search text: %s", search_text)

        # Extract filters from entities
        date_filters = self.query_optimizer.extract_date_filters(intent_result)
        amount_filters = self.query_optimizer.extract_amount_filters(intent_result)

        # Combine all entities
        all_entities: List[FinancialEntity] = (
            intent_result.entities.copy() if intent_result.entities else []
        )
        if enhanced_entities:
            all_entities.extend(enhanced_entities)

        # Build search filters
        search_filters: Dict[str, Any] = {}
        search_filters.update(date_filters)
        search_filters.update(amount_filters)

        # Group entities by type for filter creation
        categories = [
            str(e.normalized_value)
            for e in all_entities
            if e.entity_type in {EntityType.CATEGORY, "CATEGORY"} and e.normalized_value
        ]
        if categories:
            search_filters["category_name"] = categories

        operation_types = [
            str(e.normalized_value)
            for e in all_entities
            if e.entity_type in {EntityType.OPERATION_TYPE, "OPERATION_TYPE"} and e.normalized_value
        ]
        if operation_types:
            search_filters["operation_type"] = operation_types[0]

        # Merchant name filtering is intentionally avoided. Some databases may
        # store transactions with an empty ``merchant_name`` field. Adding a
        # ``merchant_name`` filter would exclude those records, even though the
        # merchant can still be matched via full-text search on
        # ``primary_description``/``searchable_text``. Merchant entities are
        # still extracted earlier to enrich ``search_text``, so relying on the
        # text search is sufficient here.

        # Always filter by user_id for security and multi-tenant isolation
        search_filters["user_id"] = user_id
        logger.debug("Calculated search filters: %s", search_filters)

        # Create query metadata
        query_metadata = QueryMetadata(
            conversation_id=f"conv_{int(time.time())}",  # Placeholder - should come from context
            user_id=user_id,
            intent_type=intent_result.intent_type,
            language="fr",
            priority="normal",
            source_agent=self.name,
        )

        # Create search parameters based on intent
        search_params = SearchParameters(
            search_text=search_text,
            max_results=20 if intent_result.intent_type == "TRANSACTION_SEARCH" else 10,
            include_highlights=True,
            boost_recent=intent_result.intent_type
            in [
                "BALANCE_CHECK",
                "SPENDING_ANALYSIS",
            ],
            fuzzy_matching=True if search_text and len(search_text.split()) > 1 else False,
        )

        # Create complete search query
        filters_obj = (
            SearchFilters(**search_filters) if search_filters else SearchFilters()
        )

        search_query = SearchServiceQuery(
            query_metadata=query_metadata,
            search_parameters=search_params,
            filters=filters_obj,
        )

        # Validate the query
        validator = ContractValidator()
        validation_errors = validator.validate_search_query(search_query.dict())
        if validation_errors:
            logger.warning(f"Search query validation warnings: {validation_errors}")

        return search_query

    async def _execute_search_query(
        self, query: SearchServiceQuery
    ) -> SearchServiceResponse:
        """
        Execute search query against the Search Service.

        Args:
            query: SearchServiceQuery contract

        Returns:
            SearchServiceResponse from the service
        """
        try:
            # Prepare request payload for SearchRequest schema
            url = f"{self.search_service_url}/search"
            headers = {
                "Content-Type": "application/json",
                "User-Agent": f"ConversationService/{self.name}",
            }

            request_payload = (
                query.to_search_request()
                if hasattr(query, "to_search_request")
                else query.dict()
            )

            # Audit logging for search execution
            metadata = query.query_metadata
            audit_logger.info(
                "search query execution: user_id=%s conversation_id=%s query_id=%s intent_type=%s",
                metadata.user_id,
                metadata.conversation_id,
                metadata.query_id,
                metadata.intent_type,
            )
            logger.info(
                (
                    "Sending search request to Search Service: user_id=%s, "
                    "conversation_id=%s, query_id=%s"
                ),
                query.query_metadata.user_id,
                query.query_metadata.conversation_id,
                query.query_metadata.query_id,
            )

            logger.info(
                "Search parameters before request: text=%s filters=%s",
                query.search_parameters.search_text,
                query.filters.model_dump(exclude_none=True),
            )

            logger.debug("Search request payload: %s", request_payload)

            # Execute HTTP request
            response = await self.http_client.post(
                url=url, json=request_payload, headers=headers
            )

            response.raise_for_status()

            # Parse response
            response_data = response.json()

            # Normalize field names from Search Service before model validation
            for result in response_data.get("results", []):
                if "currency_code" in result and "currency" not in result:
                    result["currency"] = result.pop("currency_code")
                if "primary_description" in result and "description" not in result:
                    result["description"] = result.pop("primary_description")
                if "merchant_name" in result and "merchant" not in result:
                    result["merchant"] = result.pop("merchant_name")
                if "category_name" in result and "category" not in result:
                    result["category"] = result.pop("category_name")
                if "account_id" in result and isinstance(result["account_id"], int):
                    result["account_id"] = str(result["account_id"])

            search_response = SearchServiceResponse(**response_data)

            results_len = len(search_response.results or [])
            logger.info(
                "Search service returned %s results",
                results_len,
            )
            if search_response.results:
                logger.info("First search result: %s", search_response.results[0])

            total_results = getattr(
                getattr(search_response, "response_metadata", {}), "total_results", 0
            )
            logger.info(
                "Search service returned %s total results",
                total_results,
            )

            returned_results = getattr(
                getattr(search_response, "response_metadata", {}), "returned_results", 0
            )
            if isinstance(getattr(search_response, "response_metadata", None), dict):
                returned_results = search_response.response_metadata.get(
                    "returned_results", 0
                )

            logger.info(
                f"Search query executed successfully: {returned_results} results"
            )

            return search_response

        except httpx.HTTPStatusError as e:
            logger.error(
                f"Search service HTTP error: {e.response.status_code} - {e.response.text}"
            )
            raise Exception(f"Search service error: {e.response.status_code}")
        except httpx.RequestError as e:
            logger.error(f"Search service request error: {e}")
            raise Exception(f"Search service unavailable: {e}")
        except Exception as e:
            logger.error(f"Search query execution failed: {e}")
            raise

    async def _extract_additional_entities(
        self, message: str, intent_result: IntentResult, user_id: int
    ) -> List[FinancialEntity]:
        """
        Extract additional entities using AI that weren't detected previously.

        Args:
            message: User message
            intent_result: Intent with existing entities

        Returns:
            List of additional entities found
        """
        try:
            # Prepare context for entity extraction
            existing_entities = intent_result.entities if intent_result.entities else []
            context = self._prepare_entity_extraction_context(
                message, existing_entities
            )

            # Call DeepSeek for entity extraction
            logger.debug("Extracting additional entities for user_id=%s", user_id)
            response = await self.deepseek_client.generate_response(
                messages=[
                    {"role": "system", "content": self._get_entity_extraction_prompt()},
                    {"role": "user", "content": context},
                ],
                temperature=0.1,
                max_tokens=120,
                user=str(user_id),
                use_cache=True,
            )

            # Parse AI response
            additional_entities = self._parse_entity_response(response.content)

            return additional_entities

        except Exception as e:
            logger.warning(f"Additional entity extraction failed: {e}")
            return []

    def _prepare_entity_extraction_context(
        self, message: str, existing_entities: List[FinancialEntity]
    ) -> str:
        """Prepare context for AI entity extraction."""
        context = f'Message: "{message}"\n\n'

        if existing_entities:
            context += "Entités déjà détectées:\n"
            entities_by_type: Dict[str, List[str]] = {}
            for entity in existing_entities:
                entities_by_type.setdefault(
                    getattr(entity.entity_type, "value", entity.entity_type), []
                ).append(str(entity.normalized_value))
            for entity_type, values in entities_by_type.items():
                context += f"- {entity_type}: {values}\n"
            context += "\n"

        context += (
            "Extrais toutes les entités financières supplémentaires non détectées."
        )
        return context

    def _parse_entity_response(self, ai_content: str) -> List[FinancialEntity]:
        """Parse AI entity extraction response."""
        entities: List[FinancialEntity] = []

        try:
            entities_idx = ai_content.lower().find("entities:")
            if entities_idx != -1:
                json_block = ai_content[entities_idx + len("entities:") :].strip()
                logger.debug(f"Raw entities JSON block: {json_block}")
                try:
                    parsed = json.loads(json_block)
                    if isinstance(parsed, list):
                        for item in parsed:
                            if isinstance(item, dict):
                                for key, value in item.items():
                                    if not value or (
                                        isinstance(value, str)
                                        and value.lower() == "aucune"
                                    ):
                                        continue
                                    try:
                                        entity_type = EntityType(key.upper())
                                    except ValueError:
                                        continue
                                    entities.append(
                                        FinancialEntity(
                                            entity_type=entity_type,
                                            raw_value=str(value),
                                            normalized_value=str(value),
                                            confidence=0.8,
                                        )
                                    )
                        logger.debug(
                            "Recognized entities: %s",
                            [
                                f"{getattr(e.entity_type, 'value', e.entity_type)}: {e.normalized_value}"
                                for e in entities
                            ],
                        )
                        return entities
                except json.JSONDecodeError as e:
                    logger.debug(f"JSON parsing failed: {e}")

            # Fallback to simple line-based parsing
            lines = ai_content.strip().split("\n")
            for line in lines:
                if ":" in line:
                    parts = line.split(":", 1)
                    if len(parts) == 2:
                        entity_type_str = parts[0].strip().upper()
                        entity_value = parts[1].strip()

                        if entity_value and entity_value.lower() != "aucune":
                            try:
                                entity_type = EntityType(entity_type_str)
                            except ValueError:
                                continue

                            entities.append(
                                FinancialEntity(
                                    entity_type=entity_type,
                                    raw_value=entity_value,
                                    normalized_value=entity_value,
                                    confidence=0.8,
                                )
                            )

            logger.debug(
                "Recognized entities: %s",
                [
                    f"{getattr(e.entity_type, 'value', e.entity_type)}: {e.normalized_value}"
                    for e in entities
                ],
            )

        except Exception as e:
            logger.warning(f"Failed to parse entity response: {e}")

        return entities

    def _get_system_message(self) -> str:
        """Get system message for the agent."""
        return """Tu es un agent spécialisé dans la génération de requêtes de recherche pour les données financières.

Ton rôle est de:
1. Analyser les intentions détectées et les messages utilisateur
2. Extraire des entités financières supplémentaires 
3. Générer des requêtes optimisées pour le service de recherche
4. Exécuter les requêtes et retourner les résultats structurés

Types d'entités à extraire:
- MERCHANT: Noms de commerçants
- CATEGORY: Catégories de transactions
- AMOUNT: Montants et plages de montants
- DATE_RANGE: Dates et périodes
- TRANSACTION_TYPE: Types de transactions (débit/crédit)

Optimise les requêtes pour la pertinence et la performance."""

    def _get_entity_extraction_prompt(self) -> str:
        """Get entity extraction prompt for DeepSeek."""
        return """Extrais toutes les entités financières du message utilisateur.

Types d'entités à rechercher:
- MERCHANT: Noms de commerçants, magasins, services
- CATEGORY: Catégories de dépenses (alimentation, transport, etc.)
- AMOUNT: Montants, prix, valeurs monétaires
- DATE_RANGE: Dates, périodes, mois, années
- TRANSACTION_TYPE: Type de transaction (achat, virement, etc.)

Format de réponse:
TYPE_ENTITE: valeur_trouvée
TYPE_ENTITE: autre_valeur

Si aucune entité supplémentaire n'est trouvée, réponds: "aucune"."""

    async def close(self) -> None:
        """Close HTTP client resources."""
        await self.http_client.aclose()
        logger.info("SearchQueryAgent HTTP client closed")<|MERGE_RESOLUTION|>--- conflicted
+++ resolved
@@ -131,18 +131,13 @@
             "ai",
             "jai",
             "a",
-<<<<<<< HEAD
             "euro",
             "euros",
-=======
             # Comparatives
->>>>>>> acbcdf49
             "superieur",
             "superieure",
             "superieurs",
             "superieures",
-<<<<<<< HEAD
-=======
             "inferieur",
             "inferieure",
             "inferieurs",
@@ -169,7 +164,6 @@
             "7",
             "8",
             "9",
->>>>>>> acbcdf49
         }
         words = [
             word
