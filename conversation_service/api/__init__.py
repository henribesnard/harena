"""API package for the conversation service."""

from . import routes, dependencies, websocket, middleware
from .routes import router

<<<<<<< HEAD
The API layer handles HTTP/WebSocket communication, request validation,
authentication, and integrates with the AutoGen MVPTeamManager for
multi-agent conversation processing.

Exports:
    Dependencies:
        - get_team_manager: Dependency for MVPTeamManager instance
        - get_current_user: Authentication dependency with JWT decoding fallback
        - validate_conversation_request: Request validation
    
    Router:
        - chat_router: Main conversation endpoints router
        - health_router: Health check endpoints
    
    Models:
        - ConversationRequest: API request model
        - ConversationResponse: API response model
        - HealthResponse: Health check response
        - MetricsResponse: Metrics response

Architecture:
    - FastAPI with async/await for high performance
    - AutoGen v0.4 integration for multi-agent workflows
    - Pydantic V2 for request/response validation
    - Structured logging and metrics collection

Author: Conversation Service Team
Created: 2025-01-31
Version: 1.0.0 MVP - FastAPI API Layer
"""

from .dependencies import (
    get_team_manager,
    get_current_user,
    validate_conversation_request,
    get_conversation_manager,
    validate_request_rate_limit,
    get_metrics_collector
)

from .routes import (
    chat_router,
    health_router,
    router as main_router,
    ws_router
)

# API Models for external use
from ..models.conversation_models import (
    ConversationRequest,
    ConversationResponse,
    ConversationTurn,
    ConversationContext,
)

from ..models.agent_models import (
    AgentResponse,
    TeamWorkflow,
)

# Package metadata
__version__ = "1.0.0"
__author__ = "Conversation Service Team"

# Export all API components
__all__ = [
    # Dependencies
    "get_team_manager",
    "get_current_user", 
    "validate_conversation_request",
    "get_conversation_manager",
    "validate_request_rate_limit",
    "get_metrics_collector",
    
    # Routers
    "chat_router",
    "health_router",
    "main_router",
    "ws_router",
    
    # API Models
    "ConversationRequest",
    "ConversationResponse",
    "ConversationTurn",
    "ConversationContext",
    "AgentResponse",
    "TeamWorkflow"
]

# API Configuration
API_VERSION = "v1"
API_PREFIX = f"/api/{API_VERSION}"

# Supported endpoints summary for documentation
ENDPOINTS_SUMMARY = {
    "POST /chat": "Main conversation endpoint with AutoGen multi-agent processing",
    "GET /health": "Service health check with component status",
    "GET /metrics": "Performance metrics and agent statistics",
    "GET /docs": "Interactive API documentation",
    "GET /redoc": "Alternative API documentation",
    "WS /ws/chat": "WebSocket chat endpoint with incremental agent messages"
}

# Rate limiting configuration
RATE_LIMITS = {
    "chat": "30/minute",  # 30 conversations per minute per user
    "health": "100/minute",  # 100 health checks per minute
    "metrics": "20/minute"   # 20 metrics requests per minute
}

# CORS origins for production (to be configured via settings)
CORS_ORIGINS = [
    "http://localhost:3000",  # React dev server
    "http://localhost:8080",  # Vue dev server
    "https://app.harena.ai",  # Production frontend
]

# Request timeout configuration
REQUEST_TIMEOUTS = {
    "chat": 30.0,      # 30 seconds for conversation processing
    "health": 5.0,     # 5 seconds for health checks
    "metrics": 10.0    # 10 seconds for metrics collection
}

# Logging configuration for API layer
LOGGING_CONFIG = {
    "version": 1,
    "disable_existing_loggers": False,
    "formatters": {
        "api": {
            "format": "%(asctime)s - %(name)s - %(levelname)s - [API] %(message)s"
        }
    },
    "handlers": {
        "api_handler": {
            "class": "logging.StreamHandler", 
            "formatter": "api",
            "level": "INFO"
        }
    },
    "loggers": {
        "conversation_service.api": {
            "handlers": ["api_handler"],
            "level": "INFO",
            "propagate": False
        }
    }
}
=======
__all__ = ["routes", "dependencies", "websocket", "middleware", "router"]
>>>>>>> 2243f5ab
<|MERGE_RESOLUTION|>--- conflicted
+++ resolved
@@ -3,7 +3,6 @@
 from . import routes, dependencies, websocket, middleware
 from .routes import router
 
-<<<<<<< HEAD
 The API layer handles HTTP/WebSocket communication, request validation,
 authentication, and integrates with the AutoGen MVPTeamManager for
 multi-agent conversation processing.
@@ -152,6 +151,4 @@
         }
     }
 }
-=======
-__all__ = ["routes", "dependencies", "websocket", "middleware", "router"]
->>>>>>> 2243f5ab
+__all__ = ["routes", "dependencies", "websocket", "middleware", "router"]