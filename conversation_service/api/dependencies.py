--- conflicted
+++ resolved
@@ -1,8 +1,6 @@
-<<<<<<< HEAD
 """FastAPI dependencies for the Conversation Service MVP.
-=======
+
 """Minimal dependency definitions for the conversation service.
->>>>>>> c9ec5abe
 
 This module provides dependency injection helpers for FastAPI endpoints,
 managing AutoGen team managers, conversation context, authentication and
@@ -261,8 +259,4 @@
     _team_manager = None
     _conversation_manager = None
     _metrics_collector = None
-<<<<<<< HEAD
     _cache_manager = None
-=======
-    _cache_manager = None
->>>>>>> c9ec5abe
