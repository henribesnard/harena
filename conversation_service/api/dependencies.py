--- conflicted
+++ resolved
@@ -175,13 +175,10 @@
 ) -> Dict[str, Any]:
     """
     Validate the provided Bearer token with the user service.
-<<<<<<< HEAD
-=======
 
     Args:
         token: OAuth2 Bearer token extracted from the request
 
->>>>>>> 67552e95
     Returns:
         Dict containing the authenticated user's profile information
 
