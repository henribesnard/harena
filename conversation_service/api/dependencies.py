--- conflicted
+++ resolved
@@ -12,20 +12,14 @@
 from ..clients import CacheClient, OpenAIClient, SearchClient
 from config.autogen_config import AutogenConfig, autogen_settings
 from config_service.config import settings
-<<<<<<< HEAD
 from openai_config import openai_config
-=======
 from config.autogen_config import AutogenConfig, autogen_settings
->>>>>>> 2fec472a
 
 
 _openai_client: Optional[OpenAIClient] = None
 _search_client: Optional[SearchClient] = None
 _cache_client: Optional[CacheClient] = None
-<<<<<<< HEAD
 
-=======
->>>>>>> 2fec472a
 
 async def get_session_id(websocket: WebSocket) -> str:
     """Authenticate websocket connections using a session token."""
@@ -64,7 +58,6 @@
     return _search_client
 
 
-<<<<<<< HEAD
 def get_cache_client() -> CacheClient:
     """Return a shared :class:`CacheClient` instance."""
 
@@ -73,7 +66,6 @@
         _cache_client = CacheClient(
             settings.REDIS_URL,
             prefix=settings.REDIS_CACHE_PREFIX,
-=======
 async def get_cache_client() -> CacheClient:
     """Return a shared :class:`CacheClient` instance.
 
@@ -86,7 +78,6 @@
         redis_url = settings.REDIS_URL
         _cache_client = CacheClient(
             redis_url, prefix=settings.REDIS_CACHE_PREFIX
->>>>>>> 2fec472a
         )
     return _cache_client
 
