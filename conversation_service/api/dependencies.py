--- conflicted
+++ resolved
@@ -2,7 +2,6 @@
 
 from fastapi import WebSocket, HTTPException, status
 
-<<<<<<< HEAD
 from ..clients import OpenAIClient, SearchClient, CacheClient
 from openai_config import openai_config
 from config_service.config import settings
@@ -11,11 +10,9 @@
 _openai_client: Optional[OpenAIClient] = None
 _search_client: Optional[SearchClient] = None
 _cache_client: Optional[CacheClient] = None
-=======
 from clients.cache_client import CacheClient
 from clients.openai_client import OpenAIClient
 from config.autogen_config import AutogenConfig, autogen_settings
->>>>>>> cb4cf39c
 
 async def get_session_id(websocket: WebSocket) -> str:
     """Authenticate websocket connections using a session token.
@@ -34,7 +31,6 @@
     return session_id
 
 
-<<<<<<< HEAD
 async def get_openai_client() -> OpenAIClient:
     """Return a shared :class:`OpenAIClient` instance."""
 
@@ -66,7 +62,6 @@
         redis_url = getattr(settings, "REDIS_URL", "redis://localhost:6379")
         _cache_client = CacheClient(redis_url)
     return _cache_client
-=======
 _cache_client = CacheClient()
 _openai_client = OpenAIClient(cache=_cache_client)
 
@@ -83,5 +78,4 @@
 
 def get_autogen_config() -> AutogenConfig:
     """Provide AutoGen configuration settings."""
-    return autogen_settings
->>>>>>> cb4cf39c
+    return autogen_settings