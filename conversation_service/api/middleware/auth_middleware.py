--- conflicted
+++ resolved
@@ -54,11 +54,9 @@
     
     def __init__(self):
         self.algorithm = getattr(settings, 'JWT_ALGORITHM', 'HS256')
-<<<<<<< HEAD
         self.secret_key = settings.SECRET_KEY  # Shared secret for bearer token verification
-=======
         self.secret_key = settings.SECRET_KEY
->>>>>>> 4447c279
+
         self.token_cache: Dict[str, Dict[str, Any]] = {}
         self.cache_ttl = 300  # 5 minutes
         self.blacklisted_tokens: Set[str] = set()
