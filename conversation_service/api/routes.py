--- conflicted
+++ resolved
@@ -42,13 +42,10 @@
     ConversationTurn,
 )
 from ..utils.metrics import MetricsCollector
-<<<<<<< HEAD
 from ..utils.logging import log_unauthorized_access
-=======
 from ..services.conversation_service import ConversationService
 from ..services.conversation_db import ConversationService
 from db_service.session import get_db
->>>>>>> fb824b9d
 import os
 
 if TYPE_CHECKING:
@@ -117,11 +114,8 @@
     start_time = time.time()
     conversation_id = validated_request.conversation_id
     user_id = user["user_id"]
-<<<<<<< HEAD
     
     logger.info(f"Processing conversation for user {user_id}, conversation {conversation_id}")
-
-=======
 
     try:
         conversation = conversation_service.get_or_create_conversation(
@@ -144,7 +138,6 @@
         f"Processing conversation for user {user_id}, conversation {conversation_id}"
     )
     
->>>>>>> fb824b9d
     try:
         # Record request metrics
         metrics.record_request("chat", user_id)
