"""REST endpoints for conversation service."""

from __future__ import annotations

import logging
from datetime import datetime

from fastapi import APIRouter, Depends, HTTPException
from sqlalchemy.orm import Session

from db_service.models.user import User
from db_service.session import get_db
from user_service.api.deps import get_current_active_user

from ..models.conversation_models import (
    AgentQueryRequest,
    AgentQueryResponse,
    ConversationHistoryResponse,
    ConversationStartResponse,
)
<<<<<<< HEAD
=======
from conversation_service.repository import ConversationRepository

>>>>>>> 596ea8db
from conversation_service.core.conversation_service import ConversationService
from teams.team_orchestrator import TeamOrchestrator

logger = logging.getLogger(__name__)

router = APIRouter(tags=["conversation"])

orchestrator = TeamOrchestrator()


@router.post("/start", response_model=ConversationStartResponse)
async def start_conversation(
    current_user: User = Depends(get_current_active_user),
    db: Session = Depends(get_db),
) -> ConversationStartResponse:
    """Create a new conversation session for the authenticated user."""
    conv_id = orchestrator.start_conversation(current_user.id, db)
    return ConversationStartResponse(
        conversation_id=conv_id, created_at=datetime.utcnow()
    )


@router.get("/{conversation_id}/history", response_model=ConversationHistoryResponse)
async def get_history(
    conversation_id: str,
    current_user: User = Depends(get_current_active_user),
    db: Session = Depends(get_db),
) -> ConversationHistoryResponse:
<<<<<<< HEAD
    """Return the message history for a conversation."""
    service = ConversationService(db)
    if service.get_for_user(conversation_id, current_user.id) is None:
=======
    """Return the message history for a conversation.

    Args:
        conversation_id: Identifier of the conversation to retrieve history for.
        current_user: Authenticated user associated with the request.
        db: Database session dependency.

    Returns:
        ConversationHistoryResponse containing the conversation history.

    Raises:
        HTTPException: If the conversation does not exist for the user.
    """
    repo = ConversationRepository(db)
    conv = repo.get_by_conversation_id(conversation_id)
    if conv is None or conv.user_id != current_user.id:
        logger.error(
            "Conversation not found",
            extra={"conversation_id": conversation_id, "user_id": current_user.id},
        )
>>>>>>> 596ea8db
        raise HTTPException(status_code=404, detail="Conversation not found")

    try:
        history = orchestrator.get_history(conversation_id, db)
        if history is None:
            raise ValueError("Conversation history not found")
    except ValueError as exc:
        logger.error(
            "Conversation history not found",
            extra={"conversation_id": conversation_id, "user_id": current_user.id},
            exc_info=True,
        )
        raise HTTPException(status_code=404, detail="Conversation not found") from exc
    except Exception as exc:  # pragma: no cover - unexpected errors
        logger.error(
            "Failed to retrieve conversation history",
            extra={"conversation_id": conversation_id, "user_id": current_user.id},
            exc_info=True,
        )
        raise HTTPException(
            status_code=500,
            detail="Internal server error",
        ) from exc

    return ConversationHistoryResponse(
        conversation_id=conversation_id, messages=history
    )


@router.post("/{conversation_id}/query", response_model=AgentQueryResponse)
async def query_agents(
    conversation_id: str,
    payload: AgentQueryRequest,
    current_user: User = Depends(get_current_active_user),
    db: Session = Depends(get_db),
) -> AgentQueryResponse:
    """Send a message to the agent team and return their response."""
<<<<<<< HEAD
    service = ConversationService(db)
    conv = service.get_for_user(conversation_id, current_user.id)
    if conv is None:
=======
    repo = ConversationRepository(db)
    conv = repo.get_by_conversation_id(conversation_id)
    if conv is None or conv.user_id != current_user.id:
        logger.error(
            "Conversation not found",
            extra={"conversation_id": conversation_id, "user_id": current_user.id},
        )
>>>>>>> 596ea8db
        raise HTTPException(status_code=404, detail="Conversation not found")
    try:
        reply = await orchestrator.query_agents(
            conversation_id, payload.message, current_user.id, db
        )
    except ValueError as exc:
        logger.error(
            "Invalid agent query",
            extra={"conversation_id": conversation_id, "user_id": current_user.id},
        )
        raise HTTPException(status_code=400, detail=str(exc)) from exc
    except Exception as exc:  # pragma: no cover - unexpected errors
        logger.exception(
            "Failed to process conversation turn",
            extra={"conversation_id": conversation_id, "user_id": current_user.id},
        )
        raise HTTPException(
            status_code=500,
            detail="Internal server error",
        ) from exc
    return AgentQueryResponse(conversation_id=conversation_id, reply=reply)<|MERGE_RESOLUTION|>--- conflicted
+++ resolved
@@ -18,11 +18,9 @@
     ConversationHistoryResponse,
     ConversationStartResponse,
 )
-<<<<<<< HEAD
-=======
+
 from conversation_service.repository import ConversationRepository
 
->>>>>>> 596ea8db
 from conversation_service.core.conversation_service import ConversationService
 from teams.team_orchestrator import TeamOrchestrator
 
@@ -51,11 +49,9 @@
     current_user: User = Depends(get_current_active_user),
     db: Session = Depends(get_db),
 ) -> ConversationHistoryResponse:
-<<<<<<< HEAD
     """Return the message history for a conversation."""
     service = ConversationService(db)
     if service.get_for_user(conversation_id, current_user.id) is None:
-=======
     """Return the message history for a conversation.
 
     Args:
@@ -76,7 +72,6 @@
             "Conversation not found",
             extra={"conversation_id": conversation_id, "user_id": current_user.id},
         )
->>>>>>> 596ea8db
         raise HTTPException(status_code=404, detail="Conversation not found")
 
     try:
@@ -114,11 +109,9 @@
     db: Session = Depends(get_db),
 ) -> AgentQueryResponse:
     """Send a message to the agent team and return their response."""
-<<<<<<< HEAD
     service = ConversationService(db)
     conv = service.get_for_user(conversation_id, current_user.id)
     if conv is None:
-=======
     repo = ConversationRepository(db)
     conv = repo.get_by_conversation_id(conversation_id)
     if conv is None or conv.user_id != current_user.id:
@@ -126,7 +119,6 @@
             "Conversation not found",
             extra={"conversation_id": conversation_id, "user_id": current_user.id},
         )
->>>>>>> 596ea8db
         raise HTTPException(status_code=404, detail="Conversation not found")
     try:
         reply = await orchestrator.query_agents(
