"""
FastAPI routes for Conversation Service MVP.

This module defines the main API endpoints for the AutoGen-based conversation
service, including chat processing, health checks, and metrics collection.

Routes:
    POST /chat - Main conversation endpoint with multi-agent processing
    GET /health - Service health check with component status
    GET /metrics - Performance metrics and agent statistics
    GET /status - Service status and configuration

Author: Conversation Service Team
Created: 2025-01-31
Version: 1.0.0 MVP - FastAPI Routes
"""

import asyncio
import logging
import time
from typing import Annotated, Any, Dict, List, Optional, Protocol

from fastapi import APIRouter, BackgroundTasks, Depends, HTTPException, Query, status
from fastapi.responses import JSONResponse
from sqlalchemy.orm import Session

from .dependencies import (
    get_team_manager,
    get_current_user,
    validate_conversation_request,
    get_conversation_manager,
    validate_request_rate_limit,
    get_metrics_collector,
    get_conversation_service,
    get_conversation_read_service,
)
from ..core.conversation_manager import ConversationManager
from ..models import (
    ConversationRequest,
    ConversationResponse,
    ConversationOut,
    ConversationTurn,
)
import os

from ..utils.logging import log_unauthorized_access
from ..services.conversation_db import ConversationService as ConversationDBService
from ..services.conversation_service import ConversationService
from ..utils.metrics import MetricsCollector
from db_service.session import get_db

try:
    from ..core.mvp_team_manager import MVPTeamManager
except ImportError:
    class MVPTeamManager(Protocol):
        async def process_user_message(
            self, user_message: str, user_id: int, conversation_id: str
        ) -> Any:
            ...

        async def get_health_status(self) -> Dict[str, Any]:
            ...

# Configure logging
logger = logging.getLogger(__name__)

# Create main router
router = APIRouter()

# Create specialized routers
chat_router = APIRouter(prefix="/chat", tags=["conversation"])
health_router = APIRouter(prefix="/health", tags=["monitoring"])
conversations_router = APIRouter(prefix="/conversations", tags=["conversation"])


@chat_router.post(
    "",
    response_model=ConversationResponse,
    summary="Process conversation with AutoGen multi-agents",
    description="Main conversation endpoint that processes user messages through AutoGen multi-agent team",
    responses={
        200: {"description": "Successful conversation processing"},
        422: {"description": "Invalid request format"},
        429: {"description": "Rate limit exceeded"},
        503: {"description": "Service temporarily unavailable"}
    }
)
async def chat_endpoint(
    background_tasks: BackgroundTasks,
    team_manager: Annotated[MVPTeamManager, Depends(get_team_manager)],
    conversation_manager: Annotated[ConversationManager, Depends(get_conversation_manager)],
    user: Annotated[Dict[str, Any], Depends(get_current_user)],
    metrics: Annotated[MetricsCollector, Depends(get_metrics_collector)],
    conversation_service: Annotated[
        ConversationDBService, Depends(get_conversation_service)
    ],
    db: Annotated[Session, Depends(get_db)],
    _: Annotated[None, Depends(validate_request_rate_limit)],
    validated_request: Annotated[ConversationRequest, Depends(validate_conversation_request)]
) -> ConversationResponse:
    """
    Process a conversation message through AutoGen multi-agent team.
    
    This endpoint orchestrates the complete conversation workflow:
    1. Validates user input and context
    2. Retrieves conversation history
    3. Processes message through AutoGen agents
    4. Stores conversation turn
    5. Returns AI response with metadata
    
    Args:
        background_tasks: FastAPI background tasks
        team_manager: AutoGen team manager dependency
        conversation_manager: Conversation context dependency
        user: Authenticated user context
        metrics: Metrics collector dependency
        validated_request: Validated conversation request
        
    Returns:
        ConversationResponse: AI response with metadata
    """
    start_time = time.time()
    conversation_id = validated_request.conversation_id
    user_id = user["user_id"]
    
    logger.info(f"Processing conversation for user {user_id}, conversation {conversation_id}")

    try:
        conversation = conversation_service.get_or_create_conversation(
            user_id, conversation_id
        )
    except PermissionError:
        raise HTTPException(
            status_code=status.HTTP_403_FORBIDDEN,
            detail="Conversation access denied",
        )
    except Exception as e:
        logger.error(f"Conversation retrieval failed: {e}")
        raise HTTPException(
            status_code=status.HTTP_500_INTERNAL_SERVER_ERROR,
            detail="Database access error",
        )

    conversation_id = conversation.conversation_id
    logger.info(
        f"Processing conversation for user {user_id}, conversation {conversation_id}"
    )
    
    try:
        # Record request metrics
        metrics.record_request("chat", user_id)

        # Permission check
        if "chat:write" not in user.get("permissions", []):
            log_unauthorized_access(user_id=user_id, conversation_id=conversation_id, reason="insufficient permissions")
            raise HTTPException(
                status_code=status.HTTP_403_FORBIDDEN,
                detail="Insufficient permissions",
            )

        # Get conversation context
        context = await conversation_manager.store.get_context(conversation_id)
        if context is None:
            log_unauthorized_access(user_id=user_id, conversation_id=conversation_id, reason="conversation not found")
            raise HTTPException(
                status_code=status.HTTP_404_NOT_FOUND,
                detail="Conversation not found",
            )
        if getattr(context, "user_id", user_id) != user_id:
            log_unauthorized_access(user_id=user_id, conversation_id=conversation_id, reason="forbidden conversation access")
            raise HTTPException(
                status_code=status.HTTP_403_FORBIDDEN,
                detail="Insufficient permissions",
            )
        logger.debug(f"Retrieved context with {len(context.turns)} previous turns")

        # Process message through AutoGen team
        try:
            team_response = await team_manager.process_user_message(
                user_message=validated_request.message,
                user_id=user_id,
                conversation_id=conversation_id
            )
            if not team_response.success:
                metrics.record_error(
                    "team_processing", team_response.error_message or "unknown_error"
                )
            logger.info("AutoGen team processed message")

        except Exception as e:
            logger.error(f"AutoGen team processing failed: {e}")
            metrics.record_error("team_processing", str(e))

            # Fallback response
            fallback_response = ConversationResponse(
                message="Je suis désolé, je rencontre une difficulté technique. Pouvez-vous reformuler votre question ?",
                conversation_id=conversation_id,
                success=False,
                error_code="TEAM_PROCESSING_ERROR",
                processing_time_ms=int((time.time() - start_time) * 1000),
                agent_used="fallback",
                confidence=0.1
            )

            return fallback_response
        
        # Store conversation turn in background
        background_tasks.add_task(
            store_conversation_turn,
            conversation_manager,
            conversation_id,
            user_id,
            validated_request.message,
            team_response.content,
            int((time.time() - start_time) * 1000),
            metrics,
            intent_detected=team_response.metadata.get("intent_detected"),
            entities_extracted=team_response.metadata.get("entities_extracted"),
            agent_chain=team_response.metadata.get("agent_chain"),
            search_results_count=team_response.metadata.get("search_results_count"),
            confidence_score=team_response.confidence_score,
        )
        
        # Calculate processing time
        processing_time = int((time.time() - start_time) * 1000)

        try:
            conversation_service.add_turn(
                conversation,
                validated_request.message,
                team_response,
                processing_time,
            )
        except Exception as e:
            logger.error(f"Failed to store conversation turn: {e}")
            raise HTTPException(
                status_code=status.HTTP_500_INTERNAL_SERVER_ERROR,
                detail="Failed to store conversation turn",
            )

        # Create response
        response = ConversationResponse(
            message=team_response.content,
            conversation_id=conversation_id,
            success=team_response.success,
            processing_time_ms=processing_time,
            agent_used="orchestrator_agent",
            confidence=team_response.confidence_score or 0.0,
            metadata=team_response.metadata,
            error_code=None if team_response.success else "TEAM_PROCESSING_ERROR",
        )
        
        # Record metrics based on success
        if team_response.success:
            metrics.record_response_time("chat", processing_time)
            metrics.record_success("chat")
            logger.info(f"Conversation processed successfully in {processing_time}ms")
        else:
            metrics.record_error("chat", team_response.error_message or "unknown_error")
            logger.warning(f"Conversation processed with errors in {processing_time}ms")

        return response
        
    except HTTPException:
        raise
    except Exception as e:
        processing_time = int((time.time() - start_time) * 1000)
        logger.error(f"Unexpected error in chat endpoint: {e}")
        metrics.record_error("chat_endpoint", str(e))
        
        raise HTTPException(
            status_code=status.HTTP_500_INTERNAL_SERVER_ERROR,
            detail="Internal conversation processing error"
        )


@health_router.get(
    "",
    summary="Service health check",
    description="Comprehensive health check including all service components",
    responses={
        200: {"description": "Service is healthy"},
        503: {"description": "Service is unhealthy"}
    }
)
async def health_check(
    team_manager: Annotated[MVPTeamManager, Depends(get_team_manager)],
    conversation_manager: Annotated[ConversationManager, Depends(get_conversation_manager)],
    metrics: Annotated[MetricsCollector, Depends(get_metrics_collector)],
    user: Annotated[Dict[str, Any], Depends(get_current_user)]
) -> Dict[str, Any]:
    """
    Comprehensive health check for all service components.

    Returns:
        Dict containing health status of all components
    """
    start_time = time.time()
    health_status = {
        "status": "healthy",
        "timestamp": time.time(),
        "service": "conversation_service_mvp",
        "version": "1.0.0",
        "components": {},
        "errors": []
    }
    component_timeout = 2

    try:
        # Check AutoGen team manager with timeout
        try:
            team_health = await asyncio.wait_for(
                team_manager.health_check(), timeout=component_timeout
            )
            details = team_health.get("details", {})
            health_status["components"]["team_manager"] = {
                "status": "healthy" if team_health.get("healthy") else "unhealthy",
                "agents_loaded": len(details.get("agent_statuses", {})),
                "last_activity": details.get("last_health_check")
            }
            if not team_health.get("healthy"):
                health_status["status"] = "degraded"
                health_status["errors"].append({"component": "team_manager", "error": "unhealthy"})
        except Exception as e:
            logger.error(f"Team manager health check failed: {e}")
            health_status["status"] = "degraded"
            health_status["components"]["team_manager"] = {
                "status": "unavailable",
                "error": str(e)
            }
            health_status["errors"].append({"component": "team_manager", "error": str(e)})
            health_status["response_time_ms"] = int((time.time() - start_time) * 1000)
            return JSONResponse(status_code=status.HTTP_200_OK, content=health_status)

        # Check conversation manager
        try:
            conv_stats = await conversation_manager.get_stats()
            health_status["components"]["conversation_manager"] = {
                "status": "healthy",
                "active_conversations": conv_stats.get("active_conversations", 0),
                "total_turns": conv_stats.get("total_turns", 0)
            }
        except Exception as e:
            logger.error(f"Conversation manager health check failed: {e}")
            health_status["status"] = "degraded"
            health_status["components"]["conversation_manager"] = {
                "status": "unavailable",
                "error": str(e)
            }
            health_status["errors"].append({"component": "conversation_manager", "error": str(e)})
            health_status["response_time_ms"] = int((time.time() - start_time) * 1000)
            return JSONResponse(status_code=status.HTTP_200_OK, content=health_status)

        # Check metrics collector
        try:
            metrics_summary = metrics.get_summary()
            health_status["components"]["metrics"] = {
                "status": "healthy",
                "requests_processed": metrics_summary.get("total_requests", 0),
                "average_response_time": metrics_summary.get("avg_response_time", 0)
            }
        except Exception as e:
            logger.warning(f"Metrics health check failed: {e}")
            health_status["status"] = "degraded"
            health_status["components"]["metrics"] = {
                "status": "unavailable",
                "error": str(e)
            }
            health_status["errors"].append({"component": "metrics", "error": str(e)})
            health_status["response_time_ms"] = int((time.time() - start_time) * 1000)
            return JSONResponse(status_code=status.HTTP_200_OK, content=health_status)

        health_status["response_time_ms"] = int((time.time() - start_time) * 1000)
        return JSONResponse(status_code=status.HTTP_200_OK, content=health_status)

    except Exception as e:
        logger.error(f"Health check failed: {e}")
        error_response = {
            "status": "unhealthy",
            "timestamp": time.time(),
            "error": "Health check system failure",
            "response_time_ms": int((time.time() - start_time) * 1000)
        }
        return JSONResponse(
            status_code=status.HTTP_503_SERVICE_UNAVAILABLE,
            content=error_response
        )
@health_router.get(
    "/metrics",
    summary="Service performance metrics",
    description="Detailed performance metrics and agent statistics",
    responses={
        200: {"description": "Metrics retrieved successfully"},
        503: {"description": "Metrics service unavailable"}
    }
)
async def get_metrics(
    metrics: Annotated[MetricsCollector, Depends(get_metrics_collector)],
    team_manager: Annotated[MVPTeamManager, Depends(get_team_manager)],
    user: Annotated[Dict[str, Any], Depends(get_current_user)]
) -> Dict[str, Any]:
    """
    Get detailed performance metrics and statistics.
    
    Returns:
        Dict containing comprehensive service metrics
    """
    try:
        # Check if user has metrics permission
        if "view_metrics" not in user.get("permissions", []):
            raise HTTPException(
                status_code=status.HTTP_403_FORBIDDEN,
                detail="Insufficient permissions to view metrics"
            )
        
        # Get metrics summary
        metrics_summary = metrics.get_summary()
        
        # Get team performance
        team_performance = team_manager.get_team_performance()
        
        # Compile comprehensive metrics
        comprehensive_metrics = {
            "timestamp": time.time(),
            "service_metrics": metrics_summary,
            "agent_metrics": team_performance,
            "system_info": {
                "uptime_seconds": time.time() - metrics.start_time,
                "memory_usage": metrics.get_memory_usage(),
                "cpu_usage": metrics.get_cpu_usage()
            }
        }
        
        return comprehensive_metrics
        
    except HTTPException:
        raise
    except Exception as e:
        logger.error(f"Metrics endpoint error: {e}")
        raise HTTPException(
            status_code=status.HTTP_503_SERVICE_UNAVAILABLE,
            detail="Metrics service temporarily unavailable"
        )


@conversations_router.get(
    "",
    response_model=List[ConversationOut],
    summary="List user conversations",
    description="Return conversations for the authenticated user",
    responses={
        200: {"description": "Conversations retrieved successfully"},
        401: {"description": "Unauthorized"},
    },
)
async def list_conversations(
    user: Annotated[Dict[str, Any], Depends(get_current_user)],
    service: Annotated[ConversationService, Depends(get_conversation_read_service)],
    limit: int = Query(10, ge=1, le=100),
    offset: int = Query(0, ge=0),
) -> List[ConversationOut]:
    """List conversations belonging to the current user."""
    conversations = service.get_conversations(user["user_id"], limit=limit, offset=offset)
    return [
        ConversationOut(
            conversation_id=c.conversation_id,
            title=c.title,
            status=c.status,
            total_turns=c.total_turns,
            last_activity_at=c.last_activity_at,
        )
        for c in conversations
    ]


@conversations_router.get(
    "/{conversation_id}/turns",
    response_model=List[ConversationTurn],
    summary="Get conversation turns",
    description="Return turns of a conversation if it belongs to the user",
    responses={
        200: {"description": "Conversation turns retrieved"},
        404: {"description": "Conversation not found"},
        401: {"description": "Unauthorized"},
    },
)
async def get_conversation_turns(
    conversation_id: str,
    user: Annotated[Dict[str, Any], Depends(get_current_user)],
<<<<<<< HEAD
    service: Annotated[ConversationDBService, Depends(get_conversation_service)],
    limit: int = Query(10, ge=1, le=50),
=======
    service: Annotated[ConversationService, Depends(get_conversation_read_service)],
>>>>>>> 671b9fb0
) -> List[ConversationTurn]:
    """Return the turns for a specific conversation."""
    conversation = service.get_conversation(conversation_id)
    if conversation is None:
        raise HTTPException(
            status_code=status.HTTP_404_NOT_FOUND, detail="Conversation not found"
        )
    if conversation.user_id != user["user_id"]:
        raise HTTPException(status_code=status.HTTP_403_FORBIDDEN)

    try:
        turns_raw = service.get_conversation_turns(conversation_id, user["user_id"], limit)
    except TypeError:
        turns_raw = (
            service.get_conversation_turns(conversation_id)
            if hasattr(service, "get_conversation_turns")
            else conversation.turns
        )

    turns: List[ConversationTurn] = []
    for t in turns_raw[:limit]:
        turns.append(
            ConversationTurn(
                turn_id=t.turn_id,
                user_message=t.user_message,
                assistant_response=t.assistant_response,
                timestamp=t.created_at,
                metadata=t.turn_metadata or {},
                turn_number=t.turn_number,
                processing_time_ms=t.processing_time_ms or 0.0,
                intent_detected=t.intent_detected,
                entities_extracted=t.entities_extracted,
                confidence_score=t.confidence_score,
                error_occurred=t.error_occurred,
                agent_chain=t.agent_chain,
            )
        )
    return turns


@router.get(
    "/status",
    summary="Service status information",
    description="Basic service status and configuration",
    tags=["monitoring"]
)
async def get_status(
    user: Annotated[Dict[str, Any], Depends(get_current_user)]
) -> Dict[str, Any]:
    """
    Get basic service status and configuration information.
    
    Returns:
        Dict containing service status
    """
    environment = os.getenv("ENVIRONMENT", "development")
    enable_auth = True
    
    return {
        "service": "conversation_service_mvp",
        "version": "1.0.0",
        "status": "running",
        "timestamp": time.time(),
        "environment": environment,
        "autogen_version": "0.4.0",
        "api_version": "v1",
        "features": {
            "authentication": enable_auth,
            "rate_limiting": True,
            "metrics_collection": True,
            "conversation_memory": True
        }
    }


# Background task functions
async def store_conversation_turn(
    conversation_manager: ConversationManager,
    conversation_id: str,
    user_id: int,
    user_message: str,
    assistant_message: str,
    processing_time_ms: int,
    metrics: MetricsCollector,
    intent_detected: Optional[str] = None,
    entities_extracted: Optional[List[Dict[str, Any]]] = None,
    agent_chain: Optional[List[str]] = None,
    search_results_count: Optional[int] = None,
    confidence_score: Optional[float] = None,
) -> None:
    """
    Background task to store conversation turn.
    
    Args:
        conversation_manager: Conversation manager instance
        conversation_id: Conversation identifier
        user_id: User identifier
        user_message: User's message
        assistant_message: Assistant's response
        processing_time_ms: Processing time in milliseconds
        metrics: Metrics collector
        intent_detected: Detected user intent
        entities_extracted: Entities extracted from the user message
        agent_chain: Chain of agents involved in processing
        search_results_count: Number of results returned by search
        confidence_score: Confidence score of the response
    """
    try:
        await conversation_manager.add_turn(
            conversation_id=conversation_id,
            user_id=user_id,
            user_msg=user_message,
            assistant_msg=assistant_message,
            processing_time_ms=float(processing_time_ms),
            intent_detected=intent_detected,
            entities_extracted=entities_extracted,
            agent_chain=agent_chain,
            search_results_count=search_results_count,
            confidence_score=confidence_score,
        )
        logger.debug(f"Stored conversation turn for {conversation_id}")
        
    except Exception as e:
        logger.error(f"Failed to store conversation turn: {e}")
        metrics.record_error("conversation_storage", str(e))


# Include routers in main router
router.include_router(chat_router)
router.include_router(health_router)
router.include_router(conversations_router)<|MERGE_RESOLUTION|>--- conflicted
+++ resolved
@@ -487,12 +487,9 @@
 async def get_conversation_turns(
     conversation_id: str,
     user: Annotated[Dict[str, Any], Depends(get_current_user)],
-<<<<<<< HEAD
     service: Annotated[ConversationDBService, Depends(get_conversation_service)],
     limit: int = Query(10, ge=1, le=50),
-=======
     service: Annotated[ConversationService, Depends(get_conversation_read_service)],
->>>>>>> 671b9fb0
 ) -> List[ConversationTurn]:
     """Return the turns for a specific conversation."""
     conversation = service.get_conversation(conversation_id)
