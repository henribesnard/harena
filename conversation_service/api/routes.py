"""
FastAPI routes for Conversation Service MVP.

This module defines the main API endpoints for the AutoGen-based conversation
service, including chat processing, health checks, and metrics collection.

Routes:
    POST /chat - Main conversation endpoint with multi-agent processing
    GET /health - Service health check with component status
    GET /metrics - Performance metrics and agent statistics
    GET /status - Service status and configuration

Author: Conversation Service Team
Created: 2025-01-31
Version: 1.0.0 MVP - FastAPI Routes
"""

import logging
import time
import asyncio
from typing import Dict, Any, Annotated, TYPE_CHECKING, List
from fastapi import APIRouter, Depends, HTTPException, status, BackgroundTasks, Query
from fastapi.responses import JSONResponse
from sqlalchemy.orm import Session

from .dependencies import (
    get_team_manager,
    get_current_user,
    validate_conversation_request,
    get_conversation_manager,
    validate_request_rate_limit,
    get_metrics_collector,
<<<<<<< HEAD
    get_conversation_service
=======
    get_conversation_service,
>>>>>>> 15180ec6
)
from ..core.conversation_manager import ConversationManager
from ..models import (
    ConversationRequest,
    ConversationResponse,
    ConversationOut,
    ConversationTurn,
)
from ..utils.metrics import MetricsCollector
<<<<<<< HEAD
from ..services.conversation_service import ConversationService
=======
from ..services.conversation_db import ConversationService
from db_service.session import get_db
>>>>>>> 15180ec6
import os

if TYPE_CHECKING:
    from ..core.mvp_team_manager import MVPTeamManager
else:
    MVPTeamManager = Any

# Configure logging
logger = logging.getLogger(__name__)

# Create main router
router = APIRouter()

# Create specialized routers
chat_router = APIRouter(prefix="/chat", tags=["conversation"])
health_router = APIRouter(prefix="/health", tags=["monitoring"])
conversations_router = APIRouter(prefix="/conversations", tags=["conversation"])


@chat_router.post(
    "",
    response_model=ConversationResponse,
    summary="Process conversation with AutoGen multi-agents",
    description="Main conversation endpoint that processes user messages through AutoGen multi-agent team",
    responses={
        200: {"description": "Successful conversation processing"},
        422: {"description": "Invalid request format"},
        429: {"description": "Rate limit exceeded"},
        503: {"description": "Service temporarily unavailable"}
    }
)
async def chat_endpoint(
    background_tasks: BackgroundTasks,
    team_manager: Annotated[MVPTeamManager, Depends(get_team_manager)],
    conversation_manager: Annotated[ConversationManager, Depends(get_conversation_manager)],
    user: Annotated[Dict[str, Any], Depends(get_current_user)],
    metrics: Annotated[MetricsCollector, Depends(get_metrics_collector)],
    conversation_service: Annotated[
        ConversationService, Depends(get_conversation_service)
    ],
    db: Annotated[Session, Depends(get_db)],
    _: Annotated[None, Depends(validate_request_rate_limit)],
    validated_request: Annotated[ConversationRequest, Depends(validate_conversation_request)]
) -> ConversationResponse:
    """
    Process a conversation message through AutoGen multi-agent team.
    
    This endpoint orchestrates the complete conversation workflow:
    1. Validates user input and context
    2. Retrieves conversation history
    3. Processes message through AutoGen agents
    4. Stores conversation turn
    5. Returns AI response with metadata
    
    Args:
        background_tasks: FastAPI background tasks
        team_manager: AutoGen team manager dependency
        conversation_manager: Conversation context dependency
        user: Authenticated user context
        metrics: Metrics collector dependency
        validated_request: Validated conversation request
        
    Returns:
        ConversationResponse: AI response with metadata
    """
    start_time = time.time()
    conversation_id = validated_request.conversation_id
    user_id = user["user_id"]

    try:
        conversation = conversation_service.get_or_create_conversation(
            user_id, conversation_id
        )
    except PermissionError:
        raise HTTPException(
            status_code=status.HTTP_403_FORBIDDEN,
            detail="Conversation access denied",
        )
    except Exception as e:
        logger.error(f"Conversation retrieval failed: {e}")
        raise HTTPException(
            status_code=status.HTTP_500_INTERNAL_SERVER_ERROR,
            detail="Database access error",
        )

    conversation_id = conversation.conversation_id
    logger.info(
        f"Processing conversation for user {user_id}, conversation {conversation_id}"
    )
    
    try:
        # Record request metrics
        metrics.record_request("chat", user_id)
        
        # Get conversation context
        try:
            context = await conversation_manager.get_context(conversation_id)
            logger.debug(f"Retrieved context with {len(context.turns)} previous turns")
        except Exception as e:
            logger.warning(f"Failed to retrieve context for {conversation_id}: {e}")
            # Continue with empty context
            from ..models.conversation_models import ConversationContext
            context = ConversationContext(conversation_id=conversation_id, turns=[])
        
        # Process message through AutoGen team
        try:
            team_response = await team_manager.process_user_message(
                user_message=validated_request.message,
                user_id=user_id,
                conversation_id=conversation_id
            )

            logger.info(f"AutoGen team processed message successfully")
            
        except Exception as e:
            logger.error(f"AutoGen team processing failed: {e}")
            metrics.record_error("team_processing", str(e))
            
            # Fallback response
            fallback_response = ConversationResponse(
                message="Je suis désolé, je rencontre une difficulté technique. Pouvez-vous reformuler votre question ?",
                conversation_id=conversation_id,
                success=False,
                error_code="TEAM_PROCESSING_ERROR",
                processing_time_ms=int((time.time() - start_time) * 1000),
                agent_used="fallback",
                confidence=0.1
            )
            
            return fallback_response
        
        # Store conversation turn in background
        background_tasks.add_task(
            store_conversation_turn,
            conversation_manager,
            conversation_id,
            user_id,
            validated_request.message,
            team_response,
            int((time.time() - start_time) * 1000),
            metrics
        )
        
        # Calculate processing time
        processing_time = int((time.time() - start_time) * 1000)

        try:
            conversation_service.add_turn(
                conversation,
                validated_request.message,
                team_response,
                processing_time,
            )
        except Exception as e:
            logger.error(f"Failed to store conversation turn: {e}")
            raise HTTPException(
                status_code=status.HTTP_500_INTERNAL_SERVER_ERROR,
                detail="Failed to store conversation turn",
            )

        # Create response
        response = ConversationResponse(
            message=team_response,
            conversation_id=conversation_id,
            success=True,
            processing_time_ms=processing_time,
            agent_used="orchestrator_agent",
            confidence=1.0,
            metadata={}
        )
        
        # Record success metrics
        metrics.record_response_time("chat", processing_time)
        metrics.record_success("chat")
        
        logger.info(f"Conversation processed successfully in {processing_time}ms")
        return response
        
    except HTTPException:
        raise
    except Exception as e:
        processing_time = int((time.time() - start_time) * 1000)
        logger.error(f"Unexpected error in chat endpoint: {e}")
        metrics.record_error("chat_endpoint", str(e))
        
        raise HTTPException(
            status_code=status.HTTP_500_INTERNAL_SERVER_ERROR,
            detail="Internal conversation processing error"
        )


@health_router.get(
    "",
    summary="Service health check",
    description="Comprehensive health check including all service components",
    responses={
        200: {"description": "Service is healthy"},
        503: {"description": "Service is unhealthy"}
    }
)
async def health_check(
    team_manager: Annotated[MVPTeamManager, Depends(get_team_manager)],
    conversation_manager: Annotated[ConversationManager, Depends(get_conversation_manager)],
    metrics: Annotated[MetricsCollector, Depends(get_metrics_collector)],
    user: Annotated[Dict[str, Any], Depends(get_current_user)]
) -> Dict[str, Any]:
    """
    Comprehensive health check for all service components.

    Returns:
        Dict containing health status of all components
    """
    start_time = time.time()
    health_status = {
        "status": "healthy",
        "timestamp": time.time(),
        "service": "conversation_service_mvp",
        "version": "1.0.0",
        "components": {},
        "errors": []
    }
    component_timeout = 2

    try:
        # Check AutoGen team manager with timeout
        try:
            team_health = await asyncio.wait_for(
                team_manager.get_health_status(), timeout=component_timeout
            )
            health_status["components"]["team_manager"] = {
                "status": "healthy",
                "agents_loaded": team_health.get("agents_count", 0),
                "last_activity": team_health.get("last_activity")
            }
        except Exception as e:
            logger.error(f"Team manager health check failed: {e}")
            health_status["status"] = "degraded"
            health_status["components"]["team_manager"] = {
                "status": "unavailable",
                "error": str(e)
            }
            health_status["errors"].append({"component": "team_manager", "error": str(e)})
            health_status["response_time_ms"] = int((time.time() - start_time) * 1000)
            return JSONResponse(status_code=status.HTTP_200_OK, content=health_status)

        # Check conversation manager
        try:
            conv_stats = await conversation_manager.get_stats()
            health_status["components"]["conversation_manager"] = {
                "status": "healthy",
                "active_conversations": conv_stats.get("active_conversations", 0),
                "total_turns": conv_stats.get("total_turns", 0)
            }
        except Exception as e:
            logger.error(f"Conversation manager health check failed: {e}")
            health_status["status"] = "degraded"
            health_status["components"]["conversation_manager"] = {
                "status": "unavailable",
                "error": str(e)
            }
            health_status["errors"].append({"component": "conversation_manager", "error": str(e)})
            health_status["response_time_ms"] = int((time.time() - start_time) * 1000)
            return JSONResponse(status_code=status.HTTP_200_OK, content=health_status)

        # Check metrics collector
        try:
            metrics_summary = metrics.get_summary()
            health_status["components"]["metrics"] = {
                "status": "healthy",
                "requests_processed": metrics_summary.get("total_requests", 0),
                "average_response_time": metrics_summary.get("avg_response_time", 0)
            }
        except Exception as e:
            logger.warning(f"Metrics health check failed: {e}")
            health_status["status"] = "degraded"
            health_status["components"]["metrics"] = {
                "status": "unavailable",
                "error": str(e)
            }
            health_status["errors"].append({"component": "metrics", "error": str(e)})
            health_status["response_time_ms"] = int((time.time() - start_time) * 1000)
            return JSONResponse(status_code=status.HTTP_200_OK, content=health_status)

        health_status["response_time_ms"] = int((time.time() - start_time) * 1000)
        return JSONResponse(status_code=status.HTTP_200_OK, content=health_status)

    except Exception as e:
        logger.error(f"Health check failed: {e}")
        error_response = {
            "status": "unhealthy",
            "timestamp": time.time(),
            "error": "Health check system failure",
            "response_time_ms": int((time.time() - start_time) * 1000)
        }
        return JSONResponse(
            status_code=status.HTTP_503_SERVICE_UNAVAILABLE,
            content=error_response
        )
@health_router.get(
    "/metrics",
    summary="Service performance metrics",
    description="Detailed performance metrics and agent statistics",
    responses={
        200: {"description": "Metrics retrieved successfully"},
        503: {"description": "Metrics service unavailable"}
    }
)
async def get_metrics(
    metrics: Annotated[MetricsCollector, Depends(get_metrics_collector)],
    team_manager: Annotated[MVPTeamManager, Depends(get_team_manager)],
    user: Annotated[Dict[str, Any], Depends(get_current_user)]
) -> Dict[str, Any]:
    """
    Get detailed performance metrics and statistics.
    
    Returns:
        Dict containing comprehensive service metrics
    """
    try:
        # Check if user has metrics permission
        if "view_metrics" not in user.get("permissions", []):
            raise HTTPException(
                status_code=status.HTTP_403_FORBIDDEN,
                detail="Insufficient permissions to view metrics"
            )
        
        # Get metrics summary
        metrics_summary = metrics.get_summary()
        
        # Get team performance
        team_performance = team_manager.get_team_performance()
        
        # Compile comprehensive metrics
        comprehensive_metrics = {
            "timestamp": time.time(),
            "service_metrics": metrics_summary,
            "agent_metrics": team_performance,
            "system_info": {
                "uptime_seconds": time.time() - metrics.start_time,
                "memory_usage": metrics.get_memory_usage(),
                "cpu_usage": metrics.get_cpu_usage()
            }
        }
        
        return comprehensive_metrics
        
    except HTTPException:
        raise
    except Exception as e:
        logger.error(f"Metrics endpoint error: {e}")
        raise HTTPException(
            status_code=status.HTTP_503_SERVICE_UNAVAILABLE,
            detail="Metrics service temporarily unavailable"
        )


@conversations_router.get(
    "",
    response_model=List[ConversationOut],
    summary="List user conversations",
    description="Return conversations for the authenticated user",
    responses={
        200: {"description": "Conversations retrieved successfully"},
        401: {"description": "Unauthorized"},
    },
)
async def list_conversations(
    user: Annotated[Dict[str, Any], Depends(get_current_user)],
    service: Annotated[ConversationService, Depends(get_conversation_service)],
    limit: int = Query(10, ge=1, le=100),
    offset: int = Query(0, ge=0),
) -> List[ConversationOut]:
    """List conversations belonging to the current user."""
    conversations = service.get_conversations(user["user_id"], limit=limit, offset=offset)
    return [
        ConversationOut(
            conversation_id=c.conversation_id,
            title=c.title,
            status=c.status,
            total_turns=c.total_turns,
            last_activity_at=c.last_activity_at,
        )
        for c in conversations
    ]


@conversations_router.get(
    "/{conversation_id}/turns",
    response_model=List[ConversationTurn],
    summary="Get conversation turns",
    description="Return turns of a conversation if it belongs to the user",
    responses={
        200: {"description": "Conversation turns retrieved"},
        404: {"description": "Conversation not found"},
        401: {"description": "Unauthorized"},
    },
)
async def get_conversation_turns(
    conversation_id: str,
    user: Annotated[Dict[str, Any], Depends(get_current_user)],
    service: Annotated[ConversationService, Depends(get_conversation_service)],
) -> List[ConversationTurn]:
    """Return the turns for a specific conversation."""
    conversation = service.get_conversation(conversation_id)
    if conversation is None or conversation.user_id != user["user_id"]:
        raise HTTPException(status_code=status.HTTP_404_NOT_FOUND, detail="Conversation not found")

    turns: List[ConversationTurn] = []
    for t in conversation.turns:
        turns.append(
            ConversationTurn(
                turn_id=t.turn_id,
                user_message=t.user_message,
                assistant_response=t.assistant_response,
                timestamp=t.created_at,
                metadata=t.turn_metadata or {},
                turn_number=t.turn_number,
                processing_time_ms=t.processing_time_ms or 0.0,
                intent_detected=t.intent_detected,
                entities_extracted=t.entities_extracted,
                confidence_score=t.confidence_score,
                error_occurred=t.error_occurred,
                agent_chain=t.agent_chain,
            )
        )
    return turns


@router.get(
    "/status",
    summary="Service status information",
    description="Basic service status and configuration",
    tags=["monitoring"]
)
async def get_status(
    user: Annotated[Dict[str, Any], Depends(get_current_user)]
) -> Dict[str, Any]:
    """
    Get basic service status and configuration information.
    
    Returns:
        Dict containing service status
    """
    environment = os.getenv("ENVIRONMENT", "development")
    enable_auth = True
    
    return {
        "service": "conversation_service_mvp",
        "version": "1.0.0",
        "status": "running",
        "timestamp": time.time(),
        "environment": environment,
        "autogen_version": "0.4.0",
        "api_version": "v1",
        "features": {
            "authentication": enable_auth,
            "rate_limiting": True,
            "metrics_collection": True,
            "conversation_memory": True
        }
    }


# Background task functions
async def store_conversation_turn(
    conversation_manager: ConversationManager,
    conversation_id: str,
    user_id: int,
    user_message: str,
    assistant_message: str,
    processing_time_ms: int,
    metrics: MetricsCollector
) -> None:
    """
    Background task to store conversation turn.
    
    Args:
        conversation_manager: Conversation manager instance
        conversation_id: Conversation identifier
        user_id: User identifier
        user_message: User's message
        assistant_message: Assistant's response
        processing_time_ms: Processing time in milliseconds
        metrics: Metrics collector
    """
    try:
        await conversation_manager.add_turn(
            conversation_id=conversation_id,
            user_id=user_id,
            user_msg=user_message,
            assistant_msg=assistant_message,
            processing_time_ms=float(processing_time_ms)
        )
        logger.debug(f"Stored conversation turn for {conversation_id}")
        
    except Exception as e:
        logger.error(f"Failed to store conversation turn: {e}")
        metrics.record_error("conversation_storage", str(e))


# Include routers in main router
router.include_router(chat_router)
router.include_router(health_router)
router.include_router(conversations_router)<|MERGE_RESOLUTION|>--- conflicted
+++ resolved
@@ -30,11 +30,9 @@
     get_conversation_manager,
     validate_request_rate_limit,
     get_metrics_collector,
-<<<<<<< HEAD
     get_conversation_service
-=======
     get_conversation_service,
->>>>>>> 15180ec6
+
 )
 from ..core.conversation_manager import ConversationManager
 from ..models import (
@@ -44,12 +42,9 @@
     ConversationTurn,
 )
 from ..utils.metrics import MetricsCollector
-<<<<<<< HEAD
 from ..services.conversation_service import ConversationService
-=======
 from ..services.conversation_db import ConversationService
 from db_service.session import get_db
->>>>>>> 15180ec6
 import os
 
 if TYPE_CHECKING:
