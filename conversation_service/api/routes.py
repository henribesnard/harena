"""
FastAPI routes for Conversation Service MVP.

This module defines the main API endpoints for the AutoGen-based conversation
service, including chat processing, health checks, and metrics collection.

Routes:
    POST /chat - Main conversation endpoint with multi-agent processing
    GET /health - Service health check with component status
    GET /metrics - Performance metrics and agent statistics
    GET /status - Service status and configuration

Author: Conversation Service Team
Created: 2025-01-31
Version: 1.0.0 MVP - FastAPI Routes
"""

import asyncio
import logging
import time
from typing import Annotated, Any, Dict, List, Optional, Protocol

from fastapi import APIRouter, BackgroundTasks, Depends, HTTPException, Query, status
from fastapi.responses import JSONResponse
from sqlalchemy.orm import Session

from .dependencies import (
    get_team_manager,
    get_current_user,
    validate_conversation_request,
    get_conversation_manager,
    validate_request_rate_limit,
    get_metrics_collector,
    get_conversation_service,
    get_conversation_read_service,
)
from ..core.conversation_manager import ConversationManager
from ..models import (
    ConversationRequest,
    ConversationResponse,
    ConversationOut,
    ConversationTurn,
)
import os

from ..utils.logging import log_unauthorized_access
from ..services.conversation_db import ConversationService as ConversationDBService
from ..services.conversation_service import ConversationService
from ..utils.metrics import MetricsCollector
from db_service.session import get_db

try:
    from ..core.mvp_team_manager import MVPTeamManager
except ImportError:
    class MVPTeamManager(Protocol):
        async def process_user_message(
            self, user_message: str, user_id: int, conversation_id: str
        ) -> Any:
            ...

        async def process_user_message_with_metadata(
            self, user_message: str, user_id: int, conversation_id: str
        ) -> Dict[str, Any]:
            ...

        async def get_health_status(self) -> Dict[str, Any]:
            ...

# Configure logging
logger = logging.getLogger(__name__)

# Create main router
router = APIRouter()

# Create specialized routers
chat_router = APIRouter(prefix="/chat", tags=["conversation"])
health_router = APIRouter(prefix="/health", tags=["monitoring"])
conversations_router = APIRouter(prefix="/conversations", tags=["conversation"])


@chat_router.post(
    "",
    response_model=ConversationResponse,
    summary="Process conversation with AutoGen multi-agents",
    description="Main conversation endpoint that processes user messages through AutoGen multi-agent team",
    responses={
        200: {"description": "Successful conversation processing"},
        422: {"description": "Invalid request format"},
        429: {"description": "Rate limit exceeded"},
        503: {"description": "Service temporarily unavailable"}
    }
)
async def chat_endpoint(
    background_tasks: BackgroundTasks,
    team_manager: Annotated[MVPTeamManager, Depends(get_team_manager)],
    conversation_manager: Annotated[ConversationManager, Depends(get_conversation_manager)],
    user: Annotated[Dict[str, Any], Depends(get_current_user)],
    metrics: Annotated[MetricsCollector, Depends(get_metrics_collector)],
    conversation_service: Annotated[
        ConversationDBService, Depends(get_conversation_service)
    ],
    db: Annotated[Session, Depends(get_db)],
    _: Annotated[None, Depends(validate_request_rate_limit)],
    validated_request: Annotated[ConversationRequest, Depends(validate_conversation_request)]
) -> ConversationResponse:
    """
    Process a conversation message through AutoGen multi-agent team.
    
    This endpoint orchestrates the complete conversation workflow:
    1. Validates user input and context
    2. Retrieves conversation history
    3. Processes message through AutoGen agents
    4. Stores conversation turn
    5. Returns AI response with metadata
    
    Args:
        background_tasks: FastAPI background tasks
        team_manager: AutoGen team manager dependency
        conversation_manager: Conversation context dependency
        user: Authenticated user context
        metrics: Metrics collector dependency
        validated_request: Validated conversation request
        
    Returns:
        ConversationResponse: AI response with metadata
    """
    start_time = time.time()
    conversation_id = validated_request.conversation_id
    user_id = user["user_id"]
    
    logger.info(f"Processing conversation for user {user_id}, conversation {conversation_id}")

    try:
        conversation = conversation_service.get_or_create_conversation(
            user_id, conversation_id
        )
    except PermissionError:
        raise HTTPException(
            status_code=status.HTTP_403_FORBIDDEN,
            detail="Conversation access denied",
        )
    except Exception as e:
        logger.error(f"Conversation retrieval failed: {e}")
        raise HTTPException(
            status_code=status.HTTP_500_INTERNAL_SERVER_ERROR,
            detail="Database access error",
        )

    conversation_id = conversation.conversation_id
    logger.info(
        f"Processing conversation for user {user_id}, conversation {conversation_id}"
    )
    
    try:
        # Record request metrics
        metrics.record_request("chat", user_id)

        # Permission check
        if "chat:write" not in user.get("permissions", []):
            log_unauthorized_access(user_id=user_id, conversation_id=conversation_id, reason="insufficient permissions")
            raise HTTPException(
                status_code=status.HTTP_403_FORBIDDEN,
                detail="Insufficient permissions",
            )

        # Get conversation context
        context = await conversation_manager.store.get_context(conversation_id)
        if context is None:
            log_unauthorized_access(user_id=user_id, conversation_id=conversation_id, reason="conversation not found")
            raise HTTPException(
                status_code=status.HTTP_404_NOT_FOUND,
                detail="Conversation not found",
            )
        if getattr(context, "user_id", user_id) != user_id:
            log_unauthorized_access(user_id=user_id, conversation_id=conversation_id, reason="forbidden conversation access")
            raise HTTPException(
                status_code=status.HTTP_403_FORBIDDEN,
                detail="Insufficient permissions",
            )
        logger.debug(f"Retrieved context with {len(context.turns)} previous turns")

        # Process message through AutoGen team
        try:
            team_result = await team_manager.process_user_message_with_metadata(
                user_message=validated_request.message,
                user_id=user_id,
                conversation_id=conversation_id,
            )
            if not team_result["success"]:
                metrics.record_error(
                    "team_processing", team_result.get("error_message") or "unknown_error"
                )
            logger.info("AutoGen team processed message")

        except Exception as e:
            logger.error(f"AutoGen team processing failed: {e}")
            metrics.record_error("team_processing", str(e))

            # Fallback response
            fallback_response = ConversationResponse(
                message="Je suis désolé, je rencontre une difficulté technique. Pouvez-vous reformuler votre question ?",
                conversation_id=conversation_id,
                success=False,
                error_code="TEAM_PROCESSING_ERROR",
                processing_time_ms=int((time.time() - start_time) * 1000),
                agent_used="fallback",
                confidence=0.1
            )

            return fallback_response

        # Store conversation turn in background
        background_tasks.add_task(
            store_conversation_turn,
            conversation_manager,
            conversation_id,
            user_id,
            validated_request.message,
            team_result["content"],
            int((time.time() - start_time) * 1000),
            metrics,
            intent_detected=team_result["metadata"].get("intent_detected"),
            entities_extracted=team_result["metadata"].get("entities_extracted"),
            agent_chain=team_result["metadata"].get("agent_chain"),
            search_results_count=team_result["metadata"].get("search_results_count"),
            confidence_score=team_result.get("confidence_score"),
        )

        # Calculate processing time
        processing_time = int((time.time() - start_time) * 1000)

        try:
            conversation_service.add_turn(
<<<<<<< HEAD
                conversation,
                validated_request.message,
                team_result["content"],
                processing_time,
                intent_detected=team_result["metadata"].get("intent_detected"),
                entities_extracted=team_result["metadata"].get("entities_extracted"),
                agent_chain=team_result["metadata"].get("agent_chain"),
                search_results_count=team_result["metadata"].get("search_results_count"),
                confidence_score=team_result.get("confidence_score"),
=======
                conversation_id=conversation_id,
                conversation_id=conversation.conversation_id,
                user_id=user_id,
                user_message=validated_request.message,
                assistant_response=team_response.content,
                processing_time_ms=processing_time,
                intent_detected=team_response.metadata.get("intent_detected"),
                entities_extracted=team_response.metadata.get("entities_extracted"),
                confidence_score=team_response.confidence_score,
                agent_chain=team_response.metadata.get("agent_chain"),
                search_results_count=team_response.metadata.get("search_results_count"),
                search_results_count=team_response.metadata.get(
                    "search_results_count", 0
                ),
                search_execution_time_ms=team_response.metadata.get(
                    "search_execution_time_ms"
                ),
>>>>>>> d4962698
            )
        except Exception as e:
            logger.error(f"Failed to store conversation turn: {e}")
            raise HTTPException(
                status_code=status.HTTP_500_INTERNAL_SERVER_ERROR,
                detail="Failed to store conversation turn",
            )

        # Create response
        response = ConversationResponse(
            message=team_result["content"],
            conversation_id=conversation_id,
            success=team_result["success"],
            processing_time_ms=processing_time,
            agent_used="orchestrator_agent",
            confidence=team_result.get("confidence_score") or 0.0,
            metadata=team_result["metadata"],
            error_code=None if team_result["success"] else "TEAM_PROCESSING_ERROR",
        )

        # Record metrics based on success
        if team_result["success"]:
            metrics.record_response_time("chat", processing_time)
            metrics.record_success("chat")
            logger.info(f"Conversation processed successfully in {processing_time}ms")
        else:
            metrics.record_error("chat", team_result.get("error_message") or "unknown_error")
            logger.warning(f"Conversation processed with errors in {processing_time}ms")

        return response
        
    except HTTPException:
        raise
    except Exception as e:
        processing_time = int((time.time() - start_time) * 1000)
        logger.error(f"Unexpected error in chat endpoint: {e}")
        metrics.record_error("chat_endpoint", str(e))
        
        raise HTTPException(
            status_code=status.HTTP_500_INTERNAL_SERVER_ERROR,
            detail="Internal conversation processing error"
        )


@health_router.get(
    "",
    summary="Service health check",
    description="Comprehensive health check including all service components",
    responses={
        200: {"description": "Service is healthy"},
        503: {"description": "Service is unhealthy"}
    }
)
async def health_check(
    team_manager: Annotated[MVPTeamManager, Depends(get_team_manager)],
    conversation_manager: Annotated[ConversationManager, Depends(get_conversation_manager)],
    metrics: Annotated[MetricsCollector, Depends(get_metrics_collector)],
    user: Annotated[Dict[str, Any], Depends(get_current_user)]
) -> Dict[str, Any]:
    """
    Comprehensive health check for all service components.

    Returns:
        Dict containing health status of all components
    """
    start_time = time.time()
    health_status = {
        "status": "healthy",
        "timestamp": time.time(),
        "service": "conversation_service_mvp",
        "version": "1.0.0",
        "components": {},
        "errors": []
    }
    component_timeout = 2

    try:
        # Check AutoGen team manager with timeout
        try:
            team_health = await asyncio.wait_for(
                team_manager.health_check(), timeout=component_timeout
            )
            details = team_health.get("details", {})
            health_status["components"]["team_manager"] = {
                "status": "healthy" if team_health.get("healthy") else "unhealthy",
                "agents_loaded": len(details.get("agent_statuses", {})),
                "last_activity": details.get("last_health_check")
            }
            if not team_health.get("healthy"):
                health_status["status"] = "degraded"
                health_status["errors"].append({"component": "team_manager", "error": "unhealthy"})
        except Exception as e:
            logger.error(f"Team manager health check failed: {e}")
            health_status["status"] = "degraded"
            health_status["components"]["team_manager"] = {
                "status": "unavailable",
                "error": str(e)
            }
            health_status["errors"].append({"component": "team_manager", "error": str(e)})
            health_status["response_time_ms"] = int((time.time() - start_time) * 1000)
            return JSONResponse(status_code=status.HTTP_200_OK, content=health_status)

        # Check conversation manager
        try:
            conv_stats = await conversation_manager.get_stats()
            health_status["components"]["conversation_manager"] = {
                "status": "healthy",
                "active_conversations": conv_stats.get("active_conversations", 0),
                "total_turns": conv_stats.get("total_turns", 0)
            }
        except Exception as e:
            logger.error(f"Conversation manager health check failed: {e}")
            health_status["status"] = "degraded"
            health_status["components"]["conversation_manager"] = {
                "status": "unavailable",
                "error": str(e)
            }
            health_status["errors"].append({"component": "conversation_manager", "error": str(e)})
            health_status["response_time_ms"] = int((time.time() - start_time) * 1000)
            return JSONResponse(status_code=status.HTTP_200_OK, content=health_status)

        # Check metrics collector
        try:
            metrics_summary = metrics.get_summary()
            health_status["components"]["metrics"] = {
                "status": "healthy",
                "requests_processed": metrics_summary.get("total_requests", 0),
                "average_response_time": metrics_summary.get("avg_response_time", 0)
            }
        except Exception as e:
            logger.warning(f"Metrics health check failed: {e}")
            health_status["status"] = "degraded"
            health_status["components"]["metrics"] = {
                "status": "unavailable",
                "error": str(e)
            }
            health_status["errors"].append({"component": "metrics", "error": str(e)})
            health_status["response_time_ms"] = int((time.time() - start_time) * 1000)
            return JSONResponse(status_code=status.HTTP_200_OK, content=health_status)

        health_status["response_time_ms"] = int((time.time() - start_time) * 1000)
        return JSONResponse(status_code=status.HTTP_200_OK, content=health_status)

    except Exception as e:
        logger.error(f"Health check failed: {e}")
        error_response = {
            "status": "unhealthy",
            "timestamp": time.time(),
            "error": "Health check system failure",
            "response_time_ms": int((time.time() - start_time) * 1000)
        }
        return JSONResponse(
            status_code=status.HTTP_503_SERVICE_UNAVAILABLE,
            content=error_response
        )
@health_router.get(
    "/metrics",
    summary="Service performance metrics",
    description="Detailed performance metrics and agent statistics",
    responses={
        200: {"description": "Metrics retrieved successfully"},
        503: {"description": "Metrics service unavailable"}
    }
)
async def get_metrics(
    metrics: Annotated[MetricsCollector, Depends(get_metrics_collector)],
    team_manager: Annotated[MVPTeamManager, Depends(get_team_manager)],
    user: Annotated[Dict[str, Any], Depends(get_current_user)]
) -> Dict[str, Any]:
    """
    Get detailed performance metrics and statistics.
    
    Returns:
        Dict containing comprehensive service metrics
    """
    try:
        # Check if user has metrics permission
        if "view_metrics" not in user.get("permissions", []):
            raise HTTPException(
                status_code=status.HTTP_403_FORBIDDEN,
                detail="Insufficient permissions to view metrics"
            )
        
        # Get metrics summary
        metrics_summary = metrics.get_summary()
        
        # Get team performance
        team_performance = team_manager.get_team_performance()
        
        # Compile comprehensive metrics
        comprehensive_metrics = {
            "timestamp": time.time(),
            "service_metrics": metrics_summary,
            "agent_metrics": team_performance,
            "system_info": {
                "uptime_seconds": time.time() - metrics.start_time,
                "memory_usage": metrics.get_memory_usage(),
                "cpu_usage": metrics.get_cpu_usage()
            }
        }
        
        return comprehensive_metrics
        
    except HTTPException:
        raise
    except Exception as e:
        logger.error(f"Metrics endpoint error: {e}")
        raise HTTPException(
            status_code=status.HTTP_503_SERVICE_UNAVAILABLE,
            detail="Metrics service temporarily unavailable"
        )


@conversations_router.get(
    "",
    response_model=List[ConversationOut],
    summary="List user conversations",
    description="Return conversations for the authenticated user",
    responses={
        200: {"description": "Conversations retrieved successfully"},
        401: {"description": "Unauthorized"},
    },
)
async def list_conversations(
    user: Annotated[Dict[str, Any], Depends(get_current_user)],
    service: Annotated[ConversationService, Depends(get_conversation_read_service)],
    limit: int = Query(10, ge=1, le=100),
    offset: int = Query(0, ge=0),
) -> List[ConversationOut]:
    """List conversations belonging to the current user."""
    conversations = service.get_conversations(user["user_id"], limit=limit, offset=offset)
    return [
        ConversationOut(
            conversation_id=c.conversation_id,
            title=c.title,
            status=c.status,
            total_turns=c.total_turns,
            last_activity_at=c.last_activity_at,
        )
        for c in conversations
    ]


@conversations_router.get(
    "/{conversation_id}/turns",
    response_model=List[ConversationTurn],
    summary="Get conversation turns",
    description="Return turns of a conversation if it belongs to the user",
    responses={
        200: {"description": "Conversation turns retrieved"},
        404: {"description": "Conversation not found"},
        401: {"description": "Unauthorized"},
    },
)
async def get_conversation_turns(
    conversation_id: str,
    user: Annotated[Dict[str, Any], Depends(get_current_user)],
    service: Annotated[ConversationDBService, Depends(get_conversation_service)],
    limit: int = Query(10, ge=1, le=50),
    service: Annotated[ConversationService, Depends(get_conversation_read_service)],
) -> List[ConversationTurn]:
    """Return the turns for a specific conversation."""
    conversation = service.get_conversation(conversation_id)
    if conversation is None:
        raise HTTPException(
            status_code=status.HTTP_404_NOT_FOUND, detail="Conversation not found"
        )
    if conversation.user_id != user["user_id"]:
        raise HTTPException(status_code=status.HTTP_403_FORBIDDEN)

    try:
        turns_raw = service.get_conversation_turns(conversation_id, user["user_id"], limit)
    except TypeError:
        turns_raw = (
            service.get_conversation_turns(conversation_id)
            if hasattr(service, "get_conversation_turns")
            else conversation.turns
        )

    turns: List[ConversationTurn] = []
    for t in turns_raw[:limit]:
        turns.append(
            ConversationTurn(
                turn_id=t.turn_id,
                user_message=t.user_message,
                assistant_response=t.assistant_response,
                timestamp=t.created_at,
                metadata=t.turn_metadata or {},
                turn_number=t.turn_number,
                processing_time_ms=t.processing_time_ms or 0.0,
                intent_detected=t.intent_detected,
                entities_extracted=t.entities_extracted,
                confidence_score=t.confidence_score,
                error_occurred=t.error_occurred,
                agent_chain=t.agent_chain,
            )
        )
    return turns


@router.get(
    "/status",
    summary="Service status information",
    description="Basic service status and configuration",
    tags=["monitoring"]
)
async def get_status(
    user: Annotated[Dict[str, Any], Depends(get_current_user)]
) -> Dict[str, Any]:
    """
    Get basic service status and configuration information.
    
    Returns:
        Dict containing service status
    """
    environment = os.getenv("ENVIRONMENT", "development")
    enable_auth = True
    
    return {
        "service": "conversation_service_mvp",
        "version": "1.0.0",
        "status": "running",
        "timestamp": time.time(),
        "environment": environment,
        "autogen_version": "0.4.0",
        "api_version": "v1",
        "features": {
            "authentication": enable_auth,
            "rate_limiting": True,
            "metrics_collection": True,
            "conversation_memory": True
        }
    }


# Background task functions
async def store_conversation_turn(
    conversation_manager: ConversationManager,
    conversation_id: str,
    user_id: int,
    user_message: str,
    assistant_message: str,
    processing_time_ms: int,
    metrics: MetricsCollector,
    intent_detected: Optional[str] = None,
    entities_extracted: Optional[List[Dict[str, Any]]] = None,
    agent_chain: Optional[List[str]] = None,
    search_results_count: Optional[int] = None,
    confidence_score: Optional[float] = None,
) -> None:
    """
    Background task to store conversation turn.
    
    Args:
        conversation_manager: Conversation manager instance
        conversation_id: Conversation identifier
        user_id: User identifier
        user_message: User's message
        assistant_message: Assistant's response
        processing_time_ms: Processing time in milliseconds
        metrics: Metrics collector
        intent_detected: Detected user intent
        entities_extracted: Entities extracted from the user message
        agent_chain: Chain of agents involved in processing
        search_results_count: Number of results returned by search
        confidence_score: Confidence score of the response
    """
    try:
        await conversation_manager.add_turn(
            conversation_id=conversation_id,
            user_id=user_id,
            user_msg=user_message,
            assistant_msg=assistant_message,
            processing_time_ms=float(processing_time_ms),
            intent_detected=intent_detected,
            entities_extracted=entities_extracted,
            agent_chain=agent_chain,
            search_results_count=search_results_count,
            confidence_score=confidence_score,
        )
        logger.debug(f"Stored conversation turn for {conversation_id}")
        
    except Exception as e:
        logger.error(f"Failed to store conversation turn: {e}")
        metrics.record_error("conversation_storage", str(e))


# Include routers in main router
router.include_router(chat_router)
router.include_router(health_router)
router.include_router(conversations_router)<|MERGE_RESOLUTION|>--- conflicted
+++ resolved
@@ -231,7 +231,6 @@
 
         try:
             conversation_service.add_turn(
-<<<<<<< HEAD
                 conversation,
                 validated_request.message,
                 team_result["content"],
@@ -241,7 +240,6 @@
                 agent_chain=team_result["metadata"].get("agent_chain"),
                 search_results_count=team_result["metadata"].get("search_results_count"),
                 confidence_score=team_result.get("confidence_score"),
-=======
                 conversation_id=conversation_id,
                 conversation_id=conversation.conversation_id,
                 user_id=user_id,
@@ -259,7 +257,6 @@
                 search_execution_time_ms=team_response.metadata.get(
                     "search_execution_time_ms"
                 ),
->>>>>>> d4962698
             )
         except Exception as e:
             logger.error(f"Failed to store conversation turn: {e}")
