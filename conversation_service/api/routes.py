"""HTTP API routes for the conversation service.

Only a very small subset of the original project is implemented here.  The
endpoints are intentionally lightweight so that they can be exercised in tests
without requiring the full production stack.
"""

<<<<<<< HEAD
import asyncio
import logging
import time
import hashlib
from typing import Annotated, Any, Dict, List, Optional, Protocol
=======
from datetime import datetime
from typing import Any, Dict, List
>>>>>>> c936b859

from fastapi import APIRouter, BackgroundTasks, Depends, HTTPException, Query, status
from fastapi.responses import JSONResponse
from fastapi import APIRouter, Depends, HTTPException

from .dependencies import (
    get_team_manager,
    get_conversation_manager,
<<<<<<< HEAD
=======
    get_current_user,
>>>>>>> c936b859
    get_metrics_collector,
    get_conversation_repository,
    get_conversation_service,
    get_conversation_read_service,
    validate_conversation_request,
    validate_request_rate_limit,
)
from .websocket import ws_router
from ..core.conversation_manager import ConversationManager

from ..models.conversation_models import (
    ConversationRequest,
    ConversationResponse,
    ConversationOut,
)
from ..models.financial_models import IntentResult
import os

from ..utils.logging import log_unauthorized_access
from ..repositories.conversation_repository import ConversationRepository
from ..core.metrics_collector import MetricsCollector
from ..utils.metrics import MetricsCollector
<<<<<<< HEAD
from db_service.session import get_db
from ..utils.cache_client import cache_client
from ..utils.decorators import rate_limit

try:
    from ..core.mvp_team_manager import MVPTeamManager
except ImportError:
    class MVPTeamManager(Protocol):
        async def process_user_message(
            self, user_message: str, user_id: int, conversation_id: str
        ) -> Any:
            ...
=======
>>>>>>> c936b859

router = APIRouter()


<<<<<<< HEAD

@chat_router.post(
    "",
    response_model=ConversationResponse,
    summary="Process conversation with AutoGen multi-agents",
    description="Main conversation endpoint that processes user messages through AutoGen multi-agent team",
    responses={
        200: {"description": "Successful conversation processing"},
        422: {"description": "Invalid request format"},
        429: {"description": "Rate limit exceeded"},
        503: {"description": "Service temporarily unavailable"}
    }
)
@rate_limit(calls=5, period=60)
=======
@router.post("/chat", response_model=ConversationResponse)
>>>>>>> c936b859
async def chat_endpoint(
    background_tasks: BackgroundTasks,
    team_manager: Annotated[MVPTeamManager, Depends(get_team_manager)],
    conversation_manager: Annotated[ConversationManager, Depends(get_conversation_manager)],
    user: Annotated[Dict[str, Any], Depends(get_current_user)],
    metrics: Annotated[MetricsCollector, Depends(get_metrics_collector)],
    conversation_repo: Annotated[
        ConversationRepository, Depends(get_conversation_repository)
    ],
<<<<<<< HEAD
    db: Annotated[Session, Depends(get_db)],
=======
    _: Annotated[None, Depends(validate_request_rate_limit)],
>>>>>>> c936b859
    validated_request: Annotated[ConversationRequest, Depends(validate_conversation_request)]
) -> ConversationResponse:
    """
    Process a conversation message through AutoGen multi-agent team.
    
    This endpoint orchestrates the complete conversation workflow:
    1. Validates user input and context
    2. Retrieves conversation history
    3. Processes message through AutoGen agents
    4. Stores conversation turn
    5. Returns AI response with metadata
    
    Args:
        background_tasks: FastAPI background tasks
        team_manager: AutoGen team manager dependency
        conversation_manager: Conversation context dependency
        user: Authenticated user context derived from JWT claims
        metrics: Metrics collector dependency
        validated_request: Validated conversation request
        
    Returns:
        ConversationResponse: AI response with metadata
    """
    start_time = time.time()
    conversation_id = validated_request.conversation_id
    user_id = user["user_id"]

    logger.info(f"Processing conversation for user {user_id}, conversation {conversation_id}")

    try:
        conversation = conversation_repo.get_or_create_conversation(
            user_id, conversation_id
        )
    except PermissionError:
        raise HTTPException(
            status_code=status.HTTP_403_FORBIDDEN,
            detail="Conversation access denied",
        )
    except Exception as e:
        logger.error(f"Conversation retrieval failed: {e}")
        raise HTTPException(
            status_code=status.HTTP_500_INTERNAL_SERVER_ERROR,
            detail="Database access error",
        )

    conversation_id = conversation.conversation_id
    logger.info(
        f"Processing conversation for user {user_id}, conversation {conversation_id}"
    )

    cache_key = f"chat:{user_id}:{hashlib.md5(validated_request.message.encode()).hexdigest()}"
    cached_response = await cache_client.get(cache_key)
    if cached_response:
        return ConversationResponse(**cached_response)

    await cache_client.set(f"prompt:{user_id}", validated_request.message, ttl=300)
    
    try:
        # Record request metrics
        metrics.record_request("chat", user_id)

        # Permission check
        if "chat:write" not in user.get("permissions", []):
            log_unauthorized_access(user_id=user_id, conversation_id=conversation_id, reason="insufficient permissions")
            raise HTTPException(
                status_code=status.HTTP_403_FORBIDDEN,
                detail="Insufficient permissions",
            )

        # Get conversation context
        context = await conversation_manager.get_context(conversation_id, user_id)
        context_user_id = getattr(context, "user_id", None)
        if context_user_id not in (None, user_id):
            log_unauthorized_access(
                user_id=user_id,
                conversation_id=conversation_id,
                reason="forbidden conversation access",
            )
            raise HTTPException(
                status_code=status.HTTP_403_FORBIDDEN,
                detail="Insufficient permissions",
            )

        if context_user_id != user_id:
            context.user_id = user_id
            await conversation_manager.store.save_context(context)
        logger.debug(f"Retrieved context with {len(context.turns)} previous turns")

        # Process message through AutoGen team
        try:
            team_result = await team_manager.process_user_message_with_metadata(
                user_message=validated_request.message,
                user_id=user_id,
                conversation_id=conversation_id,
            )
            if not team_result["success"]:
                metrics.record_error(
                    "team_processing", team_result.get("error_message") or "unknown_error"
                )
            logger.info("AutoGen team processed message")

        except Exception as e:
            logger.error(f"AutoGen team processing failed: {e}")
            metrics.record_error("team_processing", str(e))

            # Fallback response
            fallback_response = ConversationResponse(
                message="Je suis désolé, je rencontre une difficulté technique. Pouvez-vous reformuler votre question ?",
                conversation_id=conversation_id,
                success=False,
                error_code="TEAM_PROCESSING_ERROR",
                processing_time_ms=int((time.time() - start_time) * 1000),
                agent_used="fallback",
                confidence=0.1
            )

            return fallback_response

        # Store conversation turn in background
        background_tasks.add_task(
            store_conversation_turn,
            conversation_manager,
            conversation_id,
            user_id,
            validated_request.message,
            team_result["content"],
            int((time.time() - start_time) * 1000),
            metrics,
            intent_result=team_result["metadata"].get("intent_result"),
            agent_chain=team_result["metadata"].get("agent_chain"),
            search_results_count=team_result["metadata"].get("search_results_count"),
            confidence_score=team_result.get("confidence_score"),
        )

        # Calculate processing time
        processing_time = int((time.time() - start_time) * 1000)

        try:
            conversation_repo.add_turn(
                conversation_id=conversation.conversation_id,
                user_id=user_id,
                user_message=validated_request.message,
                assistant_response=team_result["content"],
                processing_time_ms=processing_time,
                intent_result=team_result["metadata"].get("intent_result"),
                confidence_score=team_result.get("confidence_score"),
                agent_chain=team_result["metadata"].get("agent_chain"),
                search_results_count=team_result["metadata"].get(
                    "search_results_count", 0
                ),
                search_execution_time_ms=team_result["metadata"].get(
                    "search_execution_time_ms"
                ),
            )
        except Exception as e:
            logger.error(f"Failed to store conversation turn: {e}")
            raise HTTPException(
                status_code=status.HTTP_500_INTERNAL_SERVER_ERROR,
                detail="Failed to store conversation turn",
            )

        # Create response
        response = ConversationResponse(
            message=team_result["content"],
            conversation_id=conversation_id,
            success=team_result["success"],
            processing_time_ms=processing_time,
            agent_used="orchestrator_agent",
            confidence=team_result.get("confidence_score") or 0.0,
            metadata=team_result["metadata"],
            error_code=None if team_result["success"] else "TEAM_PROCESSING_ERROR",
        )

        await cache_client.set(cache_key, response.dict(), ttl=300)

        # Record metrics based on success
        if team_result["success"]:
            metrics.record_response_time("chat", processing_time)
            metrics.record_success("chat")
            logger.info(f"Conversation processed successfully in {processing_time}ms")
        else:
            metrics.record_error("chat", team_result.get("error_message") or "unknown_error")
            logger.warning(f"Conversation processed with errors in {processing_time}ms")

        return response
        
    except HTTPException:
        raise
    except Exception as e:
        processing_time = int((time.time() - start_time) * 1000)
        logger.error(f"Unexpected error in chat endpoint: {e}")
        metrics.record_error("chat_endpoint", str(e))
        
        raise HTTPException(
            status_code=status.HTTP_500_INTERNAL_SERVER_ERROR,
            detail="Internal conversation processing error"
        )


@health_router.get(
    "",
    summary="Service health check",
    description="Comprehensive health check including all service components",
    responses={
        200: {"description": "Service is healthy"},
        503: {"description": "Service is unhealthy"}
    }
)
@rate_limit(calls=10, period=60)
async def health_check(
    team_manager: Annotated[MVPTeamManager, Depends(get_team_manager)],
    conversation_manager: Annotated[ConversationManager, Depends(get_conversation_manager)],
    metrics: Annotated[MetricsCollector, Depends(get_metrics_collector)]
) -> Dict[str, Any]:
    """
    Comprehensive health check for all service components.
    validated_request: ConversationRequest = Depends(validate_conversation_request),
    team_manager: Any = Depends(get_team_manager),
    conversation_manager: Any = Depends(get_conversation_manager),
    user: Dict[str, Any] = Depends(get_current_user),
    metrics: MetricsCollector = Depends(get_metrics_collector),
    conversation_service: Any = Depends(get_conversation_service),
    _: None = Depends(validate_request_rate_limit),
) -> ConversationResponse:
    """Process a chat message through the team manager and store the result."""
    metrics.record_request("chat", user.get("user_id", 0))
    start = datetime.utcnow()
    result = await team_manager.process_user_message_with_metadata(
        validated_request.message,
        user.get("user_id", 0),
        validated_request.conversation_id,
    )
    processing_ms = int((datetime.utcnow() - start).total_seconds() * 1000)
    metrics.record_response_time("chat", processing_ms)
    metrics.record_success("chat")

    # Ensure a conversation exists
    conv = conversation_service.get_or_create_conversation(
        user.get("user_id", 0), validated_request.conversation_id
    )
    conversation_id = getattr(conv, "conversation_id", validated_request.conversation_id)

    # Persist turn via conversation manager and service (best effort)
    try:
        await conversation_manager.add_turn(
            conversation_id=conversation_id,
            user_id=user.get("user_id", 0),
            user_msg=validated_request.message,
            assistant_msg=result.get("content", ""),
            processing_time_ms=processing_ms,
        )
        conversation_service.add_turn(
            conversation_id=conversation_id,
            user_id=user.get("user_id", 0),
            user_message=validated_request.message,
            assistant_response=result.get("content", ""),
            processing_time_ms=processing_ms,
        )
    except Exception:
        # Failure to persist should not break the response
        metrics.record_error("chat_storage", "persist_failed")

    return ConversationResponse(
        message=result.get("content", ""),
        conversation_id=conversation_id,
        processing_time_ms=processing_ms,
        agent_used=result.get("agent_used"),
        confidence=result.get("confidence_score"),
        metadata=result.get("metadata", {}),
        success=result.get("success", True),
    )


@router.get("/conversations", response_model=List[ConversationOut])
async def list_conversations(
    user: Annotated[Dict[str, Any], Depends(get_current_user)],
    repo: Annotated[ConversationRepository, Depends(get_conversation_repository)],
    limit: int = Query(10, ge=1, le=100),
    offset: int = Query(0, ge=0),
) -> List[ConversationOut]:
    """List conversations belonging to the current user."""
    conversations = repo.list_conversations(user["user_id"])[offset : offset + limit]
    return [
        ConversationOut(
            conversation_id=c.conversation_id,
            title=c.title,
            status=c.status,
            total_turns=c.total_turns,
            last_activity_at=c.last_activity_at,
        )
        for c in conversations
    ]


@conversations_router.get(
    "/{conversation_id}/turns",
    response_model=ConversationTurnsResponse,
    summary="Get conversation turns",
    description="Return turns of a conversation if it belongs to the user",
    responses={
        200: {"description": "Conversation turns retrieved"},
        404: {"description": "Conversation not found"},
        401: {"description": "Unauthorized"},
    },
)
async def get_conversation_turns(
    conversation_id: str,
    user: Annotated[Dict[str, Any], Depends(get_current_user)],
    repo: Annotated[ConversationRepository, Depends(get_conversation_repository)],
    limit: int = Query(10, ge=1, le=50),
) -> ConversationTurnsResponse:
    """Return the turns for a specific conversation."""
    conversation = repo.get_conversation(conversation_id)
    if conversation is None:
        raise HTTPException(
            status_code=status.HTTP_404_NOT_FOUND, detail="Conversation not found"
        )
    if conversation.user_id != user["user_id"]:
        raise HTTPException(status_code=status.HTTP_403_FORBIDDEN)

    turns_raw = repo.get_conversation_turns(conversation_id)

    turns: List[ConversationTurn] = []
    for t in turns_raw[:limit]:
        turns.append(
            ConversationTurn(
                turn_id=t.turn_id,
                user_message=t.user_message,
                assistant_response=t.assistant_response,
                timestamp=t.created_at,
                metadata=t.turn_metadata or {},
                turn_number=t.turn_number,
                processing_time_ms=t.processing_time_ms or 0.0,
                intent_result=t.intent_result,
                confidence_score=t.confidence_score,
                error_occurred=t.error_occurred,
                agent_chain=t.agent_chain,

    user: Dict[str, Any] = Depends(get_current_user),
    service: Any = Depends(get_conversation_read_service),
) -> List[ConversationOut]:
    """Return conversations for the current user."""
    conversations = service.get_conversations(user.get("user_id", 0))
    results: List[ConversationOut] = []
    for c in conversations:
        last_activity = getattr(c, "last_activity_at", datetime.utcnow())
        if isinstance(last_activity, str):
            try:
                last_activity = datetime.fromisoformat(last_activity)
            except ValueError:
                last_activity = datetime.utcnow()
        results.append(
            ConversationOut(
                conversation_id=getattr(c, "conversation_id", ""),
                title=getattr(c, "title", None),
                status=getattr(c, "status", "active"),
                total_turns=getattr(c, "total_turns", 0),
                last_activity_at=last_activity,
            )
        )
    return results


<<<<<<< HEAD
@router.get(
    "/status",
    summary="Service status information",
    description="Basic service status and configuration",
    tags=["monitoring"]
)
@rate_limit(calls=10, period=60)
async def get_status() -> Dict[str, Any]:
    """
    Get basic service status and configuration information.

    Returns:
        Dict containing service status
    """
    environment = os.getenv("ENVIRONMENT", "development")
    enable_auth = True
    
    return {
        "service": "conversation_service_mvp",
        "version": "1.0.0",
        "status": "running",
        "timestamp": time.time(),
        "environment": environment,
        "autogen_version": "0.4.0",
        "api_version": "v1",
        "features": {
            "authentication": enable_auth,
            "rate_limiting": True,
            "metrics_collection": True,
            "conversation_memory": True
        }
    }


# Background task functions
async def store_conversation_turn(
    conversation_manager: ConversationManager,
    conversation_id: str,
    user_id: int,
    user_message: str,
    assistant_message: str,
    processing_time_ms: int,
    metrics: MetricsCollector,
    intent_result: Optional[Dict[str, Any]] = None,
    agent_chain: Optional[List[str]] = None,
    search_results_count: Optional[int] = None,
    confidence_score: Optional[float] = None,
) -> None:
    """
    Background task to store conversation turn.
    
    Args:
        conversation_manager: Conversation manager instance
        conversation_id: Conversation identifier
        user_id: User identifier
        user_message: User's message
        assistant_message: Assistant's response
        processing_time_ms: Processing time in milliseconds
        metrics: Metrics collector
        intent_result: Result of intent detection
        agent_chain: Chain of agents involved in processing
        search_results_count: Number of results returned by search
        confidence_score: Confidence score of the response
    """
    try:
        intent_obj = IntentResult(**intent_result) if intent_result else None
        await conversation_manager.add_turn(
            conversation_id=conversation_id,
            user_id=user_id,
            user_msg=user_message,
            assistant_msg=assistant_message,
            processing_time_ms=float(processing_time_ms),
            intent_result=intent_obj,
            agent_chain=agent_chain,
            search_results_count=search_results_count,
            confidence_score=confidence_score,
        )
        logger.debug(f"Stored conversation turn for {conversation_id}")
        
    except Exception as e:
        logger.error(f"Failed to store conversation turn: {e}")
        metrics.record_error("conversation_storage", str(e))
=======
@router.get("/health")
async def healthcheck() -> Dict[str, str]:
    """Basic health check endpoint."""
    return {"status": "ok"}
>>>>>>> c936b859


# Include routers in main router
router.include_router(chat_router)
router.include_router(health_router)
router.include_router(conversations_router)
router.include_router(ws_router)
@router.get("/metrics")
async def metrics_endpoint(metrics: MetricsCollector = Depends(get_metrics_collector)) -> Dict[str, Any]:
    """Expose collected metrics."""
    return metrics.get_summary()<|MERGE_RESOLUTION|>--- conflicted
+++ resolved
@@ -5,16 +5,13 @@
 without requiring the full production stack.
 """
 
-<<<<<<< HEAD
 import asyncio
 import logging
 import time
 import hashlib
 from typing import Annotated, Any, Dict, List, Optional, Protocol
-=======
 from datetime import datetime
 from typing import Any, Dict, List
->>>>>>> c936b859
 
 from fastapi import APIRouter, BackgroundTasks, Depends, HTTPException, Query, status
 from fastapi.responses import JSONResponse
@@ -23,10 +20,8 @@
 from .dependencies import (
     get_team_manager,
     get_conversation_manager,
-<<<<<<< HEAD
-=======
+
     get_current_user,
->>>>>>> c936b859
     get_metrics_collector,
     get_conversation_repository,
     get_conversation_service,
@@ -49,7 +44,6 @@
 from ..repositories.conversation_repository import ConversationRepository
 from ..core.metrics_collector import MetricsCollector
 from ..utils.metrics import MetricsCollector
-<<<<<<< HEAD
 from db_service.session import get_db
 from ..utils.cache_client import cache_client
 from ..utils.decorators import rate_limit
@@ -62,13 +56,10 @@
             self, user_message: str, user_id: int, conversation_id: str
         ) -> Any:
             ...
-=======
->>>>>>> c936b859
 
 router = APIRouter()
 
 
-<<<<<<< HEAD
 
 @chat_router.post(
     "",
@@ -83,9 +74,7 @@
     }
 )
 @rate_limit(calls=5, period=60)
-=======
 @router.post("/chat", response_model=ConversationResponse)
->>>>>>> c936b859
 async def chat_endpoint(
     background_tasks: BackgroundTasks,
     team_manager: Annotated[MVPTeamManager, Depends(get_team_manager)],
@@ -95,11 +84,8 @@
     conversation_repo: Annotated[
         ConversationRepository, Depends(get_conversation_repository)
     ],
-<<<<<<< HEAD
     db: Annotated[Session, Depends(get_db)],
-=======
     _: Annotated[None, Depends(validate_request_rate_limit)],
->>>>>>> c936b859
     validated_request: Annotated[ConversationRequest, Depends(validate_conversation_request)]
 ) -> ConversationResponse:
     """
@@ -463,7 +449,6 @@
     return results
 
 
-<<<<<<< HEAD
 @router.get(
     "/status",
     summary="Service status information",
@@ -546,12 +531,10 @@
     except Exception as e:
         logger.error(f"Failed to store conversation turn: {e}")
         metrics.record_error("conversation_storage", str(e))
-=======
 @router.get("/health")
 async def healthcheck() -> Dict[str, str]:
     """Basic health check endpoint."""
     return {"status": "ok"}
->>>>>>> c936b859
 
 
 # Include routers in main router
