--- conflicted
+++ resolved
@@ -18,13 +18,10 @@
 import logging
 import time
 import asyncio
-<<<<<<< HEAD
 from typing import Dict, Any, Annotated, TYPE_CHECKING, Optional, List
 from fastapi import APIRouter, Depends, HTTPException, status, BackgroundTasks
-=======
 from typing import Dict, Any, Annotated, TYPE_CHECKING, List
 from fastapi import APIRouter, Depends, HTTPException, status, BackgroundTasks, Query
->>>>>>> 37fd0e19
 from fastapi.responses import JSONResponse
 from sqlalchemy.orm import Session
 
