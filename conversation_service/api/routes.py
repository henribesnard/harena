"""
FastAPI routes for Conversation Service MVP.

This module defines the main API endpoints for the AutoGen-based conversation
service, including chat processing, health checks, and metrics collection.

Routes:
    POST /chat - Main conversation endpoint with multi-agent processing
    GET /health - Service health check with component status
    GET /metrics - Performance metrics and agent statistics
    GET /status - Service status and configuration

Author: Conversation Service Team
Created: 2025-01-31
Version: 1.0.0 MVP - FastAPI Routes
"""

import asyncio
import logging
import time
from typing import Annotated, Any, Dict, List, Optional, Protocol

from fastapi import APIRouter, BackgroundTasks, Depends, HTTPException, Query, status
from fastapi.responses import JSONResponse
from sqlalchemy.orm import Session

from .dependencies import (
    get_team_manager,
    get_current_user,
    validate_conversation_request,
    get_conversation_manager,
    validate_request_rate_limit,
    get_metrics_collector,
    get_conversation_service,
    get_conversation_read_service,
)
from ..core.conversation_manager import ConversationManager
from ..models import (
    ConversationRequest,
    ConversationResponse,
    ConversationOut,
    ConversationTurn,
)
import os

from ..utils.logging import log_unauthorized_access
from ..services.conversation_db import ConversationService as ConversationDBService
from ..services.conversation_service import ConversationService
from ..utils.metrics import MetricsCollector
from db_service.session import get_db

try:
    from ..core.mvp_team_manager import MVPTeamManager
except ImportError:
    class MVPTeamManager(Protocol):
        async def process_user_message(
            self, user_message: str, user_id: int, conversation_id: str
        ) -> Any:
            ...

        async def get_health_status(self) -> Dict[str, Any]:
            ...

# Configure logging
logger = logging.getLogger(__name__)

# Create main router
router = APIRouter()

# Create specialized routers
chat_router = APIRouter(prefix="/chat", tags=["conversation"])
health_router = APIRouter(prefix="/health", tags=["monitoring"])
conversations_router = APIRouter(prefix="/conversations", tags=["conversation"])


@chat_router.post(
    "",
    response_model=ConversationResponse,
    summary="Process conversation with AutoGen multi-agents",
    description="Main conversation endpoint that processes user messages through AutoGen multi-agent team",
    responses={
        200: {"description": "Successful conversation processing"},
        422: {"description": "Invalid request format"},
        429: {"description": "Rate limit exceeded"},
        503: {"description": "Service temporarily unavailable"}
    }
)
async def chat_endpoint(
    background_tasks: BackgroundTasks,
    team_manager: Annotated[MVPTeamManager, Depends(get_team_manager)],
    conversation_manager: Annotated[ConversationManager, Depends(get_conversation_manager)],
    user: Annotated[Dict[str, Any], Depends(get_current_user)],
    metrics: Annotated[MetricsCollector, Depends(get_metrics_collector)],
    conversation_service: Annotated[
        ConversationDBService, Depends(get_conversation_service)
    ],
    db: Annotated[Session, Depends(get_db)],
    _: Annotated[None, Depends(validate_request_rate_limit)],
    validated_request: Annotated[ConversationRequest, Depends(validate_conversation_request)]
) -> ConversationResponse:
    """
    Process a conversation message through AutoGen multi-agent team.
    
    This endpoint orchestrates the complete conversation workflow:
    1. Validates user input and context
    2. Retrieves conversation history
    3. Processes message through AutoGen agents
    4. Stores conversation turn
    5. Returns AI response with metadata
    
    Args:
        background_tasks: FastAPI background tasks
        team_manager: AutoGen team manager dependency
        conversation_manager: Conversation context dependency
        user: Authenticated user context
        metrics: Metrics collector dependency
        validated_request: Validated conversation request
        
    Returns:
        ConversationResponse: AI response with metadata
    """
    start_time = time.time()
    conversation_id = validated_request.conversation_id
    user_id = user["user_id"]
    
    logger.info(f"Processing conversation for user {user_id}, conversation {conversation_id}")

    try:
        conversation = conversation_service.get_or_create_conversation(
            user_id, conversation_id
        )
    except PermissionError:
        raise HTTPException(
            status_code=status.HTTP_403_FORBIDDEN,
            detail="Conversation access denied",
        )
    except Exception as e:
        logger.error(f"Conversation retrieval failed: {e}")
        raise HTTPException(
            status_code=status.HTTP_500_INTERNAL_SERVER_ERROR,
            detail="Database access error",
        )

    conversation_id = conversation.conversation_id
    logger.info(
        f"Processing conversation for user {user_id}, conversation {conversation_id}"
    )
    
    try:
        # Record request metrics
        metrics.record_request("chat", user_id)

        # Permission check
        if "chat:write" not in user.get("permissions", []):
            log_unauthorized_access(user_id=user_id, conversation_id=conversation_id, reason="insufficient permissions")
            raise HTTPException(
                status_code=status.HTTP_403_FORBIDDEN,
                detail="Insufficient permissions",
            )

        # Get conversation context
        context = await conversation_manager.store.get_context(conversation_id)
        if context is None:
            log_unauthorized_access(user_id=user_id, conversation_id=conversation_id, reason="conversation not found")
            raise HTTPException(
                status_code=status.HTTP_404_NOT_FOUND,
                detail="Conversation not found",
            )
        if getattr(context, "user_id", user_id) != user_id:
            log_unauthorized_access(user_id=user_id, conversation_id=conversation_id, reason="forbidden conversation access")
            raise HTTPException(
                status_code=status.HTTP_403_FORBIDDEN,
                detail="Insufficient permissions",
            )
        logger.debug(f"Retrieved context with {len(context.turns)} previous turns")

        # Process message through AutoGen team
        try:
            team_response = await team_manager.process_user_message(
                user_message=validated_request.message,
                user_id=user_id,
                conversation_id=conversation_id
            )
            if not team_response.success:
                metrics.record_error(
                    "team_processing", team_response.error_message or "unknown_error"
                )
            logger.info("AutoGen team processed message")

        except Exception as e:
            logger.error(f"AutoGen team processing failed: {e}")
            metrics.record_error("team_processing", str(e))

            # Fallback response
            fallback_response = ConversationResponse(
                message="Je suis désolé, je rencontre une difficulté technique. Pouvez-vous reformuler votre question ?",
                conversation_id=conversation_id,
                success=False,
                error_code="TEAM_PROCESSING_ERROR",
                processing_time_ms=int((time.time() - start_time) * 1000),
                agent_used="fallback",
                confidence=0.1
            )

            return fallback_response
        
        # Store conversation turn in background
        background_tasks.add_task(
            store_conversation_turn,
            conversation_manager,
            conversation_id,
            user_id,
            validated_request.message,
            team_response.content,
            int((time.time() - start_time) * 1000),
            metrics,
            intent_detected=team_response.metadata.get("intent_detected"),
            entities_extracted=team_response.metadata.get("entities_extracted"),
            agent_chain=team_response.metadata.get("agent_chain"),
            search_results_count=team_response.metadata.get("search_results_count"),
            confidence_score=team_response.confidence_score,
        )
        
        # Calculate processing time
        processing_time = int((time.time() - start_time) * 1000)

        try:
            conversation_service.add_turn(
<<<<<<< HEAD
                conversation_id=conversation_id,
=======
                conversation_id=conversation.conversation_id,
>>>>>>> 975272bd
                user_id=user_id,
                user_message=validated_request.message,
                assistant_response=team_response.content,
                processing_time_ms=processing_time,
                intent_detected=team_response.metadata.get("intent_detected"),
                entities_extracted=team_response.metadata.get("entities_extracted"),
                confidence_score=team_response.confidence_score,
                agent_chain=team_response.metadata.get("agent_chain"),
<<<<<<< HEAD
                search_results_count=team_response.metadata.get("search_results_count"),
=======
                search_results_count=team_response.metadata.get(
                    "search_results_count", 0
                ),
                search_execution_time_ms=team_response.metadata.get(
                    "search_execution_time_ms"
                ),
>>>>>>> 975272bd
            )
        except Exception as e:
            logger.error(f"Failed to store conversation turn: {e}")
            raise HTTPException(
                status_code=status.HTTP_500_INTERNAL_SERVER_ERROR,
                detail="Failed to store conversation turn",
            )

        # Create response
        response = ConversationResponse(
            message=team_response.content,
            conversation_id=conversation_id,
            success=team_response.success,
            processing_time_ms=processing_time,
            agent_used="orchestrator_agent",
            confidence=team_response.confidence_score or 0.0,
            metadata=team_response.metadata,
            error_code=None if team_response.success else "TEAM_PROCESSING_ERROR",
        )
        
        # Record metrics based on success
        if team_response.success:
            metrics.record_response_time("chat", processing_time)
            metrics.record_success("chat")
            logger.info(f"Conversation processed successfully in {processing_time}ms")
        else:
            metrics.record_error("chat", team_response.error_message or "unknown_error")
            logger.warning(f"Conversation processed with errors in {processing_time}ms")

        return response
        
    except HTTPException:
        raise
    except Exception as e:
        processing_time = int((time.time() - start_time) * 1000)
        logger.error(f"Unexpected error in chat endpoint: {e}")
        metrics.record_error("chat_endpoint", str(e))
        
        raise HTTPException(
            status_code=status.HTTP_500_INTERNAL_SERVER_ERROR,
            detail="Internal conversation processing error"
        )


@health_router.get(
    "",
    summary="Service health check",
    description="Comprehensive health check including all service components",
    responses={
        200: {"description": "Service is healthy"},
        503: {"description": "Service is unhealthy"}
    }
)
async def health_check(
    team_manager: Annotated[MVPTeamManager, Depends(get_team_manager)],
    conversation_manager: Annotated[ConversationManager, Depends(get_conversation_manager)],
    metrics: Annotated[MetricsCollector, Depends(get_metrics_collector)],
    user: Annotated[Dict[str, Any], Depends(get_current_user)]
) -> Dict[str, Any]:
    """
    Comprehensive health check for all service components.

    Returns:
        Dict containing health status of all components
    """
    start_time = time.time()
    health_status = {
        "status": "healthy",
        "timestamp": time.time(),
        "service": "conversation_service_mvp",
        "version": "1.0.0",
        "components": {},
        "errors": []
    }
    component_timeout = 2

    try:
        # Check AutoGen team manager with timeout
        try:
            team_health = await asyncio.wait_for(
                team_manager.health_check(), timeout=component_timeout
            )
            details = team_health.get("details", {})
            health_status["components"]["team_manager"] = {
                "status": "healthy" if team_health.get("healthy") else "unhealthy",
                "agents_loaded": len(details.get("agent_statuses", {})),
                "last_activity": details.get("last_health_check")
            }
            if not team_health.get("healthy"):
                health_status["status"] = "degraded"
                health_status["errors"].append({"component": "team_manager", "error": "unhealthy"})
        except Exception as e:
            logger.error(f"Team manager health check failed: {e}")
            health_status["status"] = "degraded"
            health_status["components"]["team_manager"] = {
                "status": "unavailable",
                "error": str(e)
            }
            health_status["errors"].append({"component": "team_manager", "error": str(e)})
            health_status["response_time_ms"] = int((time.time() - start_time) * 1000)
            return JSONResponse(status_code=status.HTTP_200_OK, content=health_status)

        # Check conversation manager
        try:
            conv_stats = await conversation_manager.get_stats()
            health_status["components"]["conversation_manager"] = {
                "status": "healthy",
                "active_conversations": conv_stats.get("active_conversations", 0),
                "total_turns": conv_stats.get("total_turns", 0)
            }
        except Exception as e:
            logger.error(f"Conversation manager health check failed: {e}")
            health_status["status"] = "degraded"
            health_status["components"]["conversation_manager"] = {
                "status": "unavailable",
                "error": str(e)
            }
            health_status["errors"].append({"component": "conversation_manager", "error": str(e)})
            health_status["response_time_ms"] = int((time.time() - start_time) * 1000)
            return JSONResponse(status_code=status.HTTP_200_OK, content=health_status)

        # Check metrics collector
        try:
            metrics_summary = metrics.get_summary()
            health_status["components"]["metrics"] = {
                "status": "healthy",
                "requests_processed": metrics_summary.get("total_requests", 0),
                "average_response_time": metrics_summary.get("avg_response_time", 0)
            }
        except Exception as e:
            logger.warning(f"Metrics health check failed: {e}")
            health_status["status"] = "degraded"
            health_status["components"]["metrics"] = {
                "status": "unavailable",
                "error": str(e)
            }
            health_status["errors"].append({"component": "metrics", "error": str(e)})
            health_status["response_time_ms"] = int((time.time() - start_time) * 1000)
            return JSONResponse(status_code=status.HTTP_200_OK, content=health_status)

        health_status["response_time_ms"] = int((time.time() - start_time) * 1000)
        return JSONResponse(status_code=status.HTTP_200_OK, content=health_status)

    except Exception as e:
        logger.error(f"Health check failed: {e}")
        error_response = {
            "status": "unhealthy",
            "timestamp": time.time(),
            "error": "Health check system failure",
            "response_time_ms": int((time.time() - start_time) * 1000)
        }
        return JSONResponse(
            status_code=status.HTTP_503_SERVICE_UNAVAILABLE,
            content=error_response
        )
@health_router.get(
    "/metrics",
    summary="Service performance metrics",
    description="Detailed performance metrics and agent statistics",
    responses={
        200: {"description": "Metrics retrieved successfully"},
        503: {"description": "Metrics service unavailable"}
    }
)
async def get_metrics(
    metrics: Annotated[MetricsCollector, Depends(get_metrics_collector)],
    team_manager: Annotated[MVPTeamManager, Depends(get_team_manager)],
    user: Annotated[Dict[str, Any], Depends(get_current_user)]
) -> Dict[str, Any]:
    """
    Get detailed performance metrics and statistics.
    
    Returns:
        Dict containing comprehensive service metrics
    """
    try:
        # Check if user has metrics permission
        if "view_metrics" not in user.get("permissions", []):
            raise HTTPException(
                status_code=status.HTTP_403_FORBIDDEN,
                detail="Insufficient permissions to view metrics"
            )
        
        # Get metrics summary
        metrics_summary = metrics.get_summary()
        
        # Get team performance
        team_performance = team_manager.get_team_performance()
        
        # Compile comprehensive metrics
        comprehensive_metrics = {
            "timestamp": time.time(),
            "service_metrics": metrics_summary,
            "agent_metrics": team_performance,
            "system_info": {
                "uptime_seconds": time.time() - metrics.start_time,
                "memory_usage": metrics.get_memory_usage(),
                "cpu_usage": metrics.get_cpu_usage()
            }
        }
        
        return comprehensive_metrics
        
    except HTTPException:
        raise
    except Exception as e:
        logger.error(f"Metrics endpoint error: {e}")
        raise HTTPException(
            status_code=status.HTTP_503_SERVICE_UNAVAILABLE,
            detail="Metrics service temporarily unavailable"
        )


@conversations_router.get(
    "",
    response_model=List[ConversationOut],
    summary="List user conversations",
    description="Return conversations for the authenticated user",
    responses={
        200: {"description": "Conversations retrieved successfully"},
        401: {"description": "Unauthorized"},
    },
)
async def list_conversations(
    user: Annotated[Dict[str, Any], Depends(get_current_user)],
    service: Annotated[ConversationService, Depends(get_conversation_read_service)],
    limit: int = Query(10, ge=1, le=100),
    offset: int = Query(0, ge=0),
) -> List[ConversationOut]:
    """List conversations belonging to the current user."""
    conversations = service.get_conversations(user["user_id"], limit=limit, offset=offset)
    return [
        ConversationOut(
            conversation_id=c.conversation_id,
            title=c.title,
            status=c.status,
            total_turns=c.total_turns,
            last_activity_at=c.last_activity_at,
        )
        for c in conversations
    ]


@conversations_router.get(
    "/{conversation_id}/turns",
    response_model=List[ConversationTurn],
    summary="Get conversation turns",
    description="Return turns of a conversation if it belongs to the user",
    responses={
        200: {"description": "Conversation turns retrieved"},
        404: {"description": "Conversation not found"},
        401: {"description": "Unauthorized"},
    },
)
async def get_conversation_turns(
    conversation_id: str,
    user: Annotated[Dict[str, Any], Depends(get_current_user)],
    service: Annotated[ConversationDBService, Depends(get_conversation_service)],
    limit: int = Query(10, ge=1, le=50),
    service: Annotated[ConversationService, Depends(get_conversation_read_service)],
) -> List[ConversationTurn]:
    """Return the turns for a specific conversation."""
    conversation = service.get_conversation(conversation_id)
    if conversation is None:
        raise HTTPException(
            status_code=status.HTTP_404_NOT_FOUND, detail="Conversation not found"
        )
    if conversation.user_id != user["user_id"]:
        raise HTTPException(status_code=status.HTTP_403_FORBIDDEN)

    try:
        turns_raw = service.get_conversation_turns(conversation_id, user["user_id"], limit)
    except TypeError:
        turns_raw = (
            service.get_conversation_turns(conversation_id)
            if hasattr(service, "get_conversation_turns")
            else conversation.turns
        )

    turns: List[ConversationTurn] = []
    for t in turns_raw[:limit]:
        turns.append(
            ConversationTurn(
                turn_id=t.turn_id,
                user_message=t.user_message,
                assistant_response=t.assistant_response,
                timestamp=t.created_at,
                metadata=t.turn_metadata or {},
                turn_number=t.turn_number,
                processing_time_ms=t.processing_time_ms or 0.0,
                intent_detected=t.intent_detected,
                entities_extracted=t.entities_extracted,
                confidence_score=t.confidence_score,
                error_occurred=t.error_occurred,
                agent_chain=t.agent_chain,
            )
        )
    return turns


@router.get(
    "/status",
    summary="Service status information",
    description="Basic service status and configuration",
    tags=["monitoring"]
)
async def get_status(
    user: Annotated[Dict[str, Any], Depends(get_current_user)]
) -> Dict[str, Any]:
    """
    Get basic service status and configuration information.
    
    Returns:
        Dict containing service status
    """
    environment = os.getenv("ENVIRONMENT", "development")
    enable_auth = True
    
    return {
        "service": "conversation_service_mvp",
        "version": "1.0.0",
        "status": "running",
        "timestamp": time.time(),
        "environment": environment,
        "autogen_version": "0.4.0",
        "api_version": "v1",
        "features": {
            "authentication": enable_auth,
            "rate_limiting": True,
            "metrics_collection": True,
            "conversation_memory": True
        }
    }


# Background task functions
async def store_conversation_turn(
    conversation_manager: ConversationManager,
    conversation_id: str,
    user_id: int,
    user_message: str,
    assistant_message: str,
    processing_time_ms: int,
    metrics: MetricsCollector,
    intent_detected: Optional[str] = None,
    entities_extracted: Optional[List[Dict[str, Any]]] = None,
    agent_chain: Optional[List[str]] = None,
    search_results_count: Optional[int] = None,
    confidence_score: Optional[float] = None,
) -> None:
    """
    Background task to store conversation turn.
    
    Args:
        conversation_manager: Conversation manager instance
        conversation_id: Conversation identifier
        user_id: User identifier
        user_message: User's message
        assistant_message: Assistant's response
        processing_time_ms: Processing time in milliseconds
        metrics: Metrics collector
        intent_detected: Detected user intent
        entities_extracted: Entities extracted from the user message
        agent_chain: Chain of agents involved in processing
        search_results_count: Number of results returned by search
        confidence_score: Confidence score of the response
    """
    try:
        await conversation_manager.add_turn(
            conversation_id=conversation_id,
            user_id=user_id,
            user_msg=user_message,
            assistant_msg=assistant_message,
            processing_time_ms=float(processing_time_ms),
            intent_detected=intent_detected,
            entities_extracted=entities_extracted,
            agent_chain=agent_chain,
            search_results_count=search_results_count,
            confidence_score=confidence_score,
        )
        logger.debug(f"Stored conversation turn for {conversation_id}")
        
    except Exception as e:
        logger.error(f"Failed to store conversation turn: {e}")
        metrics.record_error("conversation_storage", str(e))


# Include routers in main router
router.include_router(chat_router)
router.include_router(health_router)
router.include_router(conversations_router)<|MERGE_RESOLUTION|>--- conflicted
+++ resolved
@@ -226,11 +226,8 @@
 
         try:
             conversation_service.add_turn(
-<<<<<<< HEAD
                 conversation_id=conversation_id,
-=======
                 conversation_id=conversation.conversation_id,
->>>>>>> 975272bd
                 user_id=user_id,
                 user_message=validated_request.message,
                 assistant_response=team_response.content,
@@ -239,16 +236,13 @@
                 entities_extracted=team_response.metadata.get("entities_extracted"),
                 confidence_score=team_response.confidence_score,
                 agent_chain=team_response.metadata.get("agent_chain"),
-<<<<<<< HEAD
                 search_results_count=team_response.metadata.get("search_results_count"),
-=======
                 search_results_count=team_response.metadata.get(
                     "search_results_count", 0
                 ),
                 search_execution_time_ms=team_response.metadata.get(
                     "search_execution_time_ms"
                 ),
->>>>>>> 975272bd
             )
         except Exception as e:
             logger.error(f"Failed to store conversation turn: {e}")
