--- conflicted
+++ resolved
@@ -321,17 +321,15 @@
         metrics_collector.record_rate("conversation.requests")
         
         # Métriques par intention avec détail
-<<<<<<< HEAD
         intent_type = getattr(classification_result.intent_type, "value", classification_result.intent_type)
         metrics_collector.increment_counter(f"conversation.intent.{intent_type}")
-=======
         intent = (
             classification_result.intent_type.value
             if isinstance(classification_result.intent_type, HarenaIntentType)
             else classification_result.intent_type
         )
         metrics_collector.increment_counter(f"conversation.intent.{intent}")
->>>>>>> 57eb8255
+
         metrics_collector.increment_counter(f"conversation.intent.category.{classification_result.category}")
 
         # Métriques qualité fine
