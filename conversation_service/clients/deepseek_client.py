"""
Client DeepSeek optimisé pour conversation service
"""
import logging
import asyncio
import aiohttp
from typing import Dict, Any, List, Optional
from datetime import datetime, timezone
from config_service.config import settings

# Configuration du logger
logger = logging.getLogger("conversation_service.deepseek")

class DeepSeekError(Exception):
    """Exception spécifique DeepSeek"""
    pass

class DeepSeekClient:
    """Client DeepSeek avec optimisations performances et coûts"""
    
    def __init__(self):
        self.api_url = settings.DEEPSEEK_API_URL
        self.api_key = settings.DEEPSEEK_API_KEY
        self.model_chat = settings.DEEPSEEK_MODEL_CHAT
        self.max_tokens = settings.DEEPSEEK_MAX_TOKENS
        self.temperature = settings.DEEPSEEK_TEMPERATURE
        self.timeout = settings.DEEPSEEK_TIMEOUT
        self._session: Optional[aiohttp.ClientSession] = None
        self._initialized = False
    
    async def initialize(self) -> None:
        """Initialisation client avec session aiohttp"""
        if self._initialized:
            return
        
        if not self.api_key:
            raise DeepSeekError("DEEPSEEK_API_KEY non configuré")
        
        connector = aiohttp.TCPConnector(
            limit=10,
            limit_per_host=10,
            ttl_dns_cache=300,
            use_dns_cache=True
        )
        
        timeout = aiohttp.ClientTimeout(total=self.timeout)
        
        self._session = aiohttp.ClientSession(
            connector=connector,
            timeout=timeout,
            headers={
                "Authorization": f"Bearer {self.api_key}",
                "Content-Type": "application/json"
            }
        )
        
        self._initialized = True
        logger.info("DeepSeek client initialisé")
    
    async def close(self) -> None:
        """Fermeture propre du client"""
        if self._session:
            await self._session.close()
            self._session = None
        self._initialized = False
    
    async def health_check(self) -> bool:
        """Vérification santé API DeepSeek"""
        try:
            if not self._initialized:
                await self.initialize()
            
            # Test simple avec message minimal
            test_response = await self.chat_completion(
                messages=[{"role": "user", "content": "ping"}],
                max_tokens=5
            )
            
            return bool(test_response and test_response.get("choices"))
            
        except Exception as e:
            logger.error(f"DeepSeek health check failed: {str(e)}")
            return False
    
    async def chat_completion(
        self,
        messages: List[Dict[str, str]],
        max_tokens: Optional[int] = None,
        temperature: Optional[float] = None,
        model: Optional[str] = None,
<<<<<<< HEAD
        response_format: Optional[Dict[str, Any]] = None,
=======
        response_format: Dict[str, Any] | None = None
>>>>>>> 58c8d625
    ) -> Dict[str, Any]:
        """Appel API chat completion avec retry automatique"""

        if not self._initialized:
            await self.initialize()
        
        if not self._session:
            raise DeepSeekError("Session non initialisée")
        
        payload = {
            "model": model or self.model_chat,
            "messages": messages,
            "max_tokens": max_tokens or self.max_tokens,
            "temperature": temperature or self.temperature,
            "stream": False
        }

        if response_format is not None:
            payload["response_format"] = response_format
        
        # Retry avec backoff exponentiel
        max_retries = 3
        base_delay = 1.0
        
        for attempt in range(max_retries):
            try:
                start_time = datetime.now(timezone.utc)
                
                async with self._session.post(
                    f"{self.api_url}/chat/completions",
                    json=payload
                ) as response:
                    
                    if response.status == 200:
                        result = await response.json()
                        
                        # Log métriques
                        duration_ms = int((datetime.now(timezone.utc) - start_time).total_seconds() * 1000)
                        tokens_used = result.get("usage", {}).get("total_tokens", 0)
                        
                        logger.info(
                            f"DeepSeek API call successful - Duration: {duration_ms}ms, "
                            f"Tokens: {tokens_used}, Attempt: {attempt + 1}"
                        )
                        
                        return result
                    
                    # Gestion erreurs HTTP
                    elif response.status == 429:
                        # Rate limiting
                        retry_after = int(response.headers.get("Retry-After", base_delay * (2 ** attempt)))
                        logger.warning(f"Rate limited, retry after {retry_after}s")
                        await asyncio.sleep(retry_after)
                        continue
                    
                    elif response.status >= 500:
                        # Erreur serveur - retry
                        logger.warning(f"Server error {response.status}, retry attempt {attempt + 1}")
                        if attempt < max_retries - 1:
                            await asyncio.sleep(base_delay * (2 ** attempt))
                            continue
                    
                    # Autres erreurs HTTP
                    error_text = await response.text()
                    raise DeepSeekError(f"HTTP {response.status}: {error_text}")
            
            except aiohttp.ClientError as e:
                logger.error(f"DeepSeek API connection error: {str(e)}")
                if attempt < max_retries - 1:
                    await asyncio.sleep(base_delay * (2 ** attempt))
                    continue
                raise DeepSeekError(f"Connection failed after {max_retries} attempts: {str(e)}")
            
            except Exception as e:
                logger.error(f"Unexpected DeepSeek API error: {str(e)}")
                raise DeepSeekError(f"Unexpected error: {str(e)}")
        
        raise DeepSeekError(f"Failed after {max_retries} attempts")
    
    async def count_tokens(self, text: str) -> int:
        """Estimation grossière du nombre de tokens"""
        # Approximation : 1 token ≈ 4 caractères pour le français
        return len(text) // 4
    
    def __del__(self):
        """Nettoyage automatique"""
        if self._session and not self._session.closed:
            logger.warning("DeepSeek session not properly closed")
    
    async def __aenter__(self):
        await self.initialize()
        return self
    
    async def __aexit__(self, exc_type, exc_val, exc_tb):
        await self.close()<|MERGE_RESOLUTION|>--- conflicted
+++ resolved
@@ -88,11 +88,11 @@
         max_tokens: Optional[int] = None,
         temperature: Optional[float] = None,
         model: Optional[str] = None,
-<<<<<<< HEAD
+
         response_format: Optional[Dict[str, Any]] = None,
-=======
+
         response_format: Dict[str, Any] | None = None
->>>>>>> 58c8d625
+
     ) -> Dict[str, Any]:
         """Appel API chat completion avec retry automatique"""
 
