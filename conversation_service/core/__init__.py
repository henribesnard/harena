"""Core utilities for the conversation service.

This package exposes the main components required by the conversation
service and provides helper functions for validating the runtime
environment.  DeepSeek specific code has been removed in favour of a
generic OpenAI configuration using :class:`~config.openai_config.OpenAISettings`.
"""

from __future__ import annotations

import logging
<<<<<<< HEAD
from config.settings import settings
from typing import TYPE_CHECKING
=======
from typing import TYPE_CHECKING, Any

from config.openai_config import OpenAISettings
>>>>>>> 4f75e780

logger = logging.getLogger(__name__)

# Optional conversation manager dependency
try:  # pragma: no cover - optional dependency
    from .conversation_manager import ConversationManager
    CONVERSATION_MANAGER_AVAILABLE = True
except Exception as e:  # pragma: no cover - graceful fallback
    logger.warning(f"ConversationManager not available: {e}")
    ConversationManager = None  # type: ignore
    CONVERSATION_MANAGER_AVAILABLE = False

MVPTeamManager: Any | None = None
TeamConfiguration: Any | None = None
TEAM_MANAGER_AVAILABLE = False


def load_team_manager() -> tuple[Any | None, Any | None]:
    """Lazily import the team manager components."""
    global MVPTeamManager, TeamConfiguration, TEAM_MANAGER_AVAILABLE

    if TEAM_MANAGER_AVAILABLE and MVPTeamManager and TeamConfiguration:
        return MVPTeamManager, TeamConfiguration

    try:  # pragma: no cover - optional dependency
        from .mvp_team_manager import (
            MVPTeamManager as _MVPTeamManager,
            TeamConfiguration as _TeamConfiguration,
        )

        MVPTeamManager = _MVPTeamManager
        TeamConfiguration = _TeamConfiguration
        TEAM_MANAGER_AVAILABLE = True
    except Exception as e:  # pragma: no cover - graceful fallback
        logger.warning(f"MVPTeamManager not available: {e}")
        MVPTeamManager = None
        TeamConfiguration = None
        TEAM_MANAGER_AVAILABLE = False

    return MVPTeamManager, TeamConfiguration


if TYPE_CHECKING:  # pragma: no cover - type checking only
    from .mvp_team_manager import MVPTeamManager, TeamConfiguration
    from .conversation_manager import ConversationManager

__version__ = "1.0.0"
__author__ = "Conversation Service Team"

__all__ = [
    "ConversationManager",
    "MVPTeamManager",
    "TeamConfiguration",
    "load_team_manager",
    "check_core_dependencies",
    "get_available_components",
    "get_core_config",
    "run_core_validation",
]

# Default configuration unrelated to model provider
DEFAULT_CORE_CONFIG = {
    "cache_enabled": True,
    "metrics_enabled": True,
    "rate_limit_enabled": True,
    "circuit_breaker_enabled": True,
    "conversation_max_turns": 20,
    "conversation_memory_backend": "memory",
    "team_workflow_timeout": 60,
    "team_health_check_interval": 300,
    "auto_recovery_enabled": True,
}


def check_core_dependencies() -> dict:
    """Return availability of optional core components."""
    load_team_manager()

    return {
        "conversation_manager": CONVERSATION_MANAGER_AVAILABLE,
        "team_manager": TEAM_MANAGER_AVAILABLE,
        "all_available": all(
            [CONVERSATION_MANAGER_AVAILABLE, TEAM_MANAGER_AVAILABLE]
        ),
    }


def get_available_components() -> list[str]:
    """List the names of available core components."""
    load_team_manager()
    available: list[str] = []

    if CONVERSATION_MANAGER_AVAILABLE:
        available.append("ConversationManager")

    if TEAM_MANAGER_AVAILABLE:
        available.extend(["MVPTeamManager", "TeamConfiguration"])

    return available


def get_core_config() -> dict:
<<<<<<< HEAD
    """
    Get core configuration with environment variable overrides.
    
    Returns:
        Core configuration dictionary
    """
=======
    """Return configuration with environment overrides."""
    import os

>>>>>>> 4f75e780
    config = DEFAULT_CORE_CONFIG.copy()

    env_overrides = {
        "cache_enabled": "CACHE_ENABLED",
        "metrics_enabled": "METRICS_ENABLED",
        "rate_limit_enabled": "RATE_LIMIT_ENABLED",
        "circuit_breaker_enabled": "CIRCUIT_BREAKER_ENABLED",
        "conversation_max_turns": "MAX_CONVERSATION_HISTORY",
        "conversation_memory_backend": "CONVERSATION_MEMORY_BACKEND",
        "team_workflow_timeout": "WORKFLOW_TIMEOUT_SECONDS",
        "team_health_check_interval": "HEALTH_CHECK_INTERVAL_SECONDS",
        "auto_recovery_enabled": "AUTO_RECOVERY_ENABLED",
    }
<<<<<<< HEAD
    
    for config_key, env_var in env_overrides.items():
        env_value = getattr(settings, env_var, None)
=======

    for key, env_var in env_overrides.items():
        env_value = os.getenv(env_var)
>>>>>>> 4f75e780
        if env_value is not None:
            if key in ["conversation_max_turns", "team_workflow_timeout", "team_health_check_interval"]:
                try:
                    config[key] = int(env_value)
                except ValueError:  # pragma: no cover - invalid user input
                    logger.warning(
                        f"Invalid integer value for {env_var}: {env_value}"
                    )
            elif key in [
                "cache_enabled",
                "metrics_enabled",
                "rate_limit_enabled",
                "circuit_breaker_enabled",
                "auto_recovery_enabled",
            ]:
                config[key] = env_value.lower() in ("true", "1", "yes", "on")
            else:
                config[key] = env_value

    return config


def validate_core_setup() -> dict:
    """Validate component availability and OpenAI configuration."""
    load_team_manager()

    results = {
        "valid": True,
        "errors": [],
        "warnings": [],
        "info": [],
    }

    deps = check_core_dependencies()
    if not deps["conversation_manager"]:
        results["errors"].append(
            "ConversationManager not available - no conversation context"
        )
        results["valid"] = False

    if not deps["team_manager"]:
        results["errors"].append(
            "MVPTeamManager not available - no team orchestration"
        )
        results["valid"] = False

    # Validate OpenAI settings
    openai_settings = OpenAISettings()
    if not openai_settings.OPENAI_API_KEY:
        results["errors"].append("OpenAI API key is not configured")
        results["valid"] = False

    config = get_core_config()
    if config["conversation_max_turns"] < 5:
        results["warnings"].append(
            "Max conversation turns very low - limited conversation capability"
        )
    if config["team_workflow_timeout"] < 30:
<<<<<<< HEAD
        results["warnings"].append("Team workflow timeout low - complex workflows may fail")
    
    # Environment variable checks
    import os
    required_env_vars = ["DEEPSEEK_API_KEY"]
    for var in required_env_vars:
        if not getattr(settings, var, None):
            results["errors"].append(f"Required environment variable missing: {var}")
            results["valid"] = False
    
    # Info messages
=======
        results["warnings"].append(
            "Team workflow timeout low - complex workflows may fail"
        )

>>>>>>> 4f75e780
    results["info"].append(f"Core package version: {__version__}")
    results["info"].append(
        f"Available components: {len(get_available_components())}"
    )
    results["info"].append(
        f"Configuration loaded with {len(config)} parameters"
    )

    return results


logger.info(f"Core package initialized - version {__version__}")


def run_core_validation() -> dict:
    """Execute core setup validation with logging."""
    validation = validate_core_setup()

    if not validation["valid"]:
        logger.error(f"Core setup validation failed: {validation['errors']}")
    if validation["warnings"]:
        logger.warning(f"Core setup warnings: {validation['warnings']}")

    logger.info("Core package ready for use")
    return validation
<|MERGE_RESOLUTION|>--- conflicted
+++ resolved
@@ -9,14 +9,11 @@
 from __future__ import annotations
 
 import logging
-<<<<<<< HEAD
 from config.settings import settings
 from typing import TYPE_CHECKING
-=======
 from typing import TYPE_CHECKING, Any
 
 from config.openai_config import OpenAISettings
->>>>>>> 4f75e780
 
 logger = logging.getLogger(__name__)
 
@@ -119,18 +116,15 @@
 
 
 def get_core_config() -> dict:
-<<<<<<< HEAD
     """
     Get core configuration with environment variable overrides.
     
     Returns:
         Core configuration dictionary
     """
-=======
     """Return configuration with environment overrides."""
     import os
 
->>>>>>> 4f75e780
     config = DEFAULT_CORE_CONFIG.copy()
 
     env_overrides = {
@@ -144,15 +138,12 @@
         "team_health_check_interval": "HEALTH_CHECK_INTERVAL_SECONDS",
         "auto_recovery_enabled": "AUTO_RECOVERY_ENABLED",
     }
-<<<<<<< HEAD
     
     for config_key, env_var in env_overrides.items():
         env_value = getattr(settings, env_var, None)
-=======
 
     for key, env_var in env_overrides.items():
         env_value = os.getenv(env_var)
->>>>>>> 4f75e780
         if env_value is not None:
             if key in ["conversation_max_turns", "team_workflow_timeout", "team_health_check_interval"]:
                 try:
@@ -211,7 +202,6 @@
             "Max conversation turns very low - limited conversation capability"
         )
     if config["team_workflow_timeout"] < 30:
-<<<<<<< HEAD
         results["warnings"].append("Team workflow timeout low - complex workflows may fail")
     
     # Environment variable checks
@@ -223,12 +213,10 @@
             results["valid"] = False
     
     # Info messages
-=======
         results["warnings"].append(
             "Team workflow timeout low - complex workflows may fail"
         )
 
->>>>>>> 4f75e780
     results["info"].append(f"Core package version: {__version__}")
     results["info"].append(
         f"Available components: {len(get_available_components())}"
