"""
MVP Team Manager for coordinating the complete agent team.

This manager orchestrates the entire conversation service team, including
the orchestrator agent and all specialized agents. It provides high-level
API for conversation processing with comprehensive error handling, 
monitoring, and performance optimization.

Classes:
    - MVPTeamManager: Main team coordination manager
    - TeamHealth: Team health monitoring
    - TeamConfiguration: Team setup configuration

Author: Conversation Service Team
Created: 2025-01-31
Version: 1.0.0 MVP - Complete Team Management
"""

import asyncio
import logging
from typing import Dict, Any, Optional, List, TYPE_CHECKING

from config.settings import settings
from datetime import datetime, timedelta
from dataclasses import dataclass

from config.openai_config import OpenAISettings
try:  # pragma: no cover - openai may be optional in some environments
    from openai import AsyncOpenAI
except Exception:  # pragma: no cover - handled gracefully if missing
    AsyncOpenAI = None  # type: ignore

from ..agents.llm_intent_agent import LLMIntentAgent
from ..agents.mock_intent_agent import MockIntentAgent  # noqa: F401 - kept for manual injection
from ..agents.search_query_agent import SearchQueryAgent
from ..agents.response_agent import ResponseAgent
from .conversation_manager import ConversationManager
from .cache_manager import CacheManager
from .metrics_collector import MetricsCollector

if TYPE_CHECKING:
    from ..agents.orchestrator_agent import OrchestratorAgent
    from ..models.agent_models import AgentResponse

logger = logging.getLogger(__name__)


@dataclass
class TeamHealth:
    """Team health status information."""
    overall_healthy: bool
    agent_statuses: Dict[str, bool]
    last_health_check: datetime
    issues: List[str]
    performance_summary: Dict[str, Any]
    disabled_agents: List[str]
    agent_failure_counts: Dict[str, int]


@dataclass
class TeamConfiguration:
    """Team configuration parameters."""
    search_service_url: str
    enable_intent_caching: bool = True
    enable_response_caching: bool = True
    max_conversation_history: int = 100
    workflow_timeout_seconds: int = 45
    health_check_interval_seconds: int = 300
    performance_threshold_ms: int = 30000
    auto_recovery_enabled: bool = True


class MVPTeamManager:
    """
    MVP Team Manager for the complete conversation service.
    
    This manager provides the high-level interface for conversation processing,
    coordinating all agents and providing comprehensive monitoring, error
    handling, and performance optimization.
    
    Attributes:
        config: Application settings
        team_config: Team-specific configuration
        llm_client: Configured LLM client
        agents: Dictionary of initialized agents
        orchestrator: Main orchestrator agent
        conversation_manager: Conversation context manager
        team_health: Current team health status
        is_initialized: Whether the team is fully initialized
    """
    
    def __init__(self, config: Optional[Dict[str, Any]] = None, team_config: Optional[TeamConfiguration] = None,
                 cache_manager: Optional[CacheManager] = None,
                 metrics_collector: Optional[MetricsCollector] = None):
        """
        Initialize the MVP team manager.
        
        Args:
            config: Optional configuration dictionary (from environment variables)
            team_config: Optional team configuration (uses defaults if None)
        """
        # Load configuration from environment variables
        self.config = config or self._load_config_from_env()
        self.team_config = team_config or TeamConfiguration(
            search_service_url=self.config.get('SEARCH_SERVICE_URL', 'http://localhost:8000/api/v1/search'),
            performance_threshold_ms=self.config.get('ORCHESTRATOR_PERFORMANCE_THRESHOLD_MS', 30000),
        )

        # OpenAI settings and LLM client
        self.openai_settings = OpenAISettings()
        self.llm_client: Optional[Any] = None

        # Core components
        self.agents: Dict[str, Any] = {}
        self.orchestrator: Optional["OrchestratorAgent"] = None
        self.conversation_manager: Optional[ConversationManager] = None
        self.cache = cache_manager or CacheManager()
        self.metrics = metrics_collector or MetricsCollector()

        # Team status
        self.team_health: Optional[TeamHealth] = None
        self.is_initialized = False
        self.initialization_error: Optional[str] = None
        self.last_health_check = datetime.utcnow()
        self._delayed_health_check_task: Optional[asyncio.Task] = None
        self._initial_health_check_pending = False

        # Agent health tracking
        self.agent_failure_counts: Dict[str, int] = {}
        self.disabled_agents = set()
        self.agent_disabled_since: Dict[str, datetime] = {}
        self.failure_threshold = int(self.config.get('AGENT_FAILURE_THRESHOLD', 3))
        self.reactivation_cooldown_seconds = int(
            self.config.get('AGENT_REACTIVATION_COOLDOWN_SECONDS', 60)
        )
        
        # Performance tracking
        self.team_stats = {
            "total_conversations": 0,
            "successful_conversations": 0,
            "failed_conversations": 0,
            "avg_response_time_ms": 0.0,
            "uptime_start": datetime.utcnow()
        }
        
        logger.info("Initialized MVPTeamManager")
    
    async def initialize_agents(self, initial_health_check: Optional[bool] = None) -> None:
        """
        Initialize all agents and team components.

        Args:
            initial_health_check: If ``True`` perform a health check at startup.
                If ``None``, the value is taken from the ``INITIAL_HEALTH_CHECK``
                environment variable (defaults to ``False``).

        Raises:
            Exception: If initialization fails or health check reports issues
        """
        try:
            logger.info("Starting team initialization...")

            # Step 1: Initialize LLM client
            self._initialize_llm_client()

            # Step 2: Initialize conversation manager
            await self._initialize_conversation_manager()

            # Step 3: Initialize specialized agents
            await self._initialize_specialized_agents()

            # Step 4: Initialize orchestrator
            await self._initialize_orchestrator()

            if initial_health_check is None:
                initial_health_check = settings.INITIAL_HEALTH_CHECK

            if initial_health_check:
                # Step 5: Initial health check
                await self._perform_health_check()

                # Fail fast if any component is unhealthy
                if not self.team_health or not self.team_health.overall_healthy:
                    issues = self.team_health.issues if self.team_health else ["Unknown health check failure"]
                    error_msg = f"Team health check failed: {issues}"
                    self.initialization_error = error_msg
                    logger.error(error_msg)
                    raise Exception(error_msg)
            else:
                # Schedule health check after first successful operation or delay
                self._initial_health_check_pending = True
                delay = int(self.config.get("INITIAL_HEALTH_CHECK_DELAY_SECONDS", 60))
                self._delayed_health_check_task = asyncio.create_task(
                    self._delayed_health_check(delay)
                )

            self.is_initialized = True
            logger.info("Team initialization completed successfully")

        except Exception as e:
            self.initialization_error = str(e)
            logger.error(f"Team initialization failed: {e}")
            raise Exception(f"Failed to initialize team: {e}")
    
    async def process_user_message(self, user_message: str, user_id: int,
                                 conversation_id: str) -> "AgentResponse":
        """
        Process a user message through the complete agent team.

        Args:
            user_message: User's input message
            user_id: User identifier
            conversation_id: Conversation identifier

        Returns:
            AgentResponse from the orchestrator containing content and metadata

        Raises:
            Exception: If team is not initialized or processing fails
        """
        if not self.is_initialized:
            raise Exception("Team not initialized. Call initialize_agents() first.")

        start_time = asyncio.get_event_loop().time()

        try:
            # Update conversation context with user info
            await self.conversation_manager.update_user_context(
                conversation_id, user_id, user_message
            )

            # Process through orchestrator with metrics timing
            with self.metrics.timer("team_process", {"conversation_id": conversation_id}):
                response_data = await self.orchestrator.execute_with_metrics(
                    {
                        "user_message": user_message,
                        "conversation_id": conversation_id,
                    },
                    user_id,
                )

            execution_time = (asyncio.get_event_loop().time() - start_time) * 1000
            if response_data.success:
                self._update_team_stats(True, execution_time)
                logger.info(f"Successfully processed message for conversation {conversation_id}")
                self._trigger_initial_health_check_if_needed()
                await self._perform_health_check()
                return response_data
            elif response_data.content:
                # Workflow failure but a response was generated; keep team healthy
                logger.warning(
                    "Workflow reported failure but returned content; maintaining healthy state"
                )
                self._update_team_stats(True, execution_time)
                self._trigger_initial_health_check_if_needed()
                await self._perform_health_check()
                return response_data
            else:
                # Handle orchestrator failure without response content
                error_msg = response_data.error_message or "Orchestrator execution failed"
                logger.error(f"Orchestrator failed: {error_msg}")

                if not user_message.strip():
                    # Empty request: reset health and avoid marking as failure
                    self._update_team_stats(True, execution_time)
                    response_data.content = self._generate_error_response(user_message, error_msg)
                    await self._perform_health_check()
                    return response_data

                self._update_team_stats(False, execution_time)
                self.metrics.record_error("team_process", error_msg)

                # Return graceful error response while preserving metadata
                response_data.content = self._generate_error_response(user_message, error_msg)
                await self._perform_health_check()
                return response_data

        except Exception as e:
            execution_time = (asyncio.get_event_loop().time() - start_time) * 1000
            self._update_team_stats(False, execution_time)
            self.metrics.record_error("team_process", str(e))

            logger.error(f"Message processing failed: {e}")

            from ..models.agent_models import AgentResponse

            return AgentResponse(
                agent_name="orchestrator_agent",
                content=self._generate_error_response(user_message, str(e)),
                metadata={},
                execution_time_ms=execution_time,
                success=False,
                error_message=str(e),
                confidence_score=0.1,
            )

    async def process_user_message_with_metadata(
        self, user_message: str, user_id: int, conversation_id: str
    ) -> Dict[str, Any]:
        """Process a user message and return response with agent metadata."""

        response = await self.process_user_message(
            user_message=user_message,
            user_id=user_id,
            conversation_id=conversation_id,
        )

        return {
            "content": response.content,
            "success": response.success,
            "confidence_score": response.confidence_score,
            "error_message": response.error_message,
            "metadata": {
                "intent_result": response.metadata.get("intent_result"),
                "agent_chain": response.metadata.get("agent_chain"),
                "search_results_count": response.metadata.get("search_results_count"),
            },
        }
    
    async def get_team_performance(self) -> Dict[str, Any]:
        """
        Get comprehensive team performance metrics.
        
        Returns:
            Dictionary containing all team performance data
        """
        if not self.is_initialized:
            return {"error": "Team not initialized"}
        
        # Aggregate metrics from all agents
        agent_metrics = {}
        for agent_name, agent in self.agents.items():
            try:
                agent_metrics[agent_name] = agent.get_performance_stats()
            except Exception as e:
                agent_metrics[agent_name] = {"error": str(e)}
        
        # Orchestrator metrics
        orchestrator_metrics = {}
        if self.orchestrator:
            try:
                orchestrator_metrics = self.orchestrator.get_workflow_stats()
            except Exception as e:
                orchestrator_metrics = {"error": str(e)}
        
        # Conversation manager metrics
        conversation_metrics = {}
        if self.conversation_manager:
            try:
                conversation_metrics = await self.conversation_manager.get_stats()
            except Exception as e:
                conversation_metrics = {"error": str(e)}
        
        # Team-level metrics
        uptime_seconds = (datetime.utcnow() - self.team_stats["uptime_start"]).total_seconds()
        total_conversations = self.team_stats["total_conversations"]
        success_rate = (
            self.team_stats["successful_conversations"] / total_conversations
            if total_conversations > 0 else 0.0
        )
        
        return {
            "team_overview": {
                "is_initialized": self.is_initialized,
                "initialization_error": self.initialization_error,
                "uptime_seconds": round(uptime_seconds, 2),
                "last_health_check": self.last_health_check.isoformat(),
                "team_healthy": self.team_health.overall_healthy if self.team_health else False
            },
            "team_statistics": {
                "total_conversations": total_conversations,
                "successful_conversations": self.team_stats["successful_conversations"],
                "failed_conversations": self.team_stats["failed_conversations"],
                "success_rate": round(success_rate, 4),
                "avg_response_time_ms": round(self.team_stats["avg_response_time_ms"], 2),
                "conversations_per_hour": round(total_conversations / (uptime_seconds / 3600), 2) if uptime_seconds > 0 else 0.0
            },
            "agent_performance": agent_metrics,
            "orchestrator_performance": orchestrator_metrics,
            "conversation_manager_performance": conversation_metrics,
            "team_health": self.team_health.__dict__ if self.team_health else None,
            "configuration": {
                "search_service_url": self.team_config.search_service_url,
                "workflow_timeout_seconds": self.team_config.workflow_timeout_seconds,
                "max_conversation_history": self.team_config.max_conversation_history
            }
        }
    
    async def shutdown(self) -> None:
        """
        Gracefully shutdown the team and all components.
        """
        logger.info("Starting team shutdown...")
        
        try:
            if self._delayed_health_check_task:
                self._delayed_health_check_task.cancel()
            # Close agents with async cleanup
            if self.agents.get("search_query_agent"):
                await self.agents["search_query_agent"].close()
            
            # Close conversation manager
            if self.conversation_manager:
                await self.conversation_manager.close()
            
            # Close LLM client
            if self.llm_client:
                await self.llm_client.close()
            
            self.is_initialized = False
            logger.info("Team shutdown completed")
            
        except Exception as e:
            logger.error(f"Error during team shutdown: {e}")
    
    def _load_config_from_env(self) -> Dict[str, Any]:
        """Load configuration from environment variables."""
        return {
<<<<<<< HEAD
            'DEEPSEEK_API_KEY': settings.DEEPSEEK_API_KEY,
            'DEEPSEEK_BASE_URL': settings.DEEPSEEK_BASE_URL,
            'DEEPSEEK_TIMEOUT': settings.DEEPSEEK_TIMEOUT,
            'SEARCH_SERVICE_URL': settings.SEARCH_SERVICE_URL,
            'MAX_CONVERSATION_HISTORY': settings.MAX_CONVERSATION_HISTORY,
            'WORKFLOW_TIMEOUT_SECONDS': settings.WORKFLOW_TIMEOUT_SECONDS,
            'HEALTH_CHECK_INTERVAL_SECONDS': settings.HEALTH_CHECK_INTERVAL_SECONDS,
            'AUTO_RECOVERY_ENABLED': settings.AUTO_RECOVERY_ENABLED,
            'INITIAL_HEALTH_CHECK_DELAY_SECONDS': settings.INITIAL_HEALTH_CHECK_DELAY_SECONDS,
            'INITIAL_HEALTH_CHECK': settings.INITIAL_HEALTH_CHECK,
            'AGENT_FAILURE_THRESHOLD': settings.AGENT_FAILURE_THRESHOLD,
            'ORCHESTRATOR_PERFORMANCE_THRESHOLD_MS': settings.ORCHESTRATOR_PERFORMANCE_THRESHOLD_MS,
            'AGENT_REACTIVATION_COOLDOWN_SECONDS': settings.AGENT_REACTIVATION_COOLDOWN_SECONDS,
=======
            'SEARCH_SERVICE_URL': os.getenv('SEARCH_SERVICE_URL', 'http://localhost:8000/api/v1/search'),
            'MAX_CONVERSATION_HISTORY': int(os.getenv('MAX_CONVERSATION_HISTORY', '100')),
            'WORKFLOW_TIMEOUT_SECONDS': int(os.getenv('WORKFLOW_TIMEOUT_SECONDS', '45')),
            'HEALTH_CHECK_INTERVAL_SECONDS': int(os.getenv('HEALTH_CHECK_INTERVAL_SECONDS', '300')),
            'AUTO_RECOVERY_ENABLED': os.getenv('AUTO_RECOVERY_ENABLED', 'true').lower() == 'true',
            'INITIAL_HEALTH_CHECK_DELAY_SECONDS': int(os.getenv('INITIAL_HEALTH_CHECK_DELAY_SECONDS', '60')),
            'INITIAL_HEALTH_CHECK': os.getenv('INITIAL_HEALTH_CHECK', 'false').lower() == 'true',
            'AGENT_FAILURE_THRESHOLD': int(os.getenv('AGENT_FAILURE_THRESHOLD', '3')),
            'ORCHESTRATOR_PERFORMANCE_THRESHOLD_MS': int(os.getenv('ORCHESTRATOR_PERFORMANCE_THRESHOLD_MS', '30000')),
            'AGENT_REACTIVATION_COOLDOWN_SECONDS': int(os.getenv('AGENT_REACTIVATION_COOLDOWN_SECONDS', '60')),
>>>>>>> 32eda4e9
        }
    
    def _initialize_llm_client(self) -> None:
        """Initialize the OpenAI client."""
        if self.llm_client is not None:
            return

        if AsyncOpenAI is None:  # pragma: no cover - openai not installed
            raise ImportError("openai package is required for LLM operations")

        try:
            self.llm_client = AsyncOpenAI(
                api_key=self.openai_settings.OPENAI_API_KEY,
                base_url=self.openai_settings.OPENAI_BASE_URL,
                timeout=self.openai_settings.OPENAI_TIMEOUT,
            )
            logger.info("OpenAI client initialized successfully")
        except Exception as e:  # pragma: no cover - initialization failure
            logger.error(f"Failed to initialize OpenAI client: {e}")
            raise
    
    async def _initialize_conversation_manager(self) -> None:
        """Initialize the conversation manager."""
        try:
            self.conversation_manager = ConversationManager(
                storage_backend="memory",  # MVP uses memory storage
                max_conversations=self.config['MAX_CONVERSATION_HISTORY']
            )
            
            await self.conversation_manager.initialize()
            logger.info("Conversation manager initialized successfully")
            
        except Exception as e:
            logger.error(f"Failed to initialize conversation manager: {e}")
            raise
    
    async def _initialize_specialized_agents(self) -> None:
        """Initialize all specialized agents."""
        try:
            # Intent detection agent
            self.agents["intent_agent"] = LLMIntentAgent(
                openai_client=self.llm_client
            )

            # Search query agent
            self.agents["search_query_agent"] = SearchQueryAgent(
                llm_client=self.llm_client,
                search_service_url=self.team_config.search_service_url
            )

            # Response generation agent
            self.agents["response_agent"] = ResponseAgent(
                llm_client=self.llm_client
            )
            
            logger.info("Specialized agents initialized successfully")
            
        except Exception as e:
            logger.error(f"Failed to initialize specialized agents: {e}")
            raise
    
    async def _initialize_orchestrator(self) -> None:
        """Initialize the orchestrator agent."""
        try:
            from ..agents.orchestrator_agent import OrchestratorAgent

            self.orchestrator = OrchestratorAgent(
                intent_agent=self.agents["intent_agent"],
                search_agent=self.agents["search_query_agent"],
                response_agent=self.agents["response_agent"],
                performance_threshold_ms=self.team_config.performance_threshold_ms,
                metrics_collector=self.metrics,
            )

            logger.info(
                "Orchestrator agent initialized successfully with performance threshold %d ms",
                self.team_config.performance_threshold_ms,
            )

        except Exception as e:
            logger.error(f"Failed to initialize orchestrator: {e}")
            raise
    
    async def _perform_health_check(self) -> None:
        """Perform comprehensive health check of all team components."""
        try:
            agent_statuses: Dict[str, bool] = {}
            issues: List[str] = []

            # Check each agent
            for agent_name, agent in self.agents.items():
                try:
                    is_healthy = agent.is_healthy()
                except Exception as e:
                    is_healthy = False
                    issues.append(f"Agent {agent_name} health check failed: {e}")

                if is_healthy:
                    self.agent_failure_counts[agent_name] = 0
                    if agent_name in self.disabled_agents:
                        disabled_since = self.agent_disabled_since.get(agent_name)
                        if disabled_since and datetime.utcnow() - disabled_since < timedelta(seconds=self.reactivation_cooldown_seconds):
                            agent_statuses[agent_name] = False
                            issues.append(f"Agent {agent_name} cooling down before reactivation")
                            logger.info(
                                f"Agent {agent_name} healthy but in cooldown; reactivation deferred"
                            )
                        else:
                            self.disabled_agents.remove(agent_name)
                            self.agent_disabled_since.pop(agent_name, None)
                            logger.info(
                                f"Agent {agent_name} reactivated after health recovery"
                            )
                            agent_statuses[agent_name] = True
                    else:
                        agent_statuses[agent_name] = True
                else:
                    count = self.agent_failure_counts.get(agent_name, 0) + 1
                    self.agent_failure_counts[agent_name] = count
                    if count >= self.failure_threshold:
                        agent_statuses[agent_name] = False
                        if agent_name not in self.disabled_agents:
                            self.disabled_agents.add(agent_name)
                            self.agent_disabled_since[agent_name] = datetime.utcnow()
                            issues.append(
                                f"Agent {agent_name} disabled after {count} consecutive failures"
                            )
                    else:
                        agent_statuses[agent_name] = True
                        issues.append(
                            f"Agent {agent_name} failed health check ({count}/{self.failure_threshold})"
                        )

            # Check orchestrator separately
            if self.orchestrator:
                try:
                    orchestrator_healthy = self.orchestrator.is_healthy()
                except Exception as e:
                    orchestrator_healthy = False
                    issues.append(f"Orchestrator health check failed: {e}")

                name = "orchestrator"
                if orchestrator_healthy:
                    self.agent_failure_counts[name] = 0
                    if name in self.disabled_agents:
                        disabled_since = self.agent_disabled_since.get(name)
                        if disabled_since and datetime.utcnow() - disabled_since < timedelta(seconds=self.reactivation_cooldown_seconds):
                            agent_statuses[name] = False
                            issues.append("Orchestrator cooling down before reactivation")
                            logger.info(
                                "Orchestrator healthy but in cooldown; reactivation deferred"
                            )
                        else:
                            self.disabled_agents.remove(name)
                            self.agent_disabled_since.pop(name, None)
                            logger.info("Orchestrator reactivated after health recovery")
                            agent_statuses[name] = True
                    else:
                        agent_statuses[name] = True
                else:
                    count = self.agent_failure_counts.get(name, 0) + 1
                    self.agent_failure_counts[name] = count
                    if count >= self.failure_threshold:
                        agent_statuses[name] = False
                        if name not in self.disabled_agents:
                            self.disabled_agents.add(name)
                            self.agent_disabled_since[name] = datetime.utcnow()
                            issues.append(
                                f"Orchestrator disabled after {count} consecutive failures"
                            )
                    else:
                        agent_statuses[name] = True
                        issues.append(
                            f"Orchestrator failed health check ({count}/{self.failure_threshold})"
                        )

            # Overall health determined by disabled agents
            overall_healthy = len(self.disabled_agents) == 0

            # Performance summary
            performance_summary = {
                "total_agents": len(self.agents),
                "healthy_agents": sum(1 for status in agent_statuses.values() if status),
                "response_time_ms": self.team_stats["avg_response_time_ms"]
            }

            self.team_health = TeamHealth(
                overall_healthy=overall_healthy,
                agent_statuses=agent_statuses,
                last_health_check=datetime.utcnow(),
                issues=issues,
                performance_summary=performance_summary,
                disabled_agents=list(self.disabled_agents),
                agent_failure_counts=dict(self.agent_failure_counts)
            )

            self.last_health_check = datetime.utcnow()

            if overall_healthy:
                logger.info("Team health check passed")
            else:
                logger.warning(f"Team health check failed with issues: {issues}")

        except Exception as e:
            logger.error(f"Health check failed: {e}")
            self.team_health = TeamHealth(
                overall_healthy=False,
                agent_statuses={},
                last_health_check=datetime.utcnow(),
                issues=[f"Health check system error: {e}"],
                performance_summary={},
                disabled_agents=list(self.disabled_agents),
                agent_failure_counts=dict(self.agent_failure_counts)
            )
    
    async def _delayed_health_check(self, delay_seconds: int) -> None:
        """Run health check after a delay if still pending."""
        try:
            await asyncio.sleep(delay_seconds)
            if self._initial_health_check_pending:
                await self._perform_health_check()
                self._initial_health_check_pending = False
        except asyncio.CancelledError:
            pass
        except Exception as e:
            logger.error(f"Delayed health check failed: {e}")

    def _trigger_initial_health_check_if_needed(self) -> None:
        """Trigger pending initial health check after first successful operation."""
        if self._initial_health_check_pending:
            self._initial_health_check_pending = False
            if self._delayed_health_check_task:
                self._delayed_health_check_task.cancel()
            asyncio.create_task(self._perform_health_check())

    def _update_team_stats(self, success: bool, execution_time_ms: float) -> None:
        """Update team-level statistics."""
        self.team_stats["total_conversations"] += 1
        
        if success:
            self.team_stats["successful_conversations"] += 1
        else:
            self.team_stats["failed_conversations"] += 1
        
        # Update running average of response time
        total = self.team_stats["total_conversations"]
        current_avg = self.team_stats["avg_response_time_ms"]
        self.team_stats["avg_response_time_ms"] = (
            (current_avg * (total - 1) + execution_time_ms) / total
        )
    
    def _generate_error_response(self, user_message: str, error: str) -> str:
        """Generate a graceful error response for users."""
        return f"Je rencontre actuellement des difficultés techniques pour traiter votre demande concernant '{user_message[:50]}...'. Veuillez réessayer dans quelques instants. Si le problème persiste, contactez le support technique."
    
    async def health_check(self) -> Dict[str, Any]:
        """
        Perform and return current health status.

        Returns:
            Dictionary containing current health status
        """
        cached = self.cache.get("team_health")
        if cached:
            return cached

        await self._perform_health_check()

        details = self.team_health.__dict__.copy() if self.team_health else None
        if details and details.get("last_health_check"):
            details["last_health_check"] = details["last_health_check"].isoformat()
            details["failure_threshold"] = self.failure_threshold
            details["recovery_policy"] = (
                f"Agents disabled after {self.failure_threshold} consecutive failures"
                " and automatically reactivated when healthy."
            )

        result = {
            "healthy": self.team_health.overall_healthy if self.team_health else False,
            "timestamp": datetime.utcnow().isoformat(),
            "details": details
        }

        self.cache.set("team_health", result, ttl_seconds=30)
        return result

    async def get_health_status(self) -> Dict[str, Any]:
        """
        Backward compatible wrapper for :meth:`health_check`.

        Returns:
            Current health status information.
        """
        return await self.health_check()
    
    def is_healthy(self) -> bool:
        """
        Quick health check.
        
        Returns:
            True if team is healthy, False otherwise
        """
        return (
            self.is_initialized and
            (
                self.team_health is None or
                self.team_health.overall_healthy
            )
        )<|MERGE_RESOLUTION|>--- conflicted
+++ resolved
@@ -416,7 +416,6 @@
     def _load_config_from_env(self) -> Dict[str, Any]:
         """Load configuration from environment variables."""
         return {
-<<<<<<< HEAD
             'DEEPSEEK_API_KEY': settings.DEEPSEEK_API_KEY,
             'DEEPSEEK_BASE_URL': settings.DEEPSEEK_BASE_URL,
             'DEEPSEEK_TIMEOUT': settings.DEEPSEEK_TIMEOUT,
@@ -430,7 +429,6 @@
             'AGENT_FAILURE_THRESHOLD': settings.AGENT_FAILURE_THRESHOLD,
             'ORCHESTRATOR_PERFORMANCE_THRESHOLD_MS': settings.ORCHESTRATOR_PERFORMANCE_THRESHOLD_MS,
             'AGENT_REACTIVATION_COOLDOWN_SECONDS': settings.AGENT_REACTIVATION_COOLDOWN_SECONDS,
-=======
             'SEARCH_SERVICE_URL': os.getenv('SEARCH_SERVICE_URL', 'http://localhost:8000/api/v1/search'),
             'MAX_CONVERSATION_HISTORY': int(os.getenv('MAX_CONVERSATION_HISTORY', '100')),
             'WORKFLOW_TIMEOUT_SECONDS': int(os.getenv('WORKFLOW_TIMEOUT_SECONDS', '45')),
@@ -441,7 +439,6 @@
             'AGENT_FAILURE_THRESHOLD': int(os.getenv('AGENT_FAILURE_THRESHOLD', '3')),
             'ORCHESTRATOR_PERFORMANCE_THRESHOLD_MS': int(os.getenv('ORCHESTRATOR_PERFORMANCE_THRESHOLD_MS', '30000')),
             'AGENT_REACTIVATION_COOLDOWN_SECONDS': int(os.getenv('AGENT_REACTIVATION_COOLDOWN_SECONDS', '60')),
->>>>>>> 32eda4e9
         }
     
     def _initialize_llm_client(self) -> None:
