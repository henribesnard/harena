"""
MVP Team Manager for coordinating the complete agent team.

This manager orchestrates the entire conversation service team, including
the orchestrator agent and all specialized agents. It provides high-level
API for conversation processing with comprehensive error handling, 
monitoring, and performance optimization.

Classes:
    - MVPTeamManager: Main team coordination manager
    - TeamHealth: Team health monitoring
    - TeamConfiguration: Team setup configuration

Author: Conversation Service Team
Created: 2025-01-31
Version: 1.0.0 MVP - Complete Team Management
"""

import asyncio
import logging
import os
from typing import Dict, Any, Optional, List, TYPE_CHECKING
from datetime import datetime
from dataclasses import dataclass

from ..core.deepseek_client import DeepSeekClient
from ..agents.hybrid_intent_agent import HybridIntentAgent
from ..agents.search_query_agent import SearchQueryAgent
from ..agents.response_agent import ResponseAgent
from .conversation_manager import ConversationManager

if TYPE_CHECKING:
    from ..agents.orchestrator_agent import OrchestratorAgent
    from ..models.agent_models import AgentResponse

logger = logging.getLogger(__name__)


@dataclass
class TeamHealth:
    """Team health status information."""
    overall_healthy: bool
    agent_statuses: Dict[str, bool]
    last_health_check: datetime
    issues: List[str]
    performance_summary: Dict[str, Any]


@dataclass
class TeamConfiguration:
    """Team configuration parameters."""
    search_service_url: str
    enable_intent_caching: bool = True
    enable_response_caching: bool = True
    max_conversation_history: int = 100
    workflow_timeout_seconds: int = 60
    health_check_interval_seconds: int = 300
    auto_recovery_enabled: bool = True


class MVPTeamManager:
    """
    MVP Team Manager for the complete conversation service.
    
    This manager provides the high-level interface for conversation processing,
    coordinating all agents and providing comprehensive monitoring, error
    handling, and performance optimization.
    
    Attributes:
        config: Application settings
        team_config: Team-specific configuration
        deepseek_client: DeepSeek LLM client
        agents: Dictionary of initialized agents
        orchestrator: Main orchestrator agent
        conversation_manager: Conversation context manager
        team_health: Current team health status
        is_initialized: Whether the team is fully initialized
    """
    
    def __init__(self, config: Optional[Dict[str, Any]] = None, team_config: Optional[TeamConfiguration] = None):
        """
        Initialize the MVP team manager.
        
        Args:
            config: Optional configuration dictionary (from environment variables)
            team_config: Optional team configuration (uses defaults if None)
        """
        # Load configuration from environment variables
        self.config = config or self._load_config_from_env()
        self.team_config = team_config or TeamConfiguration(
            search_service_url=self.config.get('SEARCH_SERVICE_URL', 'http://localhost:8000')
        )
        
        # Core components
        self.deepseek_client: Optional[DeepSeekClient] = None
        self.agents: Dict[str, Any] = {}
        self.orchestrator: Optional["OrchestratorAgent"] = None
        self.conversation_manager: Optional[ConversationManager] = None
        
        # Team status
        self.team_health: Optional[TeamHealth] = None
        self.is_initialized = False
        self.initialization_error: Optional[str] = None
        self.last_health_check = datetime.utcnow()
        
        # Performance tracking
        self.team_stats = {
            "total_conversations": 0,
            "successful_conversations": 0,
            "failed_conversations": 0,
            "avg_response_time_ms": 0.0,
            "uptime_start": datetime.utcnow()
        }
        
        logger.info("Initialized MVPTeamManager")
    
    async def initialize_agents(self) -> None:
        """
        Initialize all agents and team components.
        
        Raises:
            Exception: If initialization fails
        """
        try:
            logger.info("Starting team initialization...")
            
            # Step 1: Initialize DeepSeek client
            await self._initialize_deepseek_client()
            
            # Step 2: Initialize conversation manager
            await self._initialize_conversation_manager()
            
            # Step 3: Initialize specialized agents
            await self._initialize_specialized_agents()
            
            # Step 4: Initialize orchestrator
            await self._initialize_orchestrator()
            
            # Step 5: Initial health check
            await self._perform_health_check()
            
            self.is_initialized = True
            logger.info("Team initialization completed successfully")
            
        except Exception as e:
            self.initialization_error = str(e)
            logger.error(f"Team initialization failed: {e}")
            raise Exception(f"Failed to initialize team: {e}")
    
    async def process_user_message(self, user_message: str, user_id: int,
                                 conversation_id: str) -> "AgentResponse":
        """
        Process a user message through the complete agent team.

        Args:
            user_message: User's input message
            user_id: User identifier
            conversation_id: Conversation identifier

        Returns:
            AgentResponse from the orchestrator containing content and metadata

        Raises:
            Exception: If team is not initialized or processing fails
        """
        if not self.is_initialized:
            raise Exception("Team not initialized. Call initialize_agents() first.")

        start_time = asyncio.get_event_loop().time()

        try:
            # Update conversation context with user info
            await self.conversation_manager.update_user_context(
                conversation_id, user_id, user_message
            )

            # Process through orchestrator
<<<<<<< HEAD
            response_data = await self.orchestrator.execute_with_metrics(
                {
                    "user_message": user_message,
                    "conversation_id": conversation_id,
                },
                user_id,
            )
            
=======
            response_data = await self.orchestrator.execute_with_metrics({
                "user_message": user_message,
                "conversation_id": conversation_id,
                "user_id": user_id,
            })

            execution_time = (asyncio.get_event_loop().time() - start_time) * 1000

>>>>>>> 5ef66d9c
            if response_data.success:
                self._update_team_stats(True, execution_time)
                logger.info(f"Successfully processed message for conversation {conversation_id}")
                return response_data
            else:
                # Handle orchestrator failure
                error_msg = response_data.error_message or "Orchestrator execution failed"
                logger.error(f"Orchestrator failed: {error_msg}")

                self._update_team_stats(False, execution_time)

                # Return graceful error response while preserving metadata
                response_data.content = self._generate_error_response(user_message, error_msg)
                return response_data

        except Exception as e:
            execution_time = (asyncio.get_event_loop().time() - start_time) * 1000
            self._update_team_stats(False, execution_time)

            logger.error(f"Message processing failed: {e}")

            from ..models.agent_models import AgentResponse

            return AgentResponse(
                agent_name="orchestrator_agent",
                content=self._generate_error_response(user_message, str(e)),
                metadata={},
                execution_time_ms=execution_time,
                success=False,
                error_message=str(e),
                confidence_score=0.1,
            )
    
    def get_team_performance(self) -> Dict[str, Any]:
        """
        Get comprehensive team performance metrics.
        
        Returns:
            Dictionary containing all team performance data
        """
        if not self.is_initialized:
            return {"error": "Team not initialized"}
        
        # Aggregate metrics from all agents
        agent_metrics = {}
        for agent_name, agent in self.agents.items():
            try:
                agent_metrics[agent_name] = agent.get_performance_stats()
            except Exception as e:
                agent_metrics[agent_name] = {"error": str(e)}
        
        # Orchestrator metrics
        orchestrator_metrics = {}
        if self.orchestrator:
            try:
                orchestrator_metrics = self.orchestrator.get_workflow_stats()
            except Exception as e:
                orchestrator_metrics = {"error": str(e)}
        
        # Conversation manager metrics
        conversation_metrics = {}
        if self.conversation_manager:
            try:
                conversation_metrics = self.conversation_manager.get_stats()
            except Exception as e:
                conversation_metrics = {"error": str(e)}
        
        # Team-level metrics
        uptime_seconds = (datetime.utcnow() - self.team_stats["uptime_start"]).total_seconds()
        total_conversations = self.team_stats["total_conversations"]
        success_rate = (
            self.team_stats["successful_conversations"] / total_conversations
            if total_conversations > 0 else 0.0
        )
        
        return {
            "team_overview": {
                "is_initialized": self.is_initialized,
                "initialization_error": self.initialization_error,
                "uptime_seconds": round(uptime_seconds, 2),
                "last_health_check": self.last_health_check.isoformat(),
                "team_healthy": self.team_health.overall_healthy if self.team_health else False
            },
            "team_statistics": {
                "total_conversations": total_conversations,
                "successful_conversations": self.team_stats["successful_conversations"],
                "failed_conversations": self.team_stats["failed_conversations"],
                "success_rate": round(success_rate, 4),
                "avg_response_time_ms": round(self.team_stats["avg_response_time_ms"], 2),
                "conversations_per_hour": round(total_conversations / (uptime_seconds / 3600), 2) if uptime_seconds > 0 else 0.0
            },
            "agent_performance": agent_metrics,
            "orchestrator_performance": orchestrator_metrics,
            "conversation_manager_performance": conversation_metrics,
            "team_health": self.team_health.__dict__ if self.team_health else None,
            "configuration": {
                "search_service_url": self.team_config.search_service_url,
                "workflow_timeout_seconds": self.team_config.workflow_timeout_seconds,
                "max_conversation_history": self.team_config.max_conversation_history
            }
        }
    
    async def shutdown(self) -> None:
        """
        Gracefully shutdown the team and all components.
        """
        logger.info("Starting team shutdown...")
        
        try:
            # Close agents with async cleanup
            if self.agents.get("search_query_agent"):
                await self.agents["search_query_agent"].close()
            
            # Close conversation manager
            if self.conversation_manager:
                await self.conversation_manager.close()
            
            # Close DeepSeek client
            if self.deepseek_client:
                await self.deepseek_client.close()
            
            self.is_initialized = False
            logger.info("Team shutdown completed")
            
        except Exception as e:
            logger.error(f"Error during team shutdown: {e}")
    
    def _load_config_from_env(self) -> Dict[str, Any]:
        """Load configuration from environment variables."""
        return {
            'DEEPSEEK_API_KEY': os.getenv('DEEPSEEK_API_KEY', ''),
            'DEEPSEEK_BASE_URL': os.getenv('DEEPSEEK_BASE_URL', 'https://api.deepseek.com'),
            'DEEPSEEK_TIMEOUT': int(os.getenv('DEEPSEEK_TIMEOUT', '30')),
            'SEARCH_SERVICE_URL': os.getenv('SEARCH_SERVICE_URL', 'http://localhost:8000'),
            'MAX_CONVERSATION_HISTORY': int(os.getenv('MAX_CONVERSATION_HISTORY', '100')),
            'WORKFLOW_TIMEOUT_SECONDS': int(os.getenv('WORKFLOW_TIMEOUT_SECONDS', '60')),
            'HEALTH_CHECK_INTERVAL_SECONDS': int(os.getenv('HEALTH_CHECK_INTERVAL_SECONDS', '300')),
            'AUTO_RECOVERY_ENABLED': os.getenv('AUTO_RECOVERY_ENABLED', 'true').lower() == 'true'
        }
    
    async def _initialize_deepseek_client(self) -> None:
        """Initialize the DeepSeek client."""
        try:
            self.deepseek_client = DeepSeekClient(
                api_key=self.config['DEEPSEEK_API_KEY'],
                base_url=self.config['DEEPSEEK_BASE_URL'],
                timeout=self.config['DEEPSEEK_TIMEOUT']
            )
            
            # Test connection
            await self.deepseek_client.health_check()
            logger.info("DeepSeek client initialized successfully")
            
        except Exception as e:
            logger.error(f"Failed to initialize DeepSeek client: {e}")
            raise
    
    async def _initialize_conversation_manager(self) -> None:
        """Initialize the conversation manager."""
        try:
            self.conversation_manager = ConversationManager(
                storage_backend="memory",  # MVP uses memory storage
                max_conversations=self.config['MAX_CONVERSATION_HISTORY']
            )
            
            await self.conversation_manager.initialize()
            logger.info("Conversation manager initialized successfully")
            
        except Exception as e:
            logger.error(f"Failed to initialize conversation manager: {e}")
            raise
    
    async def _initialize_specialized_agents(self) -> None:
        """Initialize all specialized agents."""
        try:
            # Intent detection agent
            self.agents["intent_agent"] = HybridIntentAgent(
                deepseek_client=self.deepseek_client
            )
            
            # Search query agent
            self.agents["search_query_agent"] = SearchQueryAgent(
                deepseek_client=self.deepseek_client,
                search_service_url=self.team_config.search_service_url
            )
            
            # Response generation agent
            self.agents["response_agent"] = ResponseAgent(
                deepseek_client=self.deepseek_client
            )
            
            logger.info("Specialized agents initialized successfully")
            
        except Exception as e:
            logger.error(f"Failed to initialize specialized agents: {e}")
            raise
    
    async def _initialize_orchestrator(self) -> None:
        """Initialize the orchestrator agent."""
        try:
            from ..agents.orchestrator_agent import OrchestratorAgent

            self.orchestrator = OrchestratorAgent(
                intent_agent=self.agents["intent_agent"],
                search_agent=self.agents["search_query_agent"],
                response_agent=self.agents["response_agent"]
            )

            logger.info("Orchestrator agent initialized successfully")

        except Exception as e:
            logger.error(f"Failed to initialize orchestrator: {e}")
            raise
    
    async def _perform_health_check(self) -> None:
        """Perform comprehensive health check of all team components."""
        try:
            agent_statuses = {}
            issues = []
            
            # Check each agent
            for agent_name, agent in self.agents.items():
                try:
                    is_healthy = agent.is_healthy()
                    agent_statuses[agent_name] = is_healthy
                    if not is_healthy:
                        issues.append(f"Agent {agent_name} is unhealthy")
                except Exception as e:
                    agent_statuses[agent_name] = False
                    issues.append(f"Agent {agent_name} health check failed: {e}")
            
            # Check orchestrator
            if self.orchestrator:
                try:
                    orchestrator_healthy = self.orchestrator.is_healthy()
                    agent_statuses["orchestrator"] = orchestrator_healthy
                    if not orchestrator_healthy:
                        issues.append("Orchestrator is unhealthy")
                except Exception as e:
                    agent_statuses["orchestrator"] = False
                    issues.append(f"Orchestrator health check failed: {e}")
            
            # Overall health
            overall_healthy = all(agent_statuses.values()) and len(issues) == 0
            
            # Performance summary
            performance_summary = {
                "total_agents": len(self.agents),
                "healthy_agents": sum(1 for status in agent_statuses.values() if status),
                "response_time_ms": self.team_stats["avg_response_time_ms"]
            }
            
            self.team_health = TeamHealth(
                overall_healthy=overall_healthy,
                agent_statuses=agent_statuses,
                last_health_check=datetime.utcnow(),
                issues=issues,
                performance_summary=performance_summary
            )
            
            self.last_health_check = datetime.utcnow()
            
            if overall_healthy:
                logger.info("Team health check passed")
            else:
                logger.warning(f"Team health check failed with issues: {issues}")
                
        except Exception as e:
            logger.error(f"Health check failed: {e}")
            self.team_health = TeamHealth(
                overall_healthy=False,
                agent_statuses={},
                last_health_check=datetime.utcnow(),
                issues=[f"Health check system error: {e}"],
                performance_summary={}
            )
    
    def _update_team_stats(self, success: bool, execution_time_ms: float) -> None:
        """Update team-level statistics."""
        self.team_stats["total_conversations"] += 1
        
        if success:
            self.team_stats["successful_conversations"] += 1
        else:
            self.team_stats["failed_conversations"] += 1
        
        # Update running average of response time
        total = self.team_stats["total_conversations"]
        current_avg = self.team_stats["avg_response_time_ms"]
        self.team_stats["avg_response_time_ms"] = (
            (current_avg * (total - 1) + execution_time_ms) / total
        )
    
    def _generate_error_response(self, user_message: str, error: str) -> str:
        """Generate a graceful error response for users."""
        return f"Je rencontre actuellement des difficultés techniques pour traiter votre demande concernant '{user_message[:50]}...'. Veuillez réessayer dans quelques instants. Si le problème persiste, contactez le support technique."
    
    async def health_check(self) -> Dict[str, Any]:
        """
        Perform and return current health status.
        
        Returns:
            Dictionary containing current health status
        """
        await self._perform_health_check()
        
        return {
            "healthy": self.team_health.overall_healthy if self.team_health else False,
            "timestamp": datetime.utcnow().isoformat(),
            "details": self.team_health.__dict__ if self.team_health else None
        }
    
    def is_healthy(self) -> bool:
        """
        Quick health check.
        
        Returns:
            True if team is healthy, False otherwise
        """
        return (
            self.is_initialized and 
            self.team_health is not None and 
            self.team_health.overall_healthy
        )<|MERGE_RESOLUTION|>--- conflicted
+++ resolved
@@ -175,7 +175,6 @@
             )
 
             # Process through orchestrator
-<<<<<<< HEAD
             response_data = await self.orchestrator.execute_with_metrics(
                 {
                     "user_message": user_message,
@@ -184,7 +183,6 @@
                 user_id,
             )
             
-=======
             response_data = await self.orchestrator.execute_with_metrics({
                 "user_message": user_message,
                 "conversation_id": conversation_id,
@@ -192,8 +190,6 @@
             })
 
             execution_time = (asyncio.get_event_loop().time() - start_time) * 1000
-
->>>>>>> 5ef66d9c
             if response_data.success:
                 self._update_team_stats(True, execution_time)
                 logger.info(f"Successfully processed message for conversation {conversation_id}")
