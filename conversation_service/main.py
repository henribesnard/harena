--- conflicted
+++ resolved
@@ -121,15 +121,12 @@
             "health_check": "/health",
             "api_base": "/api/v1",
         }
-<<<<<<< HEAD
     
     """Create and configure the FastAPI application."""
     app = FastAPI(title="Conversation Service")
     setup_middleware(app)
     app.include_router(api_router)
-=======
-
->>>>>>> 4299ff43
+
     return app
 
 
