--- conflicted
+++ resolved
@@ -88,7 +88,6 @@
             self._db.refresh(msg)
         return msg
 
-<<<<<<< HEAD
     def add_batch(
         self,
         *,
@@ -131,7 +130,7 @@
         for obj in objs:
             self._db.refresh(obj)
         return objs
-=======
+
     def add_batch(self, messages: List[Dict[str, Any]]) -> List[ConversationMessageDB]:
         """Persist multiple messages within a single transaction."""
 
@@ -158,7 +157,6 @@
                 instances.append(msg)
 
         return instances
->>>>>>> 8ad56699
 
     def list_by_conversation(self, conversation_id: str) -> List[ConversationMessageDB]:
         """Return ORM messages for ``conversation_id`` ordered chronologically."""
