--- conflicted
+++ resolved
@@ -1,13 +1,10 @@
 """Repository for persisting and retrieving conversation messages."""
 from __future__ import annotations
 
-<<<<<<< HEAD
 import logging
 from contextlib import contextmanager
 from typing import List, Sequence
-=======
 from typing import Iterable, List, Sequence
->>>>>>> ff43014c
 
 from sqlalchemy.orm import Session
 
@@ -34,7 +31,6 @@
         user_id: int,
         messages: Sequence[MessageCreate],
     ) -> List[ConversationMessageDB]:
-<<<<<<< HEAD
         """Persist multiple messages atomically.
 
         All messages are inserted in a single transaction. If any insertion
@@ -63,7 +59,6 @@
                 instances.append(msg)
 
         return instances
-=======
         """Persist multiple messages without committing the transaction."""
 
         objs = [
@@ -80,7 +75,6 @@
         for obj in objs:
             self._db.refresh(obj)
         return objs
->>>>>>> ff43014c
 
     def list_by_conversation(self, conversation_id: str) -> List[ConversationMessageDB]:
         """Return ORM messages for ``conversation_id`` ordered chronologically."""
