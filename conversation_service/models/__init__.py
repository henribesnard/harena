--- conflicted
+++ resolved
@@ -1,4 +1,3 @@
-<<<<<<< HEAD
 from .agent_models import AgentStep, AgentTrace
 from .conversation_models import Conversation, ConversationSummary, ConversationTurn
 
@@ -8,7 +7,6 @@
     "Conversation",
     "ConversationSummary",
     "ConversationTurn",
-=======
 from .conversation_models import (
     ConversationRequest,
     ConversationResponse,
@@ -55,5 +53,4 @@
     "EntityType",
     "QueryType",
     "ConfidenceThreshold",
->>>>>>> d9189a19
 ]