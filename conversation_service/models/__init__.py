--- conflicted
+++ resolved
@@ -1,15 +1,12 @@
-<<<<<<< HEAD
 """Expose Pydantic models for external use."""
 
 from .agent_models import (
-=======
 """Expose agent models for external use."""
 """Public exports for conversation service models."""
 
 from .agent_models import (
     AgentStep,
     AgentTrace,
->>>>>>> 5b207b2f
     AgentConfig,
     AgentResponse,
     AgentStep,
@@ -17,21 +14,17 @@
     DynamicFinancialEntity,
     IntentResult,
 )
-<<<<<<< HEAD
-=======
 from .conversation_models import (
     ConversationRequest,
     ConversationResponse,
     ConversationMetadata,
     ConversationContext,
 )
->>>>>>> 5b207b2f
 from .conversation_db_models import (
     Conversation,
     ConversationSummary,
     ConversationTurn,
 )
-<<<<<<< HEAD
 from .conversation_models import (
     ConversationContext,
     ConversationMetadata,
@@ -41,7 +34,6 @@
 from .enums import ConfidenceThreshold, EntityType, IntentType, QueryType
 
 __all__ = [
-=======
 from .enums import (
     IntentType,
     EntityType,
@@ -53,14 +45,12 @@
 
     "AgentStep",
     "AgentTrace",
->>>>>>> 5b207b2f
     "AgentConfig",
     "AgentResponse",
     "AgentStep",
     "AgentTrace",
     "DynamicFinancialEntity",
     "IntentResult",
-<<<<<<< HEAD
     "Conversation",
     "ConversationSummary",
     "ConversationTurn",
@@ -69,7 +59,6 @@
     "ConversationRequest",
     "ConversationResponse",
     "ConfidenceThreshold",
-=======
 
     "ConversationRequest",
     "ConversationResponse",
@@ -79,12 +68,7 @@
     "ConversationSummary",
     "ConversationTurn",
     "IntentType",
->>>>>>> 5b207b2f
     "EntityType",
     "IntentType",
     "QueryType",
-<<<<<<< HEAD
-=======
-    "ConfidenceThreshold",
->>>>>>> 5b207b2f
 ]
