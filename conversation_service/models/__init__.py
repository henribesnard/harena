<<<<<<< HEAD
"""Expose Pydantic models for external use."""

from .agent_models import (
    AgentConfig,
    IntentResult,
    DynamicFinancialEntity,
    AgentResponse,
)
from .conversation_models import (
    Conversation,
    ConversationSummary,
    ConversationTurn,
)

__all__ = [
    "AgentConfig",
    "IntentResult",
    "DynamicFinancialEntity",
    "AgentResponse",
    "Conversation",
    "ConversationSummary",
    "ConversationTurn",
=======
"""Exports publics du package `conversation_service.models`."""

from .enums import ConfidenceThreshold, EntityType, IntentType, QueryType

__all__ = [
    "IntentType",
    "EntityType",
    "QueryType",
    "ConfidenceThreshold",
>>>>>>> 89182913
]<|MERGE_RESOLUTION|>--- conflicted
+++ resolved
@@ -1,4 +1,3 @@
-<<<<<<< HEAD
 """Expose Pydantic models for external use."""
 
 from .agent_models import (
@@ -21,7 +20,7 @@
     "Conversation",
     "ConversationSummary",
     "ConversationTurn",
-=======
+
 """Exports publics du package `conversation_service.models`."""
 
 from .enums import ConfidenceThreshold, EntityType, IntentType, QueryType
@@ -31,5 +30,4 @@
     "EntityType",
     "QueryType",
     "ConfidenceThreshold",
->>>>>>> 89182913
 ]