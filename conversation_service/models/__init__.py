--- conflicted
+++ resolved
@@ -38,15 +38,9 @@
     "ConversationRequest",
     "ConversationResponse",
     "ConfidenceThreshold",
-<<<<<<< HEAD
-=======
+
     "IntentType",
->>>>>>> 16dcfc38
     "EntityType",
     "IntentType",
     "QueryType",
-<<<<<<< HEAD
 ]
-=======
-]
->>>>>>> 16dcfc38
