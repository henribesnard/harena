"""
Agent models for AutoGen v0.4 integration in Conversation Service MVP.

This module defines the core data models for AutoGen agents, including
configuration, responses, and team workflow management. While initially
optimized for the financial conversation use case, the models now support
OpenAI's GPT family of LLMs.

Classes:
    - AgentConfig: Configuration model for AutoGen agents
    - AgentResponse: Standardized response format from agents
    - TeamWorkflow: Team workflow configuration and management

Author: Conversation Service Team
Created: 2025-01-31
Version: 1.0.0 MVP - Pydantic V2
"""

from typing import Dict, List, Optional, Any, Literal
from pydantic import BaseModel, Field, field_validator, model_validator
from datetime import datetime

__all__ = ["AgentConfig", "AgentResponse", "TeamWorkflow"]

# Accepted model name prefixes for OpenAI models supported by the service.
SUPPORTED_MODEL_PREFIXES = (
    "gpt-",
    "o1-",
    "o3-",
    "text-",
    "chatgpt",
)


class AgentConfig(BaseModel):
    """
    Configuration model for AutoGen agents.
    
    This model defines the complete configuration for an AutoGen agent,
    including model client settings, system messages, and behavioral parameters.
<<<<<<< HEAD
    Optimized for financial domain specialization and compatible with OpenAI's
    GPT family of models.
    
    Attributes:
        name: Unique identifier for the agent
        model_client_config: LLM model configuration for OpenAI GPT models
=======
    Optimized for financial domain specialization and compatible with multiple
    LLM providers such as OpenAI's GPT models.
    
    Attributes:
        name: Unique identifier for the agent
        model_client_config: LLM model configuration (e.g., OpenAI GPT)
>>>>>>> 7ad4741f
        system_message: System prompt for the agent's behavior
        max_consecutive_auto_reply: Maximum consecutive auto-replies
        description: Optional description of agent's purpose
        agent_type: Type of AutoGen agent (AssistantAgent, UserProxyAgent, etc.)
        temperature: LLM temperature for response generation
        max_tokens: Maximum tokens for response generation
        timeout_seconds: Request timeout in seconds
        retry_attempts: Number of retry attempts on failure
    """
    
    name: str = Field(
        ...,
        description="Unique identifier for the agent",
        min_length=1,
        max_length=100
    )
    
    model_client_config: Dict[str, Any] = Field(
        ...,
        description="LLM model client configuration"
    )
    
    system_message: str = Field(
        ...,
        description="System prompt defining agent behavior",
        min_length=10
    )
    
    max_consecutive_auto_reply: int = Field(
        default=3,
        description="Maximum consecutive auto-replies",
        ge=0,
        le=10
    )
    
    description: Optional[str] = Field(
        default=None,
        description="Optional description of agent purpose",
        max_length=500
    )
    
    agent_type: Literal["AssistantAgent", "UserProxyAgent", "ConversableAgent"] = Field(
        default="AssistantAgent",
        description="Type of AutoGen agent"
    )
    
    temperature: float = Field(
        default=0.1,
        description="LLM temperature for response generation",
        ge=0.0,
        le=2.0
    )
    
    max_tokens: int = Field(
        default=500,
        description="Maximum tokens for response generation",
        gt=0,
        le=4000
    )

    timeout_seconds: int = Field(
        default=20,
        description="Request timeout in seconds",
        gt=0,
        le=120
    )
    
    retry_attempts: int = Field(
        default=2,
        description="Number of retry attempts on failure",
        ge=0,
        le=5
    )
    
    @field_validator("model_client_config")
    @classmethod
    def validate_model_config(cls, v: Dict[str, Any]) -> Dict[str, Any]:
        """Validate model configuration for supported LLM providers.

        Currently accepts models from OpenAI's GPT family (``gpt-``) and other
        OpenAI models (e.g. ``o1-`` series).
        """
        required_keys = ["model", "api_key", "base_url"]
        for key in required_keys:
            if key not in v:
                raise ValueError(f"Missing required key '{key}' in model_client_config")

        # Validate model format for known providers using predefined prefixes
        if not any(v["model"].startswith(prefix) for prefix in SUPPORTED_MODEL_PREFIXES):
            raise ValueError(
                "Model must start with a supported prefix: "
                + ", ".join(SUPPORTED_MODEL_PREFIXES)
            )

        return v
    
    @field_validator("system_message")
    @classmethod
    def validate_system_message(cls, v: str) -> str:
        """Validate system message content."""
        if not v.strip():
            raise ValueError("System message cannot be empty")
        return v.strip()

    model_config = {
        "json_schema_extra": {
            "example": {
                "name": "intent_classifier_agent",
                "model_client_config": {
                    # Example using an OpenAI GPT model
                    "model": "gpt-4o-mini",
                    "api_key": "sk-xxx",
                    "base_url": "https://api.openai.com/v1"
                },
                "system_message": "You are a financial intent classification agent...",
                "max_consecutive_auto_reply": 3,
                "description": "Classifies user intents in financial conversations",
                "agent_type": "AssistantAgent",
                "temperature": 0.1,
                "max_tokens": 500,
                "timeout_seconds": 30,
                "retry_attempts": 2
            }
        }
    }




class AgentResponse(BaseModel):
    """
    Standardized response format from AutoGen agents.
    
    This model ensures consistent response formatting across all agents
    in the conversation service, including metadata for monitoring and debugging.
    
    Attributes:
        agent_name: Name of the responding agent
        content: Response content from the agent
        metadata: Additional metadata about the response
        execution_time_ms: Execution time in milliseconds
        timestamp: Response generation timestamp
        success: Whether the response was successful
        error_message: Error message if response failed
        token_usage: Token usage statistics
        confidence_score: Confidence score for the response (0.0-1.0)
    """
    
    agent_name: str = Field(
        ...,
        description="Name of the responding agent",
        min_length=1
    )
    
    content: str = Field(
        ...,
        description="Response content from the agent"
    )
    
    metadata: Dict[str, Any] = Field(
        default_factory=dict,
        description="Additional metadata about the response"
    )
    
    execution_time_ms: float = Field(
        ...,
        description="Execution time in milliseconds",
        ge=0.0
    )
    
    timestamp: datetime = Field(
        default_factory=datetime.utcnow,
        description="Response generation timestamp"
    )
    
    success: bool = Field(
        default=True,
        description="Whether the response was successful"
    )
    
    error_message: Optional[str] = Field(
        default=None,
        description="Error message if response failed"
    )
    
    token_usage: Optional[Dict[str, int]] = Field(
        default=None,
        description="Token usage statistics"
    )
    
    confidence_score: Optional[float] = Field(
        default=None,
        description="Confidence score for the response",
        ge=0.0,
        le=1.0
    )

    @model_validator(mode='after')
    def validate_error_consistency(self) -> 'AgentResponse':
        """Validate error message consistency with success flag."""
        if not self.success and not self.error_message:
            raise ValueError("Error message is required when success is False")
        return self

    model_config = {
        "json_encoders": {
            datetime: lambda v: v.isoformat()
        },
        "json_schema_extra": {
            "example": {
                "agent_name": "intent_classifier_agent",
                "content": "FINANCIAL_QUERY: transaction search with high confidence",
                "metadata": {
                    "intent_type": "FINANCIAL_QUERY",
                    "confidence": 0.95,
                    "entities_found": 2
                },
                "execution_time_ms": 245.5,
                "success": True,
                "token_usage": {
                    "prompt_tokens": 120,
                    "completion_tokens": 25,
                    "total_tokens": 145
                },
                "confidence_score": 0.95
            }
        }
    }


class TeamWorkflow(BaseModel):
    """
    Team workflow configuration for AutoGen agent teams.
    
    This model defines how multiple agents work together in the conversation
    service, including workflow types, agent roles, and execution parameters.
    
    Attributes:
        team_name: Unique identifier for the team
        agents: List of agent names in the team
        workflow_type: Type of workflow execution
        description: Optional description of team purpose
        max_rounds: Maximum conversation rounds
        speaker_selection_method: Method for selecting next speaker
        termination_condition: Condition for terminating workflow
        allow_repeat_speaker: Whether to allow repeat speakers
        priority_order: Priority order for agent selection
    """
    
    team_name: str = Field(
        ...,
        description="Unique identifier for the team",
        min_length=1,
        max_length=100
    )
    
    agents: List[str] = Field(
        ...,
        description="List of agent names in the team",
        min_length=2,
        max_length=10
    )
    
    workflow_type: Literal["sequential", "parallel", "round_robin", "selective"] = Field(
        ...,
        description="Type of workflow execution"
    )
    
    description: Optional[str] = Field(
        default=None,
        description="Optional description of team purpose",
        max_length=500
    )
    
    max_rounds: int = Field(
        default=5,
        description="Maximum conversation rounds",
        gt=0,
        le=20
    )
    
    speaker_selection_method: Literal["auto", "manual", "round_robin", "random"] = Field(
        default="auto",
        description="Method for selecting next speaker"
    )
    
    termination_condition: Optional[Dict[str, Any]] = Field(
        default=None,
        description="Condition for terminating workflow"
    )
    
    allow_repeat_speaker: bool = Field(
        default=True,
        description="Whether to allow repeat speakers"
    )
    
    priority_order: Optional[List[str]] = Field(
        default=None,
        description="Priority order for agent selection"
    )

    @field_validator("agents")
    @classmethod
    def validate_agents_unique(cls, v: List[str]) -> List[str]:
        """Validate agent list uniqueness."""
        if len(v) != len(set(v)):
            raise ValueError("Agent names must be unique")
        return v
    
    @model_validator(mode='after')
    def validate_priority_order_consistency(self) -> 'TeamWorkflow':
        """Validate priority order consistency with agents."""
        if self.priority_order is not None:
            if set(self.priority_order) != set(self.agents):
                raise ValueError("Priority order must contain exactly the same agents")
        return self

    model_config = {
        "json_schema_extra": {
            "example": {
                "team_name": "financial_analysis_team",
                "agents": [
                    "orchestrator_agent",
                    "intent_classifier_agent", 
                    "search_query_agent",
                    "response_agent"
                ],
                "workflow_type": "sequential",
                "description": "Team for comprehensive financial query analysis",
                "max_rounds": 5,
                "speaker_selection_method": "auto",
                "allow_repeat_speaker": False,
                "priority_order": [
                    "orchestrator_agent",
                    "intent_classifier_agent",
                    "search_query_agent", 
                    "response_agent"
                ]
            }
        }
    }<|MERGE_RESOLUTION|>--- conflicted
+++ resolved
@@ -38,21 +38,18 @@
     
     This model defines the complete configuration for an AutoGen agent,
     including model client settings, system messages, and behavioral parameters.
-<<<<<<< HEAD
     Optimized for financial domain specialization and compatible with OpenAI's
     GPT family of models.
     
     Attributes:
         name: Unique identifier for the agent
         model_client_config: LLM model configuration for OpenAI GPT models
-=======
     Optimized for financial domain specialization and compatible with multiple
     LLM providers such as OpenAI's GPT models.
     
     Attributes:
         name: Unique identifier for the agent
         model_client_config: LLM model configuration (e.g., OpenAI GPT)
->>>>>>> 7ad4741f
         system_message: System prompt for the agent's behavior
         max_consecutive_auto_reply: Maximum consecutive auto-replies
         description: Optional description of agent's purpose
