<<<<<<< HEAD
"""Pydantic models describing agent configurations and traces."""

from __future__ import annotations
=======
"""Pydantic models describing agent traces, configuration, and responses."""
>>>>>>> b78cc01e

"""Pydantic models related to agent configuration and execution."""

<<<<<<< HEAD
from pydantic import BaseModel, ConfigDict, Field, field_validator, model_validator
=======
from __future__ import annotations

from __future__ import annotations

from typing import Any, List

from pydantic import (
    BaseModel,
    ConfigDict,
    Field,
    ValidationError,
    field_validator,
)
>>>>>>> b78cc01e

from pydantic import BaseModel, ConfigDict, Field, field_validator, model_validator


# Agent trace models
class AgentStep(BaseModel):
    """Single step executed by an agent."""

    agent: str
    status: str

    def __init__(self, **data: Any) -> None:
        errors = []
        if not data.get("agent"):
            errors.append({"loc": ("agent",), "msg": "must not be empty", "type": "value_error"})
        if not data.get("status"):
            errors.append({"loc": ("status",), "msg": "must not be empty", "type": "value_error"})
        if errors:
            raise ValidationError(errors, type(self))
        super().__init__(**data)


class AgentTrace(BaseModel):
    """Trace of agent steps with execution time."""

    steps: List[AgentStep] = Field(default_factory=list)
    total_time_ms: float

    def __init__(self, **data: Any) -> None:
        errors = []
        steps_raw = data.get("steps") or []
        converted_steps = []
        for s in steps_raw:
            try:
                converted_steps.append(s if isinstance(s, AgentStep) else AgentStep(**s))
            except ValidationError as e:
                errors.extend(e.errors())
        if not converted_steps:
            errors.append({"loc": ("steps",), "msg": "steps cannot be empty", "type": "value_error"})
        data["steps"] = converted_steps
        if data.get("total_time_ms") is not None and data["total_time_ms"] < 0:
            errors.append({
                "loc": ("total_time_ms",),
                "msg": "total_time_ms must be non-negative",
                "type": "value_error",
            })
        if errors:
            raise ValidationError(errors, type(self))
        super().__init__(**data)


# Advanced agent models

    @field_validator("total_time_ms")
    @classmethod
    def non_negative(cls, v: float) -> float:
        if v < 0:
            raise ValueError("total_time_ms must be non-negative")
        return v

    @model_validator(mode="after")
    def validate_steps(self) -> "AgentTrace":
        if not self.steps:
            raise ValueError("steps cannot be empty")
        return self


class AgentConfig(BaseModel):
    """Configuration d'un agent conversationnel."""

    model: str = Field(..., description="Nom du modèle OpenAI")
    temperature: float = Field(0.7, description="Température du modèle")
    max_tokens: int = Field(512, description="Nombre maximal de tokens générés")
    timeout: int = Field(30, description="Délai maximum de génération en secondes")

    model_config = ConfigDict(
        json_schema_extra={
            "example": {
                "model": "gpt-4o-mini",
                "temperature": 0.5,
                "max_tokens": 1024,
                "timeout": 30,
            }
        }
    )

    @field_validator("temperature")
    @classmethod
    def validate_temperature(cls, v: float) -> float:
        if not 0.0 <= v <= 1.0:
            raise ValueError("temperature must be between 0.0 and 1.0")
        return v

    @field_validator("max_tokens")
    @classmethod
    def validate_max_tokens(cls, v: int) -> int:
        if not 1 <= v < 4000:
            raise ValueError("max_tokens must be between 1 and 3999")
        return v

    @field_validator("timeout")
    @classmethod
    def validate_timeout(cls, v: int) -> int:
        if not 1 <= v <= 60:
            raise ValueError("timeout must be between 1 and 60 seconds")
        return v


class IntentResult(BaseModel):
    """Résultat de la classification d'intention."""

    intent_type: str = Field(..., description="Intention détectée")
    confidence_score: float = Field(
        ..., description="Score de confiance pour l'intention"
    )

    model_config = ConfigDict(
        json_schema_extra={
            "example": {
                "intent_type": "CHECK_BALANCE",
                "confidence_score": 0.94,
            }
        }
    )

    @field_validator("confidence_score")
    @classmethod
    def validate_confidence(cls, v: float) -> float:
        if not 0.0 <= v <= 1.0:
            raise ValueError("confidence_score must be between 0.0 and 1.0")
        return v


class DynamicFinancialEntity(BaseModel):
    """Entité financière extraite dynamiquement d'un message."""

    entity_type: str = Field(..., description="Type de l'entité")
    value: str = Field(..., description="Valeur associée à l'entité")
    confidence_score: float = Field(
        ..., description="Score de confiance de l'entité"
    )

    model_config = ConfigDict(
        json_schema_extra={
            "example": {
                "entity_type": "account_number",
                "value": "FR7612345678901234567890189",
                "confidence_score": 0.87,
            }
        }
    )

    @field_validator("confidence_score")
    @classmethod
    def validate_confidence(cls, v: float) -> float:
        if not 0.0 <= v <= 1.0:
            raise ValueError("confidence_score must be between 0.0 and 1.0")
        return v


class AgentResponse(BaseModel):
    """Réponse complète retournée par la chaîne d'agents."""

    response: str = Field(..., description="Texte de la réponse générée")
    intent: IntentResult = Field(..., description="Intention détectée")
    entities: List[DynamicFinancialEntity] = Field(
        default_factory=list, description="Entités financières extraites"
    )
    confidence_score: float = Field(
        ..., description="Score global de confiance pour la réponse"
    )

    model_config = ConfigDict(
        json_schema_extra={
            "example": {
                "response": "Votre solde est de 50€.",
                "intent": {
                    "intent_type": "CHECK_BALANCE",
                    "confidence_score": 0.94,
                },
                "entities": [
                    {
                        "entity_type": "account_number",
                        "value": "FR7612345678901234567890189",
                        "confidence_score": 0.87,
                    }
                ],
                "confidence_score": 0.92,
            }
        }
    )

    @field_validator("confidence_score")
    @classmethod
    def validate_confidence(cls, v: float) -> float:
        if not 0.0 <= v <= 1.0:
            raise ValueError("confidence_score must be between 0.0 and 1.0")
        return v
<|MERGE_RESOLUTION|>--- conflicted
+++ resolved
@@ -1,16 +1,12 @@
-<<<<<<< HEAD
 """Pydantic models describing agent configurations and traces."""
 
 from __future__ import annotations
-=======
 """Pydantic models describing agent traces, configuration, and responses."""
->>>>>>> b78cc01e
 
 """Pydantic models related to agent configuration and execution."""
 
-<<<<<<< HEAD
-from pydantic import BaseModel, ConfigDict, Field, field_validator, model_validator
-=======
+  from pydantic import BaseModel, ConfigDict, Field, field_validator, model_validator
+
 from __future__ import annotations
 
 from __future__ import annotations
@@ -24,7 +20,6 @@
     ValidationError,
     field_validator,
 )
->>>>>>> b78cc01e
 
 from pydantic import BaseModel, ConfigDict, Field, field_validator, model_validator
 
