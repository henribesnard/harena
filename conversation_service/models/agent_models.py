"""Pydantic models describing agent steps and responses."""

from __future__ import annotations

<<<<<<< HEAD
from typing import Any, Dict, List
=======
from typing import List, Dict, Any
from typing import List, Literal
>>>>>>> 866340f6

from pydantic import BaseModel, Field, field_validator, ValidationError

from .enums import EntityType, IntentType


class AgentStep(BaseModel):
    """Single step executed by an agent with execution metadata."""

    agent_name: str = Field(..., min_length=1, description="Name of the agent")
    success: bool = Field(..., description="Whether the step executed successfully")
    error_message: str | None = Field(
        default=None, description="Error message if the step failed"
    )
    metrics: Dict[str, Any] = Field(
        default_factory=dict,
        description="Execution metrics such as duration, tokens or cost",
    )
    from_cache: bool = Field(
        False, description="Indicates if the response originated from cache"
    )
    reasoning_trace: str | None = Field(
        default=None, description="Optional reasoning trace returned by the agent"
    )

    @field_validator("agent_name")
    @classmethod
    def _not_empty(cls, value: str) -> str:
        if not value:
            raise ValueError("must not be empty")
        return value

    def __init__(self, **data: Any) -> None:  # type: ignore[override]
        super().__init__(**data)
        if not getattr(self, "agent_name", None):
            raise ValidationError("agent_name must not be empty")


class AgentTrace(BaseModel):
    """Trace of agent steps with total execution time."""

    steps: List[AgentStep] = Field(
        ..., min_length=1, description="Steps executed by the agent"
    )
    total_time_ms: float = Field(
        ..., ge=0, description="Total execution time of all steps in milliseconds"
    )


class AgentConfig(BaseModel):
    """Configuration for a conversational agent."""

    name: str = Field(..., min_length=1, description="Name of the agent")
    system_prompt: str = Field(
        ..., min_length=1, description="System prompt guiding the agent"
    )
    model: Literal["gpt-4o-mini", "gpt-4o"] = Field(
        ..., description="Name of the model"
    )
    few_shot_examples: List[List[str]] = Field(
        default_factory=list,
        description="Few-shot examples; each item is a pair [prompt, completion]",
    )
    cache_ttl: int = Field(
        60, gt=0, description="Time-to-live for cached responses in seconds"
    )
    cache_strategy: Literal["memory", "redis"] = Field(
        "memory", description="Caching backend strategy"
    )

    @field_validator("few_shot_examples")
    @classmethod
    def _validate_examples(cls, v: List[List[str]]) -> List[List[str]]:
        for example in v:
            if not isinstance(example, list) or len(example) != 2:
                raise ValueError("each example must contain exactly two strings")
            if not all(isinstance(item, str) and item for item in example):
                raise ValueError("few-shot example items must be non-empty strings")
        return v
    temperature: float = Field(0.7, ge=0.0, le=1.0)
    max_tokens: int = Field(512, ge=1, lt=4000)
    timeout: int = Field(30, ge=1, le=60, description="Maximum generation time in seconds")


class IntentResult(BaseModel):
    """Result of the intent classification."""

    intent_type: IntentType = Field(..., description="Detected intent")
    confidence_score: float = Field(
        ..., ge=0.0, le=1.0, description="Confidence score for the intent"
    )


class DynamicFinancialEntity(BaseModel):
    """Financial entity extracted from a message."""

    entity_type: EntityType = Field(..., description="Type of the entity")
    raw_value: str = Field(
        ..., description="Original value extracted from the text"
    )
    normalized_value: str | None = Field(
        default=None, description="Normalized value, if available"
    )
    context: str | None = Field(
        default=None, description="Source sentence for the entity"
    )
    metadata: Dict[str, Any] = Field(
        default_factory=dict, description="Additional metadata about the extraction"
    )
    confidence_score: float = Field(
        ..., ge=0.0, le=1.0, description="Confidence score for the entity"
    )


class AgentResponse(BaseModel):
    """Full response returned by the chain of agents."""

    response: str = Field(..., description="Generated response text")
    intent: IntentResult = Field(..., description="Detected intent")
    entities: List[DynamicFinancialEntity] = Field(
        default_factory=list, description="Extracted financial entities"
    )
    reasoning: str | None = Field(
        None, description="Reasoning provided by the agent for the response"
    )
    latency_ms: float | None = Field(
        None, ge=0, description="Time taken to produce the response in milliseconds"
    )
    suggested_actions: List[str] = Field(
        default_factory=list, description="Suggested follow-up actions"
    )
    confidence_score: float = Field(
        ..., ge=0.0, le=1.0, description="Overall confidence score for the response"
    )
<|MERGE_RESOLUTION|>--- conflicted
+++ resolved
@@ -2,12 +2,9 @@
 
 from __future__ import annotations
 
-<<<<<<< HEAD
 from typing import Any, Dict, List
-=======
 from typing import List, Dict, Any
 from typing import List, Literal
->>>>>>> 866340f6
 
 from pydantic import BaseModel, Field, field_validator, ValidationError
 
