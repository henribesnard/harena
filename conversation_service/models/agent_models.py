--- conflicted
+++ resolved
@@ -1,8 +1,5 @@
-<<<<<<< HEAD
 """Pydantic models related to agent configuration and execution."""
-=======
 """Pydantic models describing agent configuration, steps, and responses."""
->>>>>>> 037941e7
 
 from __future__ import annotations
 
@@ -67,7 +64,6 @@
             raise ValueError("steps cannot be empty")
         return self
 
-<<<<<<< HEAD
     def __init__(self, **data: Any) -> None:
         errors = []
         steps_raw = data.get("steps") or []
@@ -105,7 +101,6 @@
     timeout: int = Field(
         30, description="Maximum generation time in seconds", ge=1, le=60
     )
-=======
     @field_validator("total_time_ms")
     @classmethod
     def non_negative(cls, v: float) -> float:
@@ -133,7 +128,6 @@
     temperature: float = 0.7
     max_tokens: int = 512
     timeout: int = 30
->>>>>>> 037941e7
 
     model_config = ConfigDict(
         json_schema_extra={
@@ -169,19 +163,16 @@
 
 
 class IntentResult(BaseModel):
-<<<<<<< HEAD
     """Result of the intent classification."""
 
     intent_type: str = Field(..., description="Detected intent")
     confidence_score: float = Field(
         ..., description="Confidence score for the intent", ge=0.0, le=1.0
     )
-=======
     """Result of intent classification."""
 
     intent_type: str
     confidence_score: float
->>>>>>> 037941e7
 
     model_config = ConfigDict(
         json_schema_extra={
@@ -201,7 +192,6 @@
 
 
 class DynamicFinancialEntity(BaseModel):
-<<<<<<< HEAD
     """Financial entity extracted from a message."""
 
     entity_type: str = Field(..., description="Type of the entity")
@@ -209,13 +199,11 @@
     confidence_score: float = Field(
         ..., description="Confidence score for the entity", ge=0.0, le=1.0
     )
-=======
     """Financial entity extracted dynamically from a message."""
 
     entity_type: str
     value: str
     confidence_score: float
->>>>>>> 037941e7
 
     model_config = ConfigDict(
         json_schema_extra={
@@ -236,7 +224,6 @@
 
 
 class AgentResponse(BaseModel):
-<<<<<<< HEAD
     """Full response returned by the chain of agents."""
 
     response: str = Field(..., description="Generated response text")
@@ -247,14 +234,13 @@
     confidence_score: float = Field(
         ..., description="Overall confidence score for the response", ge=0.0, le=1.0
     )
-=======
+
     """Full response returned by the agent chain."""
 
     response: str
     intent: IntentResult
     entities: List[DynamicFinancialEntity] = Field(default_factory=list)
     confidence_score: float
->>>>>>> 037941e7
 
     model_config = ConfigDict(
         json_schema_extra={
