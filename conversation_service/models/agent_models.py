--- conflicted
+++ resolved
@@ -2,11 +2,8 @@
 
 from __future__ import annotations
 
-<<<<<<< HEAD
 from typing import List, Dict, Any
-=======
 from typing import List, Literal
->>>>>>> 90503721
 
 from pydantic import BaseModel, Field, field_validator
 
