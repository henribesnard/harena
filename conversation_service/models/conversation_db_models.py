"""Pydantic models representing conversation data persisted in the database."""

from __future__ import annotations

from datetime import datetime
from typing import Any, Dict, List, Optional

from pydantic import (
    BaseModel,
    ConfigDict,
    Field,
    field_validator,
    model_validator,
)


class Conversation(BaseModel):
    """Represents a persisted conversation."""

    id: int
    conversation_id: str
    user_id: int
    title: str | None = None
    status: str
    language: str
    domain: str
    total_turns: int = Field(ge=0)
    max_turns: int = Field(ge=0)
    last_activity_at: datetime
    conversation_metadata: Dict[str, Any] = Field(default_factory=dict)
    user_preferences: Dict[str, Any] = Field(default_factory=dict)
    session_metadata: Dict[str, Any] = Field(default_factory=dict)
<<<<<<< HEAD
    intents: List[Dict[str, Any]] | None = None
    entities: List[Dict[str, Any]] | None = None
    prompt_tokens: Optional[int] = None
    completion_tokens: Optional[int] = None
    total_tokens: Optional[int] = None
=======
    financial_context: Dict[str, Any] = Field(default_factory=dict)
    user_preferences_ai: Dict[str, Any] = Field(default_factory=dict)
    key_entities_history: List[Dict[str, Any]] = Field(default_factory=list)
    intent_classification: Dict[str, Any] = Field(default_factory=dict)
    entities_extracted: List[Dict[str, Any]] = Field(default_factory=list)
    intent_confidence: Optional[float] = Field(default=None, ge=0.0, le=1.0)
    total_tokens_used: int = Field(default=0, ge=0)
    openai_usage_stats: Dict[str, Any] = Field(default_factory=dict)
    openai_cost_usd: float = Field(default=0.0, ge=0.0)
>>>>>>> f1e7546a
    created_at: datetime
    updated_at: datetime

    model_config = ConfigDict(
        json_schema_extra={
            "example": {
                "id": 1,
                "conversation_id": "conv_123",
                "user_id": 42,
                "title": "Budget 2024",
                "status": "active",
                "language": "fr",
                "domain": "finance",
                "total_turns": 2,
                "max_turns": 50,
                "last_activity_at": "2024-06-01T12:00:00Z",
                "conversation_metadata": {"topic": "budget"},
                "user_preferences": {"tone": "friendly"},
                "session_metadata": {"browser": "firefox"},
                "financial_context": {"balance": 1000},
                "user_preferences_ai": {"style": "formal"},
                "key_entities_history": [{"name": "Compte", "type": "bank_account"}],
                "intent_classification": {"intent": "check_balance"},
                "entities_extracted": [{"name": "solde", "type": "financial"}],
                "intent_confidence": 0.95,
                "total_tokens_used": 200,
                "openai_usage_stats": {"prompt_tokens": 150, "completion_tokens": 50},
                "openai_cost_usd": 0.04,
                "created_at": "2024-06-01T12:00:00Z",
                "updated_at": "2024-06-01T12:05:00Z",
            }
        }
    )


    @field_validator("id", "user_id")
    @classmethod
    def id_positive(cls, v: int) -> int:
        if v <= 0:
            raise ValueError("must be positive")
        return v

    @field_validator("total_tokens_used")
    @classmethod
    def non_negative_tokens(cls, v: int) -> int:
        if v < 0:
            raise ValueError("must be non-negative")
        return v

    @field_validator("intent_confidence", "openai_cost_usd")
    @classmethod
    def non_negative_floats(
        cls, v: Optional[float]
    ) -> Optional[float]:
        if v is not None and v < 0:
            raise ValueError("must be non-negative")
        return v

    @model_validator(mode="after")
    def validate_consistency(self) -> "Conversation":
        if self.total_turns > self.max_turns:
            raise ValueError("total_turns cannot exceed max_turns")
        if self.updated_at < self.created_at:
            raise ValueError("updated_at must be after created_at")
        if self.last_activity_at < self.created_at:
            raise ValueError("last_activity_at must be after created_at")
        return self


class ConversationSummary(BaseModel):
    """Partial summary of a conversation."""

    id: int
    conversation_id: int
    start_turn: int = Field(ge=1)
    end_turn: int = Field(ge=1)
    summary_text: str
    key_topics: List[str] = Field(default_factory=list)
    important_entities: List[Dict[str, Any]] = Field(default_factory=list)
    summary_method: str
    created_at: datetime
    updated_at: datetime

    model_config = ConfigDict(
        json_schema_extra={
            "example": {
                "id": 1,
                "conversation_id": 1,
                "start_turn": 1,
                "end_turn": 4,
                "summary_text": "Résumé des échanges...",
                "key_topics": ["budget", "économie"],
                "important_entities": [{"name": "Paris", "type": "city"}],
                "summary_method": "llm",
                "created_at": "2024-06-01T12:00:00Z",
                "updated_at": "2024-06-01T12:05:00Z",
            }
        }
    )


    @field_validator("id", "conversation_id", "start_turn", "end_turn")
    @classmethod
    def positive_numbers(cls, v: int) -> int:
        if v <= 0:
            raise ValueError("must be positive")
        return v

    @model_validator(mode="after")
    def validate_turns(self) -> "ConversationSummary":
        if self.end_turn < self.start_turn:
            raise ValueError("end_turn must be >= start_turn")
        if self.updated_at < self.created_at:
            raise ValueError("updated_at must be after created_at")
        return self


class ConversationTurn(BaseModel):
    """Single turn exchanged in a conversation."""

    id: int
    turn_id: str
    conversation_id: int
    turn_number: int = Field(ge=1)
    user_message: str = Field(min_length=1)
    assistant_response: str = Field(min_length=1)
    processing_time_ms: Optional[float] = Field(default=None, ge=0.0)
    confidence_score: Optional[float] = Field(default=None, ge=0.0, le=1.0)
    error_occurred: bool
    error_message: Optional[str] = None
    intent_result: Optional[Dict[str, Any]] = None
    agent_chain: List[Dict[str, Any]] = Field(default_factory=list)
<<<<<<< HEAD
    intent: Optional[Dict[str, Any]] = None
    entities: Optional[List[Dict[str, Any]]] = None
    prompt_tokens: Optional[int] = None
    completion_tokens: Optional[int] = None
    total_tokens: Optional[int] = None
=======
    financial_context: Dict[str, Any] = Field(default_factory=dict)
    user_preferences_ai: Dict[str, Any] = Field(default_factory=dict)
    key_entities_history: List[Dict[str, Any]] = Field(default_factory=list)
    intent_classification: Dict[str, Any] = Field(default_factory=dict)
    entities_extracted: List[Dict[str, Any]] = Field(default_factory=list)
    intent_confidence: Optional[float] = Field(default=None, ge=0.0, le=1.0)
    total_tokens_used: int = Field(default=0, ge=0)
    openai_usage_stats: Dict[str, Any] = Field(default_factory=dict)
    openai_cost_usd: float = Field(default=0.0, ge=0.0)
>>>>>>> f1e7546a
    search_query_used: Optional[str] = None
    search_results_count: int = Field(ge=0)
    search_execution_time_ms: Optional[float] = Field(default=None, ge=0.0)
    turn_metadata: Dict[str, Any] = Field(default_factory=dict)
    created_at: datetime
    updated_at: datetime

    model_config = ConfigDict(
        json_schema_extra={
            "example": {
                "id": 10,
                "turn_id": "turn_0010",
                "conversation_id": 1,
                "turn_number": 3,
                "user_message": "Quel est mon solde ?",
                "assistant_response": "Votre solde est de 50€.",
                "processing_time_ms": 120.5,
                "confidence_score": 0.98,
                "error_occurred": False,
                "error_message": None,
                "intent_result": {"name": "check_balance"},
                "agent_chain": [
                    {
                        "agent_name": "retrieval",
                        "success": True,
                        "error_message": None,
                        "metrics": {},
                        "from_cache": False,
                        "reasoning_trace": None,
                    }
                ],
                "financial_context": {"balance": 50},
                "user_preferences_ai": {"style": "casual"},
                "key_entities_history": [{"name": "Compte", "type": "bank_account"}],
                "intent_classification": {"intent": "check_balance"},
                "entities_extracted": [{"name": "solde", "type": "financial"}],
                "intent_confidence": 0.93,
                "total_tokens_used": 30,
                "openai_usage_stats": {"prompt_tokens": 20, "completion_tokens": 10},
                "openai_cost_usd": 0.003,
                "search_query_used": "balance account",
                "search_results_count": 3,
                "search_execution_time_ms": 50.2,
                "turn_metadata": {"debug": True},
                "created_at": "2024-06-01T12:00:00Z",
                "updated_at": "2024-06-01T12:00:01Z",
            }
        }
    )


    @field_validator("id", "conversation_id")
    @classmethod
    def positive_ids(cls, v: int) -> int:
        if v <= 0:
            raise ValueError("must be positive")
        return v
    @field_validator("search_results_count", "total_tokens_used")
    @classmethod
    def non_negative(cls, v: int) -> int:
        if v < 0:
            raise ValueError("must be non-negative")
        return v

    @field_validator(
        "processing_time_ms",
        "search_execution_time_ms",
        "confidence_score",
        "intent_confidence",
        "openai_cost_usd",
    )
    @classmethod
    def positive_floats(cls, v: Optional[float]) -> Optional[float]:
        if v is not None and v < 0:
            raise ValueError("must be non-negative")
        return v

    @model_validator(mode="after")
    def validate_dates(self) -> "ConversationTurn":
        if self.updated_at < self.created_at:
            raise ValueError("updated_at must be after created_at")
        return self
<|MERGE_RESOLUTION|>--- conflicted
+++ resolved
@@ -30,13 +30,11 @@
     conversation_metadata: Dict[str, Any] = Field(default_factory=dict)
     user_preferences: Dict[str, Any] = Field(default_factory=dict)
     session_metadata: Dict[str, Any] = Field(default_factory=dict)
-<<<<<<< HEAD
     intents: List[Dict[str, Any]] | None = None
     entities: List[Dict[str, Any]] | None = None
     prompt_tokens: Optional[int] = None
     completion_tokens: Optional[int] = None
     total_tokens: Optional[int] = None
-=======
     financial_context: Dict[str, Any] = Field(default_factory=dict)
     user_preferences_ai: Dict[str, Any] = Field(default_factory=dict)
     key_entities_history: List[Dict[str, Any]] = Field(default_factory=list)
@@ -46,7 +44,6 @@
     total_tokens_used: int = Field(default=0, ge=0)
     openai_usage_stats: Dict[str, Any] = Field(default_factory=dict)
     openai_cost_usd: float = Field(default=0.0, ge=0.0)
->>>>>>> f1e7546a
     created_at: datetime
     updated_at: datetime
 
@@ -179,13 +176,11 @@
     error_message: Optional[str] = None
     intent_result: Optional[Dict[str, Any]] = None
     agent_chain: List[Dict[str, Any]] = Field(default_factory=list)
-<<<<<<< HEAD
     intent: Optional[Dict[str, Any]] = None
     entities: Optional[List[Dict[str, Any]]] = None
     prompt_tokens: Optional[int] = None
     completion_tokens: Optional[int] = None
     total_tokens: Optional[int] = None
-=======
     financial_context: Dict[str, Any] = Field(default_factory=dict)
     user_preferences_ai: Dict[str, Any] = Field(default_factory=dict)
     key_entities_history: List[Dict[str, Any]] = Field(default_factory=list)
@@ -195,7 +190,6 @@
     total_tokens_used: int = Field(default=0, ge=0)
     openai_usage_stats: Dict[str, Any] = Field(default_factory=dict)
     openai_cost_usd: float = Field(default=0.0, ge=0.0)
->>>>>>> f1e7546a
     search_query_used: Optional[str] = None
     search_results_count: int = Field(ge=0)
     search_execution_time_ms: Optional[float] = Field(default=None, ge=0.0)
