"""Pydantic models representing conversation data persisted in the database."""

from __future__ import annotations

from datetime import datetime
from typing import Any, Dict, List, Optional

from pydantic import (
    BaseModel,
    ConfigDict,
    Field,
    ValidationError,
    field_validator,
    model_validator,
)


class Conversation(BaseModel):
    """Represents a persisted conversation."""

    id: int
    conversation_id: str
    user_id: int
    title: str | None = None
    status: str
    language: str
    domain: str
    total_turns: int = Field(ge=0)
    max_turns: int = Field(ge=0)
    last_activity_at: datetime
    conversation_metadata: Dict[str, Any] = Field(default_factory=dict)
    user_preferences: Dict[str, Any] = Field(default_factory=dict)
    session_metadata: Dict[str, Any] = Field(default_factory=dict)
    created_at: datetime
    updated_at: datetime

    model_config = ConfigDict(
        json_schema_extra={
            "example": {
                "id": 1,
                "conversation_id": "conv_123",
                "user_id": 42,
                "title": "Budget 2024",
                "status": "active",
                "language": "fr",
                "domain": "finance",
                "total_turns": 2,
                "max_turns": 50,
                "last_activity_at": "2024-06-01T12:00:00Z",
                "conversation_metadata": {"topic": "budget"},
                "user_preferences": {"tone": "friendly"},
                "session_metadata": {"browser": "firefox"},
                "created_at": "2024-06-01T12:00:00Z",
                "updated_at": "2024-06-01T12:05:00Z",
            }
        }
    )
<<<<<<< HEAD

    def __init__(self, **data: Any) -> None:
        errors = []
        if data.get("user_id") is not None and data["user_id"] <= 0:
            errors.append({"loc": ("user_id",), "msg": "user_id must be positive", "type": "value_error"})
        total_turns = data.get("total_turns")
        max_turns = data.get("max_turns")
        if (
            total_turns is not None
            and max_turns is not None
            and total_turns > max_turns
        ):
            errors.append({
                "loc": ("total_turns",),
                "msg": "total_turns cannot exceed max_turns",
                "type": "value_error",
            })
        created_at = data.get("created_at")
        updated_at = data.get("updated_at")
        last_activity_at = data.get("last_activity_at")
        if created_at and updated_at and updated_at < created_at:
            errors.append({
                "loc": ("updated_at",),
                "msg": "updated_at must be after created_at",
                "type": "value_error",
            })
        if created_at and last_activity_at and last_activity_at < created_at:
            errors.append({
                "loc": ("last_activity_at",),
                "msg": "last_activity_at must be after created_at",
                "type": "value_error",
            })
        if errors:
            raise ValidationError(errors, type(self))
        super().__init__(**data)
=======
>>>>>>> 30969e3b

    @field_validator("user_id")
    @classmethod
    def user_id_positive(cls, v: int) -> int:
        if v <= 0:
            raise ValueError("user_id must be positive")
        return v

    @model_validator(mode="after")
    def validate_consistency(self) -> "Conversation":
        if self.total_turns > self.max_turns:
            raise ValueError("total_turns cannot exceed max_turns")
        if self.updated_at < self.created_at:
            raise ValueError("updated_at must be after created_at")
        if self.last_activity_at < self.created_at:
            raise ValueError("last_activity_at must be after created_at")
        return self


class ConversationSummary(BaseModel):
    """Partial summary of a conversation."""

    id: int
    conversation_id: int
    start_turn: int = Field(ge=1)
    end_turn: int = Field(ge=1)
    summary_text: str
    key_topics: List[str] = Field(default_factory=list)
    important_entities: List[Dict[str, Any]] = Field(default_factory=list)
    summary_method: str
    created_at: datetime
    updated_at: datetime

    model_config = ConfigDict(
        json_schema_extra={
            "example": {
                "id": 1,
                "conversation_id": 1,
                "start_turn": 1,
                "end_turn": 4,
                "summary_text": "Résumé des échanges...",
                "key_topics": ["budget", "économie"],
                "important_entities": [{"name": "Paris", "type": "city"}],
                "summary_method": "llm",
                "created_at": "2024-06-01T12:00:00Z",
                "updated_at": "2024-06-01T12:05:00Z",
            }
        }
    )
<<<<<<< HEAD

    def __init__(self, **data: Any) -> None:
        errors = []
        for field in ("conversation_id", "start_turn", "end_turn"):
            if data.get(field) is not None and data[field] <= 0:
                errors.append({"loc": (field,), "msg": "must be positive", "type": "value_error"})
        start = data.get("start_turn")
        end = data.get("end_turn")
        if start is not None and end is not None and end < start:
            errors.append({
                "loc": ("end_turn",),
                "msg": "end_turn must be >= start_turn",
                "type": "value_error",
            })
        created_at = data.get("created_at")
        updated_at = data.get("updated_at")
        if created_at and updated_at and updated_at < created_at:
            errors.append({
                "loc": ("updated_at",),
                "msg": "updated_at must be after created_at",
                "type": "value_error",
            })
        if errors:
            raise ValidationError(errors, type(self))
        super().__init__(**data)
=======
>>>>>>> 30969e3b

    @field_validator("conversation_id", "start_turn", "end_turn")
    @classmethod
    def positive_numbers(cls, v: int) -> int:
        if v <= 0:
            raise ValueError("must be positive")
        return v

    @model_validator(mode="after")
    def validate_turns(self) -> "ConversationSummary":
        if self.end_turn < self.start_turn:
            raise ValueError("end_turn must be >= start_turn")
        if self.updated_at < self.created_at:
            raise ValueError("updated_at must be after created_at")
        return self


class ConversationTurn(BaseModel):
    """Single turn exchanged in a conversation."""

    id: int
    turn_id: str
    conversation_id: int
    turn_number: int = Field(ge=1)
    user_message: str = Field(min_length=1)
    assistant_response: str = Field(min_length=1)
    processing_time_ms: Optional[float] = Field(default=None, ge=0.0)
    confidence_score: Optional[float] = Field(default=None, ge=0.0, le=1.0)
    error_occurred: bool
    error_message: Optional[str] = None
    intent_result: Optional[Dict[str, Any]] = None
    agent_chain: List[Dict[str, Any]] = Field(default_factory=list)
    search_query_used: Optional[str] = None
    search_results_count: int = Field(ge=0)
    search_execution_time_ms: Optional[float] = Field(default=None, ge=0.0)
    turn_metadata: Dict[str, Any] = Field(default_factory=dict)
    created_at: datetime
    updated_at: datetime

    model_config = ConfigDict(
        json_schema_extra={
            "example": {
                "id": 10,
                "turn_id": "turn_0010",
                "conversation_id": 1,
                "turn_number": 3,
                "user_message": "Quel est mon solde ?",
                "assistant_response": "Votre solde est de 50€.",
                "processing_time_ms": 120.5,
                "confidence_score": 0.98,
                "error_occurred": False,
                "error_message": None,
                "intent_result": {"name": "check_balance"},
                "agent_chain": [{"agent": "retrieval", "status": "ok"}],
                "search_query_used": "balance account",
                "search_results_count": 3,
                "search_execution_time_ms": 50.2,
                "turn_metadata": {"debug": True},
                "created_at": "2024-06-01T12:00:00Z",
                "updated_at": "2024-06-01T12:00:01Z",
            }
        }
    )

<<<<<<< HEAD
    def __init__(self, **data: Any) -> None:
        errors = []
        for field in ("conversation_id", "turn_number", "search_results_count"):
            if data.get(field) is not None and data[field] < 0:
                errors.append({"loc": (field,), "msg": "must be non-negative", "type": "value_error"})
        for field in ("processing_time_ms", "search_execution_time_ms", "confidence_score"):
            if data.get(field) is not None and data[field] < 0:
                errors.append({"loc": (field,), "msg": "must be non-negative", "type": "value_error"})
        created_at = data.get("created_at")
        updated_at = data.get("updated_at")
        if created_at and updated_at and updated_at < created_at:
            errors.append({
                "loc": ("updated_at",),
                "msg": "updated_at must be after created_at",
                "type": "value_error",
            })
        if errors:
            raise ValidationError(errors, type(self))
        super().__init__(**data)

=======
>>>>>>> 30969e3b
    @field_validator("conversation_id", "turn_number", "search_results_count")
    @classmethod
    def non_negative(cls, v: int) -> int:
        if v < 0:
            raise ValueError("must be non-negative")
        return v

    @field_validator(
        "processing_time_ms", "search_execution_time_ms", "confidence_score"
    )
    @classmethod
    def positive_floats(cls, v: Optional[float]) -> Optional[float]:
        if v is not None and v < 0:
            raise ValueError("must be non-negative")
        return v

    @model_validator(mode="after")
    def validate_dates(self) -> "ConversationTurn":
        if self.updated_at < self.created_at:
            raise ValueError("updated_at must be after created_at")
        return self
<|MERGE_RESOLUTION|>--- conflicted
+++ resolved
@@ -55,7 +55,6 @@
             }
         }
     )
-<<<<<<< HEAD
 
     def __init__(self, **data: Any) -> None:
         errors = []
@@ -91,8 +90,7 @@
         if errors:
             raise ValidationError(errors, type(self))
         super().__init__(**data)
-=======
->>>>>>> 30969e3b
+
 
     @field_validator("user_id")
     @classmethod
@@ -142,7 +140,6 @@
             }
         }
     )
-<<<<<<< HEAD
 
     def __init__(self, **data: Any) -> None:
         errors = []
@@ -168,8 +165,7 @@
         if errors:
             raise ValidationError(errors, type(self))
         super().__init__(**data)
-=======
->>>>>>> 30969e3b
+
 
     @field_validator("conversation_id", "start_turn", "end_turn")
     @classmethod
@@ -234,7 +230,6 @@
         }
     )
 
-<<<<<<< HEAD
     def __init__(self, **data: Any) -> None:
         errors = []
         for field in ("conversation_id", "turn_number", "search_results_count"):
@@ -255,8 +250,7 @@
             raise ValidationError(errors, type(self))
         super().__init__(**data)
 
-=======
->>>>>>> 30969e3b
+
     @field_validator("conversation_id", "turn_number", "search_results_count")
     @classmethod
     def non_negative(cls, v: int) -> int:
