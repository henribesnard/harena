<<<<<<< HEAD
=======
"""Pydantic models representing conversation data persisted in the database."""

>>>>>>> b78cc01e
from __future__ import annotations

from datetime import datetime
from typing import Any, Dict, List, Optional

from pydantic import BaseModel, ConfigDict, Field, field_validator, model_validator


class Conversation(BaseModel):
    """Représente une conversation utilisateur."""

    id: int
    conversation_id: str
    user_id: int
    title: Optional[str] = None
    status: str
    language: str
    domain: str
    total_turns: int = Field(ge=0)
    max_turns: int = Field(ge=0)
    last_activity_at: datetime
    conversation_metadata: Dict[str, Any] = Field(default_factory=dict)
    user_preferences: Dict[str, Any] = Field(default_factory=dict)
    session_metadata: Dict[str, Any] = Field(default_factory=dict)
    created_at: datetime
    updated_at: datetime

    model_config = ConfigDict(json_schema_extra={
        "example": {
            "id": 1,
            "conversation_id": "conv_123",
            "user_id": 42,
            "title": "Budget 2024",
            "status": "active",
            "language": "fr",
            "domain": "finance",
            "total_turns": 2,
            "max_turns": 50,
            "last_activity_at": "2024-06-01T12:00:00Z",
            "conversation_metadata": {"topic": "budget"},
            "user_preferences": {"tone": "friendly"},
            "session_metadata": {"browser": "firefox"},
            "created_at": "2024-06-01T12:00:00Z",
            "updated_at": "2024-06-01T12:05:00Z",
        }
    })

    @field_validator("user_id")
    @classmethod
    def user_id_positive(cls, v: int) -> int:
        if v <= 0:
            raise ValueError("user_id must be positive")
        return v
<<<<<<< HEAD

    @model_validator(mode="after")
    def validate_consistency(self) -> "Conversation":
        if self.total_turns > self.max_turns:
            raise ValueError("total_turns cannot exceed max_turns")
        if self.updated_at < self.created_at:
            raise ValueError("updated_at must be after created_at")
        if self.last_activity_at < self.created_at:
            raise ValueError("last_activity_at must be after created_at")
        return self

=======
>>>>>>> b78cc01e

    @model_validator(mode="after")
    def validate_consistency(self) -> "Conversation":
        if self.total_turns > self.max_turns:
            raise ValueError("total_turns cannot exceed max_turns")
        if self.updated_at < self.created_at:
            raise ValueError("updated_at must be after created_at")
        if self.last_activity_at < self.created_at:
            raise ValueError("last_activity_at must be after created_at")
        return self


class ConversationSummary(BaseModel):
    """Résumé partiel d'une conversation."""

    id: int
    conversation_id: int
    start_turn: int = Field(ge=1)
    end_turn: int = Field(ge=1)
    summary_text: str
    key_topics: List[str] = Field(default_factory=list)
    important_entities: List[Dict[str, Any]] = Field(default_factory=list)
    summary_method: str
    created_at: datetime
    updated_at: datetime

    model_config = ConfigDict(json_schema_extra={
        "example": {
            "id": 1,
            "conversation_id": 1,
            "start_turn": 1,
            "end_turn": 4,
            "summary_text": "Résumé des échanges...",
            "key_topics": ["budget", "économie"],
            "important_entities": [{"name": "Paris", "type": "city"}],
            "summary_method": "llm",
            "created_at": "2024-06-01T12:00:00Z",
            "updated_at": "2024-06-01T12:05:00Z",
        }
    })

    @field_validator("conversation_id", "start_turn", "end_turn")
    @classmethod
    def positive_numbers(cls, v: int) -> int:
        if v <= 0:
            raise ValueError("must be positive")
        return v
<<<<<<< HEAD

    @model_validator(mode="after")
    def validate_turns(self) -> "ConversationSummary":
        if self.end_turn < self.start_turn:
            raise ValueError("end_turn must be >= start_turn")
        if self.updated_at < self.created_at:
            raise ValueError("updated_at must be after created_at")
        return self

=======
>>>>>>> b78cc01e

    @model_validator(mode="after")
    def validate_turns(self) -> "ConversationSummary":
        if self.end_turn < self.start_turn:
            raise ValueError("end_turn must be >= start_turn")
        return self


class ConversationTurn(BaseModel):
    """Tour de conversation entre l'utilisateur et l'assistant."""

    id: int
    turn_id: str
    conversation_id: int
    turn_number: int = Field(ge=1)
    user_message: str = Field(min_length=1)
    assistant_response: str = Field(min_length=1)
    processing_time_ms: Optional[float] = Field(default=None, ge=0.0)
    confidence_score: Optional[float] = Field(default=None, ge=0.0, le=1.0)
    error_occurred: bool
    error_message: Optional[str] = None
    intent_result: Optional[Dict[str, Any]] = None
    agent_chain: List[Dict[str, Any]] = Field(default_factory=list)
    search_query_used: Optional[str] = None
    search_results_count: int = Field(ge=0)
    search_execution_time_ms: Optional[float] = Field(default=None, ge=0.0)
    turn_metadata: Dict[str, Any] = Field(default_factory=dict)
    created_at: datetime
    updated_at: datetime

    model_config = ConfigDict(json_schema_extra={
        "example": {
            "id": 10,
            "turn_id": "turn_0010",
            "conversation_id": 1,
            "turn_number": 3,
            "user_message": "Quel est mon solde ?",
            "assistant_response": "Votre solde est de 50€.",
            "processing_time_ms": 120.5,
            "confidence_score": 0.98,
            "error_occurred": False,
            "error_message": None,
            "intent_result": {"name": "check_balance"},
            "agent_chain": [{"agent": "retrieval", "status": "ok"}],
            "search_query_used": "balance account",
            "search_results_count": 3,
            "search_execution_time_ms": 50.2,
            "turn_metadata": {"debug": True},
            "created_at": "2024-06-01T12:00:00Z",
            "updated_at": "2024-06-01T12:00:01Z",
        }
    })

<<<<<<< HEAD
    @field_validator("conversation_id")
    @classmethod
    def conversation_id_positive(cls, v: int) -> int:
        if v <= 0:
            raise ValueError("conversation_id must be positive")
        return v

    @model_validator(mode="after")
    def validate_times(self) -> "ConversationTurn":
=======
    @field_validator("conversation_id", "turn_number", "search_results_count")
    @classmethod
    def non_negative(cls, v: int) -> int:
        if v < 0:
            raise ValueError("must be non-negative")
        return v

    @field_validator("processing_time_ms", "search_execution_time_ms", "confidence_score")
    @classmethod
    def positive_floats(cls, v: Optional[float]) -> Optional[float]:
        if v is not None and v < 0:
            raise ValueError("must be non-negative")
        return v

    @model_validator(mode="after")
    def validate_dates(self) -> "ConversationTurn":
>>>>>>> b78cc01e
        if self.updated_at < self.created_at:
            raise ValueError("updated_at must be after created_at")
        return self<|MERGE_RESOLUTION|>--- conflicted
+++ resolved
@@ -1,8 +1,6 @@
-<<<<<<< HEAD
-=======
+
 """Pydantic models representing conversation data persisted in the database."""
 
->>>>>>> b78cc01e
 from __future__ import annotations
 
 from datetime import datetime
@@ -56,7 +54,6 @@
         if v <= 0:
             raise ValueError("user_id must be positive")
         return v
-<<<<<<< HEAD
 
     @model_validator(mode="after")
     def validate_consistency(self) -> "Conversation":
@@ -68,8 +65,7 @@
             raise ValueError("last_activity_at must be after created_at")
         return self
 
-=======
->>>>>>> b78cc01e
+
 
     @model_validator(mode="after")
     def validate_consistency(self) -> "Conversation":
@@ -117,7 +113,6 @@
         if v <= 0:
             raise ValueError("must be positive")
         return v
-<<<<<<< HEAD
 
     @model_validator(mode="after")
     def validate_turns(self) -> "ConversationSummary":
@@ -127,8 +122,7 @@
             raise ValueError("updated_at must be after created_at")
         return self
 
-=======
->>>>>>> b78cc01e
+
 
     @model_validator(mode="after")
     def validate_turns(self) -> "ConversationSummary":
@@ -182,7 +176,6 @@
         }
     })
 
-<<<<<<< HEAD
     @field_validator("conversation_id")
     @classmethod
     def conversation_id_positive(cls, v: int) -> int:
@@ -192,7 +185,6 @@
 
     @model_validator(mode="after")
     def validate_times(self) -> "ConversationTurn":
-=======
     @field_validator("conversation_id", "turn_number", "search_results_count")
     @classmethod
     def non_negative(cls, v: int) -> int:
@@ -209,7 +201,7 @@
 
     @model_validator(mode="after")
     def validate_dates(self) -> "ConversationTurn":
->>>>>>> b78cc01e
+
         if self.updated_at < self.created_at:
             raise ValueError("updated_at must be after created_at")
         return self