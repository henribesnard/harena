--- conflicted
+++ resolved
@@ -9,7 +9,6 @@
 
 from .enums import IntentType
 from .agent_models import DynamicFinancialEntity
-<<<<<<< HEAD
 
 
 class ConversationMetadata(BaseModel):
@@ -38,8 +37,7 @@
             }
         }
     )
-=======
->>>>>>> 893fa2f1
+
 
     @field_validator("agents_used")
     @classmethod
@@ -74,7 +72,6 @@
     auto_summary: str | None = None
 
     model_config = ConfigDict(
-<<<<<<< HEAD
         json_schema_extra={
             "example": {
                 "conversation_id": "550e8400-e29b-41d4-a716-446655440000",
@@ -86,9 +83,7 @@
                 "auto_summary": None,
             }
         }
-=======
         json_schema_extra={"example": {"turn_number": 1}}
->>>>>>> 893fa2f1
     )
 
     @field_validator("auto_summary")
