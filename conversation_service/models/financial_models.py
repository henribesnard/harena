"""
Financial domain models for entity extraction and intent classification in Conversation Service MVP.

This module defines specialized data models for financial entities, intent classification
results, and domain-specific data structures optimized for French financial conversations.

Classes:
    - FinancialEntity: Extracted financial entities from user messages
    - IntentResult: Results from intent classification process

Author: Conversation Service Team
Created: 2025-01-31
Version: 1.0.0 MVP - Pydantic V2
"""

from typing import Dict, List, Optional, Any, Literal, Union
from pydantic import BaseModel, Field, field_validator, model_validator
from datetime import datetime, date
from decimal import Decimal
from enum import Enum

__all__ = [
    "EntityType",
    "IntentCategory",
    "DetectionMethod",
    "FinancialEntity",
    "IntentResult",
]


class EntityType(str, Enum):
    """Enumeration of supported financial entity types."""
    
    # Monetary entities
    AMOUNT = "AMOUNT"
    CURRENCY = "CURRENCY"
    PERCENTAGE = "PERCENTAGE"
    
    # Temporal entities
    DATE = "DATE"
    DATE_RANGE = "DATE_RANGE"
    RELATIVE_DATE = "RELATIVE_DATE"
    
    # Account entities
    ACCOUNT_TYPE = "ACCOUNT_TYPE"
    ACCOUNT_NUMBER = "ACCOUNT_NUMBER"
    IBAN = "IBAN"
    
    # Transaction entities
    TRANSACTION_TYPE = "TRANSACTION_TYPE"
    MERCHANT = "MERCHANT"
    CATEGORY = "CATEGORY"
    DESCRIPTION = "DESCRIPTION"
    
    # Person/Organization entities
    PERSON = "PERSON"
    ORGANIZATION = "ORGANIZATION"
    BANK = "BANK"
    
    # Location entities
    LOCATION = "LOCATION"
    COUNTRY = "COUNTRY"
    
    # Financial instruments
    CARD_TYPE = "CARD_TYPE"
    PAYMENT_METHOD = "PAYMENT_METHOD"
    
    # Other
    REFERENCE_NUMBER = "REFERENCE_NUMBER"
    OTHER = "OTHER"


class IntentCategory(str, Enum):
    """Enumeration of intent categories for financial conversations."""
    
    # Query intents
    FINANCIAL_QUERY = "FINANCIAL_QUERY"
    TRANSACTION_SEARCH = "TRANSACTION_SEARCH"
    BALANCE_INQUIRY = "BALANCE_INQUIRY"
    ACCOUNT_INFORMATION = "ACCOUNT_INFORMATION"
    
    # Analysis intents
    SPENDING_ANALYSIS = "SPENDING_ANALYSIS"
    BUDGET_ANALYSIS = "BUDGET_ANALYSIS"
    TREND_ANALYSIS = "TREND_ANALYSIS"
    
    # Conversational intents
    GREETING = "GREETING"
    CLARIFICATION = "CLARIFICATION"
    CONFIRMATION = "CONFIRMATION"
    GENERAL_QUESTION = "GENERAL_QUESTION"
    
    # Action intents
    EXPORT_REQUEST = "EXPORT_REQUEST"
    FILTER_REQUEST = "FILTER_REQUEST"
    SORT_REQUEST = "SORT_REQUEST"
    
    # Error handling
    UNCLEAR_INTENT = "UNCLEAR_INTENT"
    OUT_OF_SCOPE = "OUT_OF_SCOPE"


class DetectionMethod(str, Enum):
    """Method used for entity detection or intent classification."""

    LLM_BASED = "llm_based"
    FALLBACK = "fallback"
<<<<<<< HEAD
    RULE_BASED = "rule_based"
    AI_FALLBACK = "ai_fallback"
    AI_ERROR_FALLBACK = "ai_error_fallback"
    AI_PARSE_FALLBACK = "ai_parse_fallback"
    AI_DETECTION = "ai_detection"
=======
>>>>>>> 75854ea2


class FinancialEntity(BaseModel):
    """
    Extracted financial entity from user messages.
    
    This model represents a financial entity extracted from user input,
    including both the raw text and normalized structured value, with
    confidence scoring and metadata for tracking extraction quality.
    
    Attributes:
        entity_type: Type of financial entity
        raw_value: Original text as extracted from user message
        normalized_value: Structured/normalized value for processing
        confidence: Confidence score for the extraction (0.0-1.0)
        start_position: Start position in original text
        end_position: End position in original text
        detection_method: Method used for entity detection
        metadata: Additional metadata about the entity
        validation_status: Status of entity validation
        alternative_values: Alternative normalized values if ambiguous
    """
    
    entity_type: EntityType = Field(
        ...,
        description="Type of financial entity"
    )
    
    raw_value: str = Field(
        ...,
        description="Original text as extracted from user message",
        min_length=1,
        max_length=500
    )
    
    normalized_value: Any = Field(
        ...,
        description="Structured/normalized value for processing"
    )
    
    confidence: float = Field(
        ...,
        description="Confidence score for the extraction",
        ge=0.0,
        le=1.0
    )
    
    start_position: Optional[int] = Field(
        default=None,
        description="Start position in original text",
        ge=0
    )
    
    end_position: Optional[int] = Field(
        default=None,
        description="End position in original text",
        ge=0
    )
    
    detection_method: DetectionMethod = Field(
        default=DetectionMethod.LLM_BASED,
        description="Method used for entity detection"
    )
    
    metadata: Dict[str, Any] = Field(
        default_factory=dict,
        description="Additional metadata about the entity"
    )
    
    validation_status: Literal["valid", "invalid", "uncertain", "not_validated"] = Field(
        default="not_validated",
        description="Status of entity validation"
    )
    
    alternative_values: Optional[List[Any]] = Field(
        default=None,
        description="Alternative normalized values if ambiguous"
    )

    @model_validator(mode='after')
    def validate_positions(self) -> 'FinancialEntity':
        """Validate that end_position is after start_position."""
        if (self.start_position is not None and 
            self.end_position is not None and 
            self.end_position <= self.start_position):
            raise ValueError("end_position must be greater than start_position")
        return self
    
    @field_validator("normalized_value")
    @classmethod
    def validate_normalized_value(cls, v: Any, info) -> Any:
        """Validate normalized value based on entity type."""
        # Get entity_type from the field context
        if hasattr(info, 'data') and 'entity_type' in info.data:
            entity_type = info.data['entity_type']
            
            if entity_type == EntityType.AMOUNT:
                if not isinstance(v, (int, float, Decimal, str)):
                    raise ValueError("AMOUNT normalized_value must be numeric or string")
            elif entity_type == EntityType.DATE:
                if not isinstance(v, (str, date, datetime)):
                    raise ValueError("DATE normalized_value must be date, datetime, or ISO string")
            elif entity_type == EntityType.PERCENTAGE:
                if isinstance(v, (int, float)) and not (0 <= v <= 100):
                    raise ValueError("PERCENTAGE normalized_value should be between 0 and 100")
        
        return v

    def to_search_filter(self) -> Optional[Dict[str, Any]]:
        """
        Convert entity to search filter format.
        
        Returns:
            Dictionary suitable for search service filtering
        """
        if self.validation_status == "invalid":
            return None
            
        filter_map = {
            EntityType.AMOUNT: {"field": "amount", "value": self.normalized_value},
            EntityType.DATE: {"field": "date", "value": self.normalized_value},
            EntityType.DATE_RANGE: {"field": "date_range", "value": self.normalized_value},
            EntityType.CATEGORY: {"field": "category", "value": self.normalized_value},
            EntityType.MERCHANT: {"field": "merchant", "value": self.normalized_value},
            EntityType.TRANSACTION_TYPE: {"field": "transaction_type", "value": self.normalized_value}
        }
        
        return filter_map.get(self.entity_type)

    model_config = {
        "use_enum_values": True,
        "json_schema_extra": {
            "example": {
                "entity_type": "AMOUNT",
                "raw_value": "500 euros",
                "normalized_value": 500.0,
                "confidence": 0.95,
                "start_position": 15,
                "end_position": 25,
                "detection_method": "llm_based",
                "validation_status": "valid",
                "metadata": {
                    "currency": "EUR",
                    "original_currency": "euros",
                    "extraction_hint": "amount_with_currency"
                }
            }
        }
    }


class IntentResult(BaseModel):
    """
    Results from intent classification process.
    
    This model contains the complete results of intent classification,
    including the detected intent, extracted entities, confidence scores,
    and processing metadata for monitoring and optimization.
    
    Attributes:
        intent_type: Specific intent type detected
        intent_category: High-level category of the intent
        confidence: Overall confidence score for classification
        entities: List of extracted financial entities
        method: Method used for intent classification
        processing_time_ms: Time taken for classification and extraction
        alternative_intents: Alternative intents with lower confidence
        context_influence: How conversation context influenced classification
        validation_errors: Any validation errors encountered
        requires_clarification: Whether user clarification is needed
        suggested_actions: Suggested actions based on intent
        raw_user_message: Original user message for reference
        normalized_query: Normalized version of user query
    """
    
    intent_type: str = Field(
        ...,
        description="Specific intent type detected",
        min_length=1,
        max_length=100
    )
    
    intent_category: IntentCategory = Field(
        ...,
        description="High-level category of the intent"
    )
    
    confidence: float = Field(
        ...,
        description="Overall confidence score for classification",
        ge=0.0,
        le=1.0
    )
    
    entities: List[FinancialEntity] = Field(
        default_factory=list,
        description="List of extracted financial entities"
    )
    
    method: DetectionMethod = Field(
        default=DetectionMethod.LLM_BASED,
        description="Method used for intent classification"
    )
    
    processing_time_ms: float = Field(
        ...,
        description="Time taken for classification and extraction",
        ge=0.0
    )
    
    alternative_intents: Optional[List[Dict[str, Any]]] = Field(
        default=None,
        description="Alternative intents with lower confidence"
    )
    
    context_influence: Optional[Dict[str, Any]] = Field(
        default=None,
        description="How conversation context influenced classification"
    )
    
    validation_errors: Optional[List[str]] = Field(
        default=None,
        description="Any validation errors encountered"
    )
    
    requires_clarification: bool = Field(
        default=False,
        description="Whether user clarification is needed"
    )
    
    suggested_actions: Optional[List[str]] = Field(
        default=None,
        description="Suggested actions based on intent"
    )
    
    raw_user_message: Optional[str] = Field(
        default=None,
        description="Original user message for reference"
    )
    
    normalized_query: Optional[str] = Field(
        default=None,
        description="Normalized version of user query"
    )

    search_required: bool = Field(
        default=True,
        description="Whether downstream search is required for this intent",
    )

    @field_validator("alternative_intents")
    @classmethod
    def validate_alternative_intents(cls, v: Optional[List[Dict[str, Any]]]) -> Optional[List[Dict[str, Any]]]:
        """Validate alternative intents structure."""
        if v is not None:
            for alt_intent in v:
                required_keys = ["intent_type", "confidence"]
                for key in required_keys:
                    if key not in alt_intent:
                        raise ValueError(f"Alternative intent missing required key: {key}")
                if not (0.0 <= alt_intent["confidence"] <= 1.0):
                    raise ValueError("Alternative intent confidence must be between 0.0 and 1.0")
        return v
    
    @model_validator(mode='after')
    def validate_entities_consistency(self) -> 'IntentResult':
        """Validate entities are consistent with intent type."""
        # Check for required entities based on intent type
        if "TRANSACTION_SEARCH" in self.intent_type:
            entity_types = [e.entity_type for e in self.entities]
            if not any(et in [EntityType.DATE, EntityType.DATE_RANGE, EntityType.AMOUNT, 
                             EntityType.CATEGORY, EntityType.MERCHANT] for et in entity_types):
                # This is a warning, not an error - we can still process the request
                pass
        
        return self

    def get_entities_by_type(self, entity_type: EntityType) -> List[FinancialEntity]:
        """
        Get entities filtered by type.
        
        Args:
            entity_type: Type of entities to retrieve
            
        Returns:
            List of entities matching the specified type
        """
        return [entity for entity in self.entities if entity.entity_type == entity_type]
    
    def has_entity_type(self, entity_type: EntityType) -> bool:
        """
        Check if result contains entities of specified type.
        
        Args:
            entity_type: Type to check for
            
        Returns:
            True if entities of this type exist
        """
        return any(entity.entity_type == entity_type for entity in self.entities)
    
    def to_search_query_params(self) -> Dict[str, Any]:
        """
        Convert intent result to search query parameters.
        
        Returns:
            Dictionary suitable for search service query
        """
        params = {
            "intent_type": self.intent_type,
            "intent_category": self.intent_category.value,
            "filters": []
        }
        
        # Convert entities to search filters
        for entity in self.entities:
            if entity.validation_status != "invalid":
                filter_dict = entity.to_search_filter()
                if filter_dict:
                    params["filters"].append(filter_dict)
        
        return params

    model_config = {
        "use_enum_values": True,
        "json_schema_extra": {
            "example": {
                "intent_type": "TRANSACTION_SEARCH_BY_AMOUNT_AND_DATE",
                "intent_category": "TRANSACTION_SEARCH",
                "confidence": 0.92,
                "method": "llm_based",
                "processing_time_ms": 245.7,
                "entities": [
                    {
                        "entity_type": "AMOUNT",
                        "raw_value": "500 euros",
                        "normalized_value": 500.0,
                        "confidence": 0.95,
                        "detection_method": "llm_based"
                    },
                    {
                        "entity_type": "DATE_RANGE",
                        "raw_value": "janvier 2024",
                        "normalized_value": {"start": "2024-01-01", "end": "2024-01-31"},
                        "confidence": 0.89,
                        "detection_method": "llm_based"
                    }
                ],
                "alternative_intents": [
                    {
                        "intent_type": "SPENDING_ANALYSIS",
                        "confidence": 0.15
                    }
                ],
                "requires_clarification": False,
                "suggested_actions": [
                    "search_transactions",
                    "apply_amount_filter",
                    "apply_date_filter"
                ],
                "normalized_query": "Find transactions with amount=500 EUR in date_range=2024-01",
                "search_required": True,
            }
        }
    }<|MERGE_RESOLUTION|>--- conflicted
+++ resolved
@@ -105,15 +105,11 @@
 
     LLM_BASED = "llm_based"
     FALLBACK = "fallback"
-<<<<<<< HEAD
     RULE_BASED = "rule_based"
     AI_FALLBACK = "ai_fallback"
     AI_ERROR_FALLBACK = "ai_error_fallback"
     AI_PARSE_FALLBACK = "ai_parse_fallback"
     AI_DETECTION = "ai_detection"
-=======
->>>>>>> 75854ea2
-
 
 class FinancialEntity(BaseModel):
     """
