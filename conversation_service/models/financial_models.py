--- conflicted
+++ resolved
@@ -104,10 +104,7 @@
     """Method used for entity detection or intent classification."""
 
     LLM_BASED = "llm_based"
-<<<<<<< HEAD
-=======
     PATTERN_MATCHING = "pattern_matching"
->>>>>>> 183a812b
     NER_MODEL = "ner_model"
     FALLBACK = "fallback"
     AI_FALLBACK = "ai_fallback"
