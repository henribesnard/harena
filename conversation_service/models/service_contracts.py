"""
Service contracts for standardized communication between Conversation Service and Search Service.

This module defines the interface contracts that ensure consistent and reliable
communication between the Conversation Service (AutoGen + DeepSeek) and the
Search Service (Elasticsearch). These contracts provide type safety and clear
API specifications.

Classes:
    - QueryMetadata: Metadata for search queries
    - SearchParameters: Configuration for search behavior
    - SearchFilters: Filter specifications for search
    - AggregationRequest: Request for data aggregations
    - SearchServiceQuery: Complete search service request contract
    - ResponseMetadata: Metadata for search responses
    - TransactionResult: Individual transaction result
    - AggregationResult: Results from aggregation requests
    - SearchServiceResponse: Complete search service response contract

Author: Conversation Service Team
Created: 2025-01-31
Version: 1.0.0 MVP - Pydantic V2 FINAL
"""

from typing import Dict, List, Optional, Any, Literal, Union
from pydantic import BaseModel, Field, field_validator, model_validator
from datetime import datetime
from uuid import uuid4

__all__ = [
    "QueryMetadata",
    "SearchParameters",
    "SearchFilters",
    "AggregationRequest",
    "SearchServiceQuery",
    "ResponseMetadata",
    "TransactionResult",
    "AggregationResult",
    "SearchServiceResponse",
    "validate_search_query_contract",
    "validate_search_response_contract",
    "create_minimal_query",
    "create_error_response",
]


class QueryMetadata(BaseModel):
    """
    Metadata for search queries sent to Search Service.

    This model contains contextual information about the search query,
    including origin, user context, and processing requirements.
    """

    query_id: str = Field(
        default_factory=lambda: str(uuid4()),
        description="Unique identifier for this query",
    )

    conversation_id: str = Field(..., description="ID of the originating conversation")

    user_id: int = Field(..., description="ID of the requesting user", gt=0)

    timestamp: datetime = Field(
        default_factory=datetime.utcnow, description="When the query was created"
    )

    intent_type: str = Field(
        ..., description="Detected intent that triggered this query", min_length=1
    )

    language: str = Field(
        default="fr",
        description="Language of the original user message",
        pattern=r"^[a-z]{2}$",
    )

    priority: Literal["low", "normal", "high", "urgent"] = Field(
        default="normal", description="Processing priority level"
    )

    timeout_ms: int = Field(
        default=5000, description="Maximum processing time allowed", gt=0, le=30000
    )

    retry_count: int = Field(
        default=0, description="Number of retries attempted", ge=0, le=3
    )

    source_agent: Optional[str] = Field(
        default=None, description="Name of the agent that generated this query"
    )

    model_config = {"json_encoders": {datetime: lambda v: v.isoformat()}}

    @field_validator("user_id")
    @classmethod
    def validate_user_id(cls, v: int) -> int:
        """Ensure user_id is provided and positive."""
        if v is None or v <= 0:
            raise ValueError("user_id must be greater than 0")
        return v


class SearchParameters(BaseModel):
    """
    Configuration parameters for search behavior.

    This model defines how the search should be performed, including
    result limits, sorting, and search strategy preferences.
    """

    search_text: Optional[str] = Field(
        default=None,
        description="Text to search for in the Search Service",
    )

    max_results: int = Field(
        default=50, description="Maximum number of results to return", gt=0, le=1000
    )

    offset: int = Field(default=0, description="Number of results to skip", ge=0)

    sort_by: Optional[str] = Field(
        default="relevance", description="Field to sort results by"
    )

    sort_order: Literal["asc", "desc"] = Field(default="desc", description="Sort order")

    include_highlights: bool = Field(
        default=True, description="Whether to include result highlights"
    )

    search_strategy: Literal["exact", "fuzzy", "semantic"] = Field(
        default="semantic",
        description="Strategy for search execution",
    )

    boost_recent: bool = Field(
        default=True, description="Whether to boost recent results"
    )

    include_aggregations: bool = Field(
        default=False, description="Whether to include aggregation data"
    )

    fuzzy_matching: bool = Field(
        default=True, description="Whether to enable fuzzy matching"
    )

    min_score: Optional[float] = Field(
        default=None, description="Minimum relevance score for results", ge=0.0, le=1.0
    )

    model_config = {
        "json_schema_extra": {
            "example": {
                "search_text": "restaurant paris",
                "max_results": 20,
                "offset": 0,
                "sort_by": "date",
                "sort_order": "desc",
                "include_highlights": True,
                "search_strategy": "semantic",
                "boost_recent": True,
                "fuzzy_matching": True,
                "min_score": 0.1,
            }
        }
    }


class SearchFilters(BaseModel):
    """
    Filter specifications for search queries.

    This model defines various filters that can be applied to narrow
    search results based on transaction attributes, dates, amounts, etc.
    """
    
    date: Optional[Dict[str, str]] = Field(
        default=None,
        description="Date filter with 'gte' and 'lte' keys"
    )

    amount: Optional[Dict[str, float]] = Field(
        default=None,
        description="Amount filter with 'gte' and 'lte' keys"
<<<<<<< HEAD
    )

    date_range: Optional[Dict[str, str]] = Field(
        default=None, description="Date range filter with 'start' and 'end' keys"
    )

    amount_range: Optional[Dict[str, float]] = Field(
        default=None, description="Amount range filter with 'min' and 'max' keys"
=======
>>>>>>> 446aab47
    )

    category_name: Optional[List[str]] = Field(
        default=None,
        description="List of transaction categories to include",
        alias="categories",  # Backwards compatibility
    )

    merchant_name: Optional[List[str]] = Field(
        default=None,
        description="List of merchants to include",
        alias="merchants",  # Backwards compatibility
    )

    transaction_types: Optional[List[str]] = Field(
        default=None, description="List of transaction types to include"
    )

    account_ids: Optional[List[str]] = Field(
        default=None, description="List of account IDs to include"
    )

    currencies: Optional[List[str]] = Field(
        default=None, description="List of currencies to include"
    )

    tags: Optional[List[str]] = Field(
        default=None, description="List of tags to include"
    )

    exclude_categories: Optional[List[str]] = Field(
        default=None, description="Categories to exclude"
    )

    exclude_merchants: Optional[List[str]] = Field(
        default=None, description="Merchants to exclude"
    )

    text_query: Optional[str] = Field(
        default=None,
        description="Free text query for description matching",
        max_length=500,
    )

    custom_filters: Optional[Dict[str, Any]] = Field(
        default=None, description="Additional custom filters"
    )

    user_id: Optional[int] = Field(
        default=None, description="Identifier of the user executing the query", gt=0
    )

    @field_validator("date")
    @classmethod
    def validate_date(cls, v: Optional[Dict[str, str]]) -> Optional[Dict[str, str]]:
        """Validate date filter has proper gte/lte."""

    @field_validator("amount")
    @classmethod
    def validate_amount(cls, v: Optional[Dict[str, float]]) -> Optional[Dict[str, float]]:
        """Validate amount filter has proper gte/lte."""

    model_config = {
        "populate_by_name": True,
        "json_schema_extra": {
            "example": {
                "date": {
                    "gte": "2024-01-01",
                    "lte": "2024-01-31"
                },
                "amount": {
                    "gte": 100.0,
                    "lte": 1000.0
                },
                "categories": ["food", "transport"],
                "merchants": ["Carrefour", "SNCF"],
                "category_name": ["food", "transport"],
                "merchant_name": ["Carrefour", "SNCF"],
                "transaction_types": ["debit"],
                "text_query": "restaurant paris",
            }
        },
    }

class AggregationRequest(BaseModel):
    """
    Request for data aggregations (optional).

    This model defines aggregation requests for analytical queries,
    such as grouping by category, calculating sums, averages, etc.
    """

    group_by: Optional[List[str]] = Field(
        default=None, description="Fields to group aggregations by"
    )

    metrics: Optional[List[str]] = Field(
        default=None, description="List of metrics to calculate (sum, avg, count, etc.)"
    )

    date_histogram: Optional[Dict[str, str]] = Field(
        default=None, description="Date histogram configuration"
    )

    top_values: Optional[Dict[str, Any]] = Field(
        default=None, description="Configuration for top values aggregation"
    )

    custom_aggregations: Optional[Dict[str, Any]] = Field(
        default=None, description="Custom aggregation definitions"
    )

    model_config = {
        "json_schema_extra": {
            "example": {
                "group_by": ["category"],
                "metrics": ["sum", "count", "avg"],
                "date_histogram": {"field": "date", "interval": "month"},
                "top_values": {"field": "merchant", "size": 10},
            }
        }
    }


class SearchServiceQuery(BaseModel):
    """
    Complete search service request contract.

    This is the main contract for requests sent from Conversation Service
    to Search Service, containing all necessary information for processing.
    """

    query_metadata: QueryMetadata = Field(..., description="Metadata about the query")

    search_parameters: SearchParameters = Field(
        ..., description="Search behavior configuration"
    )

    filters: SearchFilters = Field(..., description="Search filters to apply")

    aggregations: Optional[AggregationRequest] = Field(
        default=None, description="Optional aggregation requests"
    )

    model_config = {
        "json_schema_extra": {
            "example": {
                "query_metadata": {
                    "conversation_id": "550e8400-e29b-41d4-a716-446655440001",
                    "user_id": 12345,
                    "intent_type": "TRANSACTION_SEARCH_BY_DATE",
                    "source_agent": "search_query_agent",
                },
                "search_parameters": {
                    "max_results": 20,
                    "sort_by": "date",
                    "sort_order": "desc",
                    "search_strategy": "semantic",
                },
                "filters": {
                    "date": {
                        "gte": "2024-01-01",
                        "lte": "2024-01-31"
                    },
<<<<<<< HEAD
                    "category_name": ["food", "transport"],
                    "date_range": {
                        "start": "2024-01-01",
                        "end": "2024-01-31"
                    }
                },
=======
                    "categories": ["food", "transport"]
                }
>>>>>>> 446aab47
            }
        }
    }

    def to_search_request(self) -> Dict[str, Any]:
        """Convert this query to the simplified SearchRequest schema."""
        filters_dict = (
            self.filters.dict(exclude_none=True) if self.filters else {}
        )
        filters_dict.pop("user_id", None)
        return {
            "user_id": self.query_metadata.user_id,
            "query": self.search_parameters.search_text or "",
            "filters": filters_dict,
            "limit": self.search_parameters.max_results,
            "offset": self.search_parameters.offset,
            "metadata": {
                "conversation_id": self.query_metadata.conversation_id,
                "intent_type": self.query_metadata.intent_type,
                "source_agent": self.query_metadata.source_agent,
            },
        }


class ResponseMetadata(BaseModel):
    """
    Metadata for search service responses.

    This model contains information about the search execution,
    performance metrics, and result statistics.
    """

    query_id: str = Field(..., description="ID of the original query")

    response_timestamp: datetime = Field(
        default_factory=datetime.utcnow, description="When the response was generated"
    )

    processing_time_ms: float = Field(
        ..., description="Time taken to process the query", ge=0.0
    )

    total_results: int = Field(
        ..., description="Total number of matching results", ge=0
    )

    returned_results: int = Field(..., description="Number of results returned", ge=0)

    has_more_results: bool = Field(
        ..., description="Whether more results are available"
    )

    search_strategy_used: str = Field(..., description="Actual search strategy used")

    elasticsearch_took: Optional[int] = Field(
        default=None, description="Time Elasticsearch took (internal)", ge=0
    )

    cache_hit: bool = Field(
        default=False, description="Whether the result was served from cache"
    )

    warnings: Optional[List[str]] = Field(
        default=None, description="Any warnings during processing"
    )

    debug_info: Optional[Dict[str, Any]] = Field(
        default=None, description="Debug information (only in development)"
    )

    model_config = {"json_encoders": {datetime: lambda v: v.isoformat()}}


class TransactionResult(BaseModel):
    """
    Individual transaction result from search.

    This model represents a single transaction returned by the search service,
    with all relevant transaction data and search-specific metadata.
    """

    transaction_id: str = Field(..., description="Unique transaction identifier")

    date: str = Field(..., description="Transaction date (ISO format)")

    amount: float = Field(..., description="Transaction amount")

    currency: str = Field(
        ..., description="Transaction currency", pattern=r"^[A-Z]{3}$"
    )

    description: str = Field(..., description="Transaction description")

    merchant: Optional[str] = Field(default=None, description="Merchant name")

    category: Optional[str] = Field(default=None, description="Transaction category")

    account_id: str = Field(..., description="Account identifier")

    transaction_type: Literal["debit", "credit"] = Field(
        ..., description="Type of transaction"
    )

    balance_after: Optional[float] = Field(
        default=None, description="Account balance after transaction"
    )

    tags: Optional[List[str]] = Field(
        default=None, description="List of associated tags"
    )

    metadata: Optional[Dict[str, Any]] = Field(
        default=None, description="Additional transaction metadata"
    )

    relevance_score: Optional[float] = Field(
        default=None, description="Search relevance score", ge=0.0, le=1.0
    )

    highlights: Optional[Dict[str, List[str]]] = Field(
        default=None, description="Highlighted text matches"
    )

    model_config = {
        "json_schema_extra": {
            "example": {
                "transaction_id": "txn_123456789",
                "date": "2024-01-15T10:30:00Z",
                "amount": -45.50,
                "currency": "EUR",
                "description": "CARREFOUR PARIS 15",
                "merchant": "Carrefour",
                "category": "food",
                "account_id": "acc_987654321",
                "transaction_type": "debit",
                "balance_after": 1254.50,
                "tags": ["grocery", "essential"],
                "relevance_score": 0.95,
                "highlights": {
                    "description": ["<em>CARREFOUR</em> PARIS 15"],
                    "merchant": ["<em>Carrefour</em>"],
                },
            }
        }
    }


class AggregationResult(BaseModel):
    """
    Results from aggregation requests (optional).

    This model contains the results of data aggregations requested
    in the search query, such as category summaries, time-based groupings, etc.
    """

    aggregation_type: str = Field(
        ..., description="Type of aggregation performed", min_length=1
    )

    results: Dict[str, Any] = Field(..., description="Aggregation results data")

    total_count: int = Field(..., description="Total count across all buckets", ge=0)

    metadata: Optional[Dict[str, Any]] = Field(
        default=None, description="Additional aggregation metadata"
    )

    model_config = {
        "json_schema_extra": {
            "example": {
                "aggregation_type": "category_summary",
                "results": {
                    "buckets": [
                        {"key": "food", "doc_count": 25, "total_amount": -1250.75},
                        {"key": "transport", "doc_count": 12, "total_amount": -340.20},
                    ]
                },
                "total_count": 37,
                "metadata": {
                    "date": "2024-01-01 to 2024-01-31",
                    "currency": "EUR"
                }
            }
        }
    }


class SearchServiceResponse(BaseModel):
    """
    Complete search service response contract.

    This is the main contract for responses sent from Search Service
    back to Conversation Service, containing search results and metadata.
    """

    response_metadata: ResponseMetadata = Field(
        ..., description="Metadata about the response"
    )

    results: List[TransactionResult] = Field(
        ..., description="List of transaction results"
    )

    aggregations: Optional[List[AggregationResult]] = Field(
        default=None, description="Optional aggregation results"
    )

    success: bool = Field(default=True, description="Whether the search was successful")

    error_message: Optional[str] = Field(
        default=None, description="Error message if search failed"
    )

    suggestions: Optional[List[str]] = Field(
        default=None, description="Suggestions for query improvement"
    )

    @model_validator(mode="after")
    def validate_error_consistency(self) -> "SearchServiceResponse":
        """Validate error message consistency with success flag."""
        if not self.success and not self.error_message:
            raise ValueError("Error message is required when success is False")
        return self

    @model_validator(mode="after")
    def validate_results_consistency(self) -> "SearchServiceResponse":
        """Validate results consistency with metadata."""
        if len(self.results) != self.response_metadata.returned_results:
            raise ValueError(
                "Number of results must match returned_results in metadata"
            )
        return self

    def get_summary_stats(self) -> Dict[str, Any]:
        """Get summary statistics for the search results."""
        if not self.results:
            return {
                "total_transactions": 0,
                "total_amount": 0.0,
                "avg_amount": 0.0,
                "date": None,
                "categories": [],
                "merchants": [],
<<<<<<< HEAD
                "date_range": None,
=======
>>>>>>> 446aab47
                "category_name": [],
                "merchant_name": [],
        }

        amounts = [r.amount for r in self.results]
        dates = [r.date for r in self.results]
        categories = list(set(r.category for r in self.results if r.category))
        merchants = list(set(r.merchant for r in self.results if r.merchant))

        return {
            "total_transactions": len(self.results),
            "total_amount": sum(amounts),
            "avg_amount": sum(amounts) / len(amounts),
            "date": {
                "start": min(dates),
                "end": max(dates)
            } if dates else None,
            "categories": categories,
            "merchants": merchants,
<<<<<<< HEAD
            "date_range": {"start": min(dates), "end": max(dates)} if dates else None,
=======

>>>>>>> 446aab47
            "category_name": categories,
            "merchant_name": merchants,
        }

    def filter_by_amount(
        self, min_amount: Optional[float] = None, max_amount: Optional[float] = None
    ) -> List[TransactionResult]:
        """Filter results by amount range."""
        filtered = self.results

        if min_amount is not None:
            filtered = [r for r in filtered if r.amount >= min_amount]

        if max_amount is not None:
            filtered = [r for r in filtered if r.amount <= max_amount]

        return filtered

    def group_by_category(self) -> Dict[str, List[TransactionResult]]:
        """Group results by transaction category."""
        groups = {}
        for result in self.results:
            category = result.category or "uncategorized"
            if category not in groups:
                groups[category] = []
            groups[category].append(result)

        return groups

    model_config = {
        "json_schema_extra": {
            "example": {
                "response_metadata": {
                    "query_id": "550e8400-e29b-41d4-a716-446655440002",
                    "processing_time_ms": 125.5,
                    "total_results": 47,
                    "returned_results": 20,
                    "has_more_results": True,
                    "search_strategy_used": "semantic",
                    "cache_hit": False,
                },
                "results": [
                    {
                        "transaction_id": "txn_123456789",
                        "date": "2024-01-15T10:30:00Z",
                        "amount": -45.50,
                        "currency": "EUR",
                        "description": "CARREFOUR PARIS 15",
                        "merchant": "Carrefour",
                        "category": "food",
                        "account_id": "acc_987654321",
                        "transaction_type": "debit",
                        "relevance_score": 0.95,
                    }
                ],
                "aggregations": [
                    {
                        "aggregation_type": "category_summary",
                        "results": {
                            "buckets": [
                                {
                                    "key": "food",
                                    "doc_count": 25,
                                    "total_amount": -1250.75,
                                }
                            ]
                        },
                        "total_count": 25,
                    }
                ],
                "success": True,
                "suggestions": [
                    "Try broadening your date range for more results",
                    "Consider searching for similar merchants like 'Monoprix'",
                ],
            }
        }
    }


# Utility functions for contract validation and conversion


def validate_search_query_contract(query_dict: Dict[str, Any]) -> SearchServiceQuery:
    """
    Validate and convert dictionary to SearchServiceQuery.

    Args:
        query_dict: Dictionary representation of query

    Returns:
        Validated SearchServiceQuery instance

    Raises:
        ValidationError: If validation fails
    """
    return SearchServiceQuery(**query_dict)


def validate_search_response_contract(
    response_dict: Dict[str, Any],
) -> SearchServiceResponse:
    """
    Validate and convert dictionary to SearchServiceResponse.

    Args:
        response_dict: Dictionary representation of response

    Returns:
        Validated SearchServiceResponse instance

    Raises:
        ValidationError: If validation fails
    """
    return SearchServiceResponse(**response_dict)


def create_minimal_query(
    conversation_id: str, user_id: int, intent_type: str
) -> SearchServiceQuery:
    """
    Create a minimal search query with default parameters.

    Args:
        conversation_id: ID of the conversation
        user_id: ID of the user
        intent_type: Detected intent type

    Returns:
        SearchServiceQuery with minimal configuration
    """
    return SearchServiceQuery(
        query_metadata=QueryMetadata(
            conversation_id=conversation_id, user_id=user_id, intent_type=intent_type
        ),
        search_parameters=SearchParameters(),
        filters=SearchFilters(),
    )


def create_error_response(query_id: str, error_message: str) -> SearchServiceResponse:
    """
    Create an error response for failed searches.

    Args:
        query_id: ID of the original query
        error_message: Description of the error

    Returns:
        SearchServiceResponse indicating failure
    """
    return SearchServiceResponse(
        response_metadata=ResponseMetadata(
            query_id=query_id,
            processing_time_ms=0.0,
            total_results=0,
            returned_results=0,
            has_more_results=False,
            search_strategy_used="none",
        ),
        results=[],
        success=False,
        error_message=error_message,
    )<|MERGE_RESOLUTION|>--- conflicted
+++ resolved
@@ -186,7 +186,6 @@
     amount: Optional[Dict[str, float]] = Field(
         default=None,
         description="Amount filter with 'gte' and 'lte' keys"
-<<<<<<< HEAD
     )
 
     date_range: Optional[Dict[str, str]] = Field(
@@ -195,8 +194,7 @@
 
     amount_range: Optional[Dict[str, float]] = Field(
         default=None, description="Amount range filter with 'min' and 'max' keys"
-=======
->>>>>>> 446aab47
+
     )
 
     category_name: Optional[List[str]] = Field(
@@ -361,17 +359,15 @@
                         "gte": "2024-01-01",
                         "lte": "2024-01-31"
                     },
-<<<<<<< HEAD
                     "category_name": ["food", "transport"],
                     "date_range": {
                         "start": "2024-01-01",
                         "end": "2024-01-31"
                     }
                 },
-=======
+
                     "categories": ["food", "transport"]
                 }
->>>>>>> 446aab47
             }
         }
     }
@@ -615,10 +611,8 @@
                 "date": None,
                 "categories": [],
                 "merchants": [],
-<<<<<<< HEAD
                 "date_range": None,
-=======
->>>>>>> 446aab47
+
                 "category_name": [],
                 "merchant_name": [],
         }
@@ -638,11 +632,8 @@
             } if dates else None,
             "categories": categories,
             "merchants": merchants,
-<<<<<<< HEAD
             "date_range": {"start": min(dates), "end": max(dates)} if dates else None,
-=======
-
->>>>>>> 446aab47
+
             "category_name": categories,
             "merchant_name": merchants,
         }
