--- conflicted
+++ resolved
@@ -376,17 +376,14 @@
                         "gte": 100.0,
                         "lte": 1000.0,
                     },
-<<<<<<< HEAD
                     "category_name": ["food", "transport"]
                 }
-=======
                     "category_name": ["food", "transport"],
                 },
                 "aggregations": {
                     "group_by": ["category_name"],
                     "metrics": ["sum"],
                 },
->>>>>>> 078a55ee
             }
         }
     }
