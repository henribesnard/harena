"""
Service contracts for standardized communication between Conversation Service and Search Service.

This module defines the interface contracts that ensure consistent and reliable
communication between the Conversation Service (AutoGen + DeepSeek) and the
Search Service (Elasticsearch). These contracts provide type safety and clear
API specifications.

Classes:
    - QueryMetadata: Metadata for search queries
    - SearchParameters: Configuration for search behavior
    - SearchFilters: Filter specifications for search
    - AggregationRequest: Request for data aggregations
    - SearchServiceQuery: Complete search service request contract
    - ResponseMetadata: Metadata for search responses
    - TransactionResult: Individual transaction result
    - AggregationResult: Results from aggregation requests
    - SearchServiceResponse: Complete search service response contract

Author: Conversation Service Team
Created: 2025-01-31
Version: 1.0.0 MVP - Pydantic V2 FINAL
"""

from typing import Dict, List, Optional, Any, Literal, Union
from pydantic import BaseModel, Field, field_validator, model_validator
from datetime import datetime
from uuid import uuid4

__all__ = [
    "QueryMetadata",
    "SearchParameters",
    "SearchFilters",
    "AggregationRequest",
    "SearchServiceQuery",
    "ResponseMetadata",
    "TransactionResult",
    "AggregationResult",
    "SearchServiceResponse",
    "validate_search_query_contract",
    "validate_search_response_contract",
    "create_minimal_query",
    "create_error_response",
]


class QueryMetadata(BaseModel):
    """
    Metadata for search queries sent to Search Service.

    This model contains contextual information about the search query,
    including origin, user context, and processing requirements.
    """

    query_id: str = Field(
        default_factory=lambda: str(uuid4()),
        description="Unique identifier for this query",
    )

    conversation_id: str = Field(..., description="ID of the originating conversation")

    user_id: int = Field(..., description="ID of the requesting user", gt=0)

    timestamp: datetime = Field(
        default_factory=datetime.utcnow, description="When the query was created"
    )

    intent_type: str = Field(
        ..., description="Detected intent that triggered this query", min_length=1
    )

    language: str = Field(
        default="fr",
        description="Language of the original user message",
        pattern=r"^[a-z]{2}$",
    )

    priority: Literal["low", "normal", "high", "urgent"] = Field(
        default="normal", description="Processing priority level"
    )

    timeout_ms: int = Field(
        default=5000, description="Maximum processing time allowed", gt=0, le=30000
    )

    retry_count: int = Field(
        default=0, description="Number of retries attempted", ge=0, le=3
    )

    source_agent: Optional[str] = Field(
        default=None, description="Name of the agent that generated this query"
    )

    model_config = {"json_encoders": {datetime: lambda v: v.isoformat()}}

    @field_validator("user_id")
    @classmethod
    def validate_user_id(cls, v: int) -> int:
        """Ensure user_id is provided and positive."""
        if v is None or v <= 0:
            raise ValueError("user_id must be greater than 0")
        return v


class SearchParameters(BaseModel):
    """
    Configuration parameters for search behavior.

    This model defines how the search should be performed, including
    result limits, sorting, and search strategy preferences.
    """

    search_text: Optional[str] = Field(
        default=None,
        description="Text to search for in the Search Service",
    )

    max_results: int = Field(
        default=50, description="Maximum number of results to return", gt=0, le=1000
    )

    offset: int = Field(default=0, description="Number of results to skip", ge=0)

    sort_by: Optional[str] = Field(
        default="relevance", description="Field to sort results by"
    )

    sort_order: Literal["asc", "desc"] = Field(default="desc", description="Sort order")

    include_highlights: bool = Field(
        default=True, description="Whether to include result highlights"
    )

    search_strategy: Literal["exact", "fuzzy", "semantic"] = Field(
        default="semantic",
        description="Strategy for search execution",
    )

    boost_recent: bool = Field(
        default=True, description="Whether to boost recent results"
    )

    include_aggregations: bool = Field(
        default=False, description="Whether to include aggregation data"
    )

    fuzzy_matching: bool = Field(
        default=True, description="Whether to enable fuzzy matching"
    )

    min_score: Optional[float] = Field(
        default=None, description="Minimum relevance score for results", ge=0.0, le=1.0
    )

    model_config = {
        "json_schema_extra": {
            "example": {
                "search_text": "restaurant paris",
                "max_results": 20,
                "offset": 0,
                "sort_by": "date",
                "sort_order": "desc",
                "include_highlights": True,
                "search_strategy": "semantic",
                "boost_recent": True,
                "fuzzy_matching": True,
                "min_score": 0.1,
            }
        }
    }


class SearchFilters(BaseModel):
    """
    Filter specifications for search queries.

    This model defines various filters that can be applied to narrow
    search results based on transaction attributes, dates, amounts, etc.
    """
    
    date: Optional[Dict[str, str]] = Field(
        default=None,
        description="Date filter with 'gte' and 'lte' keys"
    )

    amount: Optional[Dict[str, float]] = Field(
        default=None,
        description="Amount filter with 'gte' and 'lte' keys"
    )

    category_name: Optional[List[str]] = Field(
        default=None,
        description="List of transaction categories to include",
        alias="categories",  # Backwards compatibility
    )

    merchant_name: Optional[List[str]] = Field(
        default=None,
        description="List of merchants to include",
        alias="merchants",  # Backwards compatibility
    )

    transaction_types: Optional[List[str]] = Field(
        default=None, description="List of transaction types to include"
    )

    account_ids: Optional[List[str]] = Field(
        default=None, description="List of account IDs to include"
    )

    currencies: Optional[List[str]] = Field(
        default=None, description="List of currencies to include"
    )

    tags: Optional[List[str]] = Field(
        default=None, description="List of tags to include"
    )

    exclude_categories: Optional[List[str]] = Field(
        default=None, description="Categories to exclude"
    )

    exclude_merchants: Optional[List[str]] = Field(
        default=None, description="Merchants to exclude"
    )

    text_query: Optional[str] = Field(
        default=None,
        description="Free text query for description matching",
        max_length=500,
    )

    custom_filters: Optional[Dict[str, Any]] = Field(
        default=None, description="Additional custom filters"
    )

    user_id: Optional[int] = Field(
        default=None, description="Identifier of the user executing the query", gt=0
    )

    @field_validator("date")
    @classmethod
    def validate_date(cls, v: Optional[Dict[str, str]]) -> Optional[Dict[str, str]]:
        """Validate date filter has proper gte/lte."""
        if v is None:
            return v
        # Ensure both bounds are provided
        if "gte" not in v or "lte" not in v:
            raise ValueError("date filter must contain both 'gte' and 'lte'")

        try:
            gte = datetime.fromisoformat(v["gte"])
            lte = datetime.fromisoformat(v["lte"])
        except ValueError as exc:  # pragma: no cover - pydantic already validates format
            raise ValueError("invalid date format") from exc

        if gte > lte:
            raise ValueError("'gte' must be less than or equal to 'lte'")
        return v

    @field_validator("amount")
    @classmethod
    def validate_amount(cls, v: Optional[Dict[str, float]]) -> Optional[Dict[str, float]]:
        """Validate amount filter has proper gte/lte."""
        if v is None:
            return v
        if "gte" not in v or "lte" not in v:
            raise ValueError("amount filter must contain both 'gte' and 'lte'")
        if v["gte"] > v["lte"]:
            raise ValueError("'gte' must be less than or equal to 'lte'")
        return v

    model_config = {
        "populate_by_name": True,
        "json_schema_extra": {
            "example": {
                "date": {
                    "gte": "2024-01-01",
                    "lte": "2024-01-31"
                },
                "amount": {
                    "gte": 100.0,
                    "lte": 1000.0
                },
                "categories": ["food", "transport"],
                "merchants": ["Carrefour", "SNCF"],
                "category_name": ["food", "transport"],
                "merchant_name": ["Carrefour", "SNCF"],
                "transaction_types": ["debit"],
                "text_query": "restaurant paris",
            }
        },
    }

class AggregationRequest(BaseModel):
    """
    Request for data aggregations (optional).

    This model defines aggregation requests for analytical queries,
    such as grouping by category, calculating sums, averages, etc.
    """

    group_by: Optional[List[str]] = Field(
        default=None, description="Fields to group aggregations by"
    )

    metrics: Optional[List[str]] = Field(
        default=None, description="List of metrics to calculate (sum, avg, count, etc.)"
    )

    date_histogram: Optional[Dict[str, str]] = Field(
        default=None, description="Date histogram configuration"
    )

    top_values: Optional[Dict[str, Any]] = Field(
        default=None, description="Configuration for top values aggregation"
    )

    custom_aggregations: Optional[Dict[str, Any]] = Field(
        default=None, description="Custom aggregation definitions"
    )

    model_config = {
        "json_schema_extra": {
            "example": {
                "group_by": ["category"],
                "metrics": ["sum", "count", "avg"],
                "date_histogram": {"field": "date", "interval": "month"},
                "top_values": {"field": "merchant", "size": 10},
            }
        }
    }


class SearchServiceQuery(BaseModel):
    """
    Complete search service request contract.

    This is the main contract for requests sent from Conversation Service
    to Search Service, containing all necessary information for processing.
    """

    query_metadata: QueryMetadata = Field(..., description="Metadata about the query")

    search_parameters: SearchParameters = Field(
        ..., description="Search behavior configuration"
    )

    filters: SearchFilters = Field(..., description="Search filters to apply")

    aggregations: Optional[AggregationRequest] = Field(
        default=None, description="Optional aggregation requests"
    )

    model_config = {
        "json_schema_extra": {
            "example": {
                "query_metadata": {
                    "conversation_id": "550e8400-e29b-41d4-a716-446655440001",
                    "user_id": 12345,
                    "intent_type": "TRANSACTION_SEARCH_BY_DATE",
                    "source_agent": "search_query_agent",
                },
                "search_parameters": {
                    "max_results": 20,
                    "sort_by": "date",
                    "sort_order": "desc",
                    "search_strategy": "semantic",
                },
                "filters": {
                    "date": {
                        "gte": "2024-01-01",
                        "lte": "2024-01-31"
                    },
                    "amount": {
                        "gte": 100.0,
                        "lte": 1000.0
                    },
                    "category_name": ["food", "transport"]
                },
<<<<<<< HEAD
                "categories": ["food", "transport"]
=======

                    "categories": ["food", "transport"]

                    "category_name": ["food", "transport"]

                }
>>>>>>> 15ee8f9b
            }
        }

    def to_search_request(self) -> Dict[str, Any]:
        """Convert this query to the simplified SearchRequest schema."""
        filters_dict = (
            self.filters.dict(exclude_none=True) if self.filters else {}
        )
        filters_dict.pop("user_id", None)
        return {
            "user_id": self.query_metadata.user_id,
            "query": self.search_parameters.search_text or "",
            "filters": filters_dict,
            "limit": self.search_parameters.max_results,
            "offset": self.search_parameters.offset,
            "metadata": {
                "conversation_id": self.query_metadata.conversation_id,
                "intent_type": self.query_metadata.intent_type,
                "source_agent": self.query_metadata.source_agent,
            },
        }


class ResponseMetadata(BaseModel):
    """
    Metadata for search service responses.

    This model contains information about the search execution,
    performance metrics, and result statistics.
    """

    query_id: str = Field(..., description="ID of the original query")

    response_timestamp: datetime = Field(
        default_factory=datetime.utcnow, description="When the response was generated"
    )

    processing_time_ms: float = Field(
        ..., description="Time taken to process the query", ge=0.0
    )

    total_results: int = Field(
        ..., description="Total number of matching results", ge=0
    )

    returned_results: int = Field(..., description="Number of results returned", ge=0)

    has_more_results: bool = Field(
        ..., description="Whether more results are available"
    )

    search_strategy_used: str = Field(..., description="Actual search strategy used")

    elasticsearch_took: Optional[int] = Field(
        default=None, description="Time Elasticsearch took (internal)", ge=0
    )

    cache_hit: bool = Field(
        default=False, description="Whether the result was served from cache"
    )

    warnings: Optional[List[str]] = Field(
        default=None, description="Any warnings during processing"
    )

    debug_info: Optional[Dict[str, Any]] = Field(
        default=None, description="Debug information (only in development)"
    )

    model_config = {"json_encoders": {datetime: lambda v: v.isoformat()}}


class TransactionResult(BaseModel):
    """
    Individual transaction result from search.

    This model represents a single transaction returned by the search service,
    with all relevant transaction data and search-specific metadata.
    """

    transaction_id: str = Field(..., description="Unique transaction identifier")

    date: str = Field(..., description="Transaction date (ISO format)")

    amount: float = Field(..., description="Transaction amount")

    currency: str = Field(
        ..., description="Transaction currency", pattern=r"^[A-Z]{3}$"
    )

    description: str = Field(..., description="Transaction description")

    merchant: Optional[str] = Field(default=None, description="Merchant name")

    category: Optional[str] = Field(default=None, description="Transaction category")

    account_id: str = Field(..., description="Account identifier")

    transaction_type: Literal["debit", "credit"] = Field(
        ..., description="Type of transaction"
    )

    balance_after: Optional[float] = Field(
        default=None, description="Account balance after transaction"
    )

    tags: Optional[List[str]] = Field(
        default=None, description="List of associated tags"
    )

    metadata: Optional[Dict[str, Any]] = Field(
        default=None, description="Additional transaction metadata"
    )

    relevance_score: Optional[float] = Field(
        default=None, description="Search relevance score", ge=0.0, le=1.0
    )

    highlights: Optional[Dict[str, List[str]]] = Field(
        default=None, description="Highlighted text matches"
    )

    model_config = {
        "json_schema_extra": {
            "example": {
                "transaction_id": "txn_123456789",
                "date": "2024-01-15T10:30:00Z",
                "amount": -45.50,
                "currency": "EUR",
                "description": "CARREFOUR PARIS 15",
                "merchant": "Carrefour",
                "category": "food",
                "account_id": "acc_987654321",
                "transaction_type": "debit",
                "balance_after": 1254.50,
                "tags": ["grocery", "essential"],
                "relevance_score": 0.95,
                "highlights": {
                    "description": ["<em>CARREFOUR</em> PARIS 15"],
                    "merchant": ["<em>Carrefour</em>"],
                },
            }
        }
    }


class AggregationResult(BaseModel):
    """
    Results from aggregation requests (optional).

    This model contains the results of data aggregations requested
    in the search query, such as category summaries, time-based groupings, etc.
    """

    aggregation_type: str = Field(
        ..., description="Type of aggregation performed", min_length=1
    )

    results: Dict[str, Any] = Field(..., description="Aggregation results data")

    total_count: int = Field(..., description="Total count across all buckets", ge=0)

    metadata: Optional[Dict[str, Any]] = Field(
        default=None, description="Additional aggregation metadata"
    )

    model_config = {
        "json_schema_extra": {
            "example": {
                "aggregation_type": "category_summary",
                "results": {
                    "buckets": [
                        {"key": "food", "doc_count": 25, "total_amount": -1250.75},
                        {"key": "transport", "doc_count": 12, "total_amount": -340.20},
                    ]
                },
                "total_count": 37,
                "metadata": {
                    "date": "2024-01-01 to 2024-01-31",
                    "currency": "EUR"
                }
            }
        }
    }


class SearchServiceResponse(BaseModel):
    """
    Complete search service response contract.

    This is the main contract for responses sent from Search Service
    back to Conversation Service, containing search results and metadata.
    """

    response_metadata: ResponseMetadata = Field(
        ..., description="Metadata about the response"
    )

    results: List[TransactionResult] = Field(
        ..., description="List of transaction results"
    )

    aggregations: Optional[List[AggregationResult]] = Field(
        default=None, description="Optional aggregation results"
    )

    success: bool = Field(default=True, description="Whether the search was successful")

    error_message: Optional[str] = Field(
        default=None, description="Error message if search failed"
    )

    suggestions: Optional[List[str]] = Field(
        default=None, description="Suggestions for query improvement"
    )

    @model_validator(mode="after")
    def validate_error_consistency(self) -> "SearchServiceResponse":
        """Validate error message consistency with success flag."""
        if not self.success and not self.error_message:
            raise ValueError("Error message is required when success is False")
        return self

    @model_validator(mode="after")
    def validate_results_consistency(self) -> "SearchServiceResponse":
        """Validate results consistency with metadata."""
        if len(self.results) != self.response_metadata.returned_results:
            raise ValueError(
                "Number of results must match returned_results in metadata"
            )
        return self

    def get_summary_stats(self) -> Dict[str, Any]:
        """Get summary statistics for the search results."""
        if not self.results:
            return {
                "total_transactions": 0,
                "total_amount": 0.0,
                "avg_amount": 0.0,
                "date": None,
                "categories": [],
                "merchants": [],
                "category_name": [],
                "merchant_name": [],
        }

        amounts = [r.amount for r in self.results]
        dates = [r.date for r in self.results]
        categories = list(set(r.category for r in self.results if r.category))
        merchants = list(set(r.merchant for r in self.results if r.merchant))

        return {
            "total_transactions": len(self.results),
            "total_amount": sum(amounts),
            "avg_amount": sum(amounts) / len(amounts),
            "date": {
                "start": min(dates),
                "end": max(dates)
            } if dates else None,
            "categories": categories,
            "merchants": merchants,
            "category_name": categories,
            "merchant_name": merchants,
        }

    def filter_by_amount(
        self, min_amount: Optional[float] = None, max_amount: Optional[float] = None
    ) -> List[TransactionResult]:
        """Filter results by amount range."""
        filtered = self.results

        if min_amount is not None:
            filtered = [r for r in filtered if r.amount >= min_amount]

        if max_amount is not None:
            filtered = [r for r in filtered if r.amount <= max_amount]

        return filtered

    def group_by_category(self) -> Dict[str, List[TransactionResult]]:
        """Group results by transaction category."""
        groups = {}
        for result in self.results:
            category = result.category or "uncategorized"
            if category not in groups:
                groups[category] = []
            groups[category].append(result)

        return groups

    model_config = {
        "json_schema_extra": {
            "example": {
                "response_metadata": {
                    "query_id": "550e8400-e29b-41d4-a716-446655440002",
                    "processing_time_ms": 125.5,
                    "total_results": 47,
                    "returned_results": 20,
                    "has_more_results": True,
                    "search_strategy_used": "semantic",
                    "cache_hit": False,
                },
                "results": [
                    {
                        "transaction_id": "txn_123456789",
                        "date": "2024-01-15T10:30:00Z",
                        "amount": -45.50,
                        "currency": "EUR",
                        "description": "CARREFOUR PARIS 15",
                        "merchant": "Carrefour",
                        "category": "food",
                        "account_id": "acc_987654321",
                        "transaction_type": "debit",
                        "relevance_score": 0.95,
                    }
                ],
                "aggregations": [
                    {
                        "aggregation_type": "category_summary",
                        "results": {
                            "buckets": [
                                {
                                    "key": "food",
                                    "doc_count": 25,
                                    "total_amount": -1250.75,
                                }
                            ]
                        },
                        "total_count": 25,
                    }
                ],
                "success": True,
                "suggestions": [
                    "Try broadening your date range for more results",
                    "Consider searching for similar merchants like 'Monoprix'",
                ],
            }
        }
    }


# Utility functions for contract validation and conversion


def validate_search_query_contract(query_dict: Dict[str, Any]) -> SearchServiceQuery:
    """
    Validate and convert dictionary to SearchServiceQuery.

    Args:
        query_dict: Dictionary representation of query

    Returns:
        Validated SearchServiceQuery instance

    Raises:
        ValidationError: If validation fails
    """
    return SearchServiceQuery(**query_dict)


def validate_search_response_contract(
    response_dict: Dict[str, Any],
) -> SearchServiceResponse:
    """
    Validate and convert dictionary to SearchServiceResponse.

    Args:
        response_dict: Dictionary representation of response

    Returns:
        Validated SearchServiceResponse instance

    Raises:
        ValidationError: If validation fails
    """
    return SearchServiceResponse(**response_dict)


def create_minimal_query(
    conversation_id: str, user_id: int, intent_type: str
) -> SearchServiceQuery:
    """
    Create a minimal search query with default parameters.

    Args:
        conversation_id: ID of the conversation
        user_id: ID of the user
        intent_type: Detected intent type

    Returns:
        SearchServiceQuery with minimal configuration
    """
    return SearchServiceQuery(
        query_metadata=QueryMetadata(
            conversation_id=conversation_id, user_id=user_id, intent_type=intent_type
        ),
        search_parameters=SearchParameters(),
        filters=SearchFilters(),
    )


def create_error_response(query_id: str, error_message: str) -> SearchServiceResponse:
    """
    Create an error response for failed searches.

    Args:
        query_id: ID of the original query
        error_message: Description of the error

    Returns:
        SearchServiceResponse indicating failure
    """
    return SearchServiceResponse(
        response_metadata=ResponseMetadata(
            query_id=query_id,
            processing_time_ms=0.0,
            total_results=0,
            returned_results=0,
            has_more_results=False,
            search_strategy_used="none",
        ),
        results=[],
        success=False,
        error_message=error_message,
    )<|MERGE_RESOLUTION|>--- conflicted
+++ resolved
@@ -378,16 +378,14 @@
                     },
                     "category_name": ["food", "transport"]
                 },
-<<<<<<< HEAD
                 "categories": ["food", "transport"]
-=======
+
 
                     "categories": ["food", "transport"]
 
                     "category_name": ["food", "transport"]
 
                 }
->>>>>>> 15ee8f9b
             }
         }
 
