"""
Service contracts for standardized communication between Conversation Service and Search Service.

This module defines the interface contracts that ensure consistent and reliable
communication between the Conversation Service (AutoGen + DeepSeek) and the
Search Service (Elasticsearch). These contracts provide type safety and clear
API specifications.

Classes:
    - QueryMetadata: Metadata for search queries
    - SearchParameters: Configuration for search behavior
    - SearchFilters: Filter specifications for search
    - AggregationRequest: Request for data aggregations
    - SearchServiceQuery: Complete search service request contract
    - ResponseMetadata: Metadata for search responses
    - TransactionResult: Individual transaction result
    - AggregationResult: Results from aggregation requests
    - SearchServiceResponse: Complete search service response contract

Author: Conversation Service Team
Created: 2025-01-31
Version: 1.0.0 MVP - Pydantic V2 FINAL
"""

from typing import Dict, List, Optional, Any, Literal, Union
from pydantic import BaseModel, Field, field_validator, model_validator
from datetime import datetime
from uuid import uuid4

__all__ = [
    "QueryMetadata",
    "SearchParameters",
    "SearchFilters",
    "AggregationRequest",
    "SearchServiceQuery",
    "ResponseMetadata",
    "TransactionResult",
    "AggregationResult",
    "SearchServiceResponse",
    "validate_search_query_contract",
    "validate_search_response_contract",
    "create_minimal_query",
    "create_error_response",
]


class QueryMetadata(BaseModel):
    """
    Metadata for search queries sent to Search Service.

    This model contains contextual information about the search query,
    including origin, user context, and processing requirements.
    """

    query_id: str = Field(
        default_factory=lambda: str(uuid4()),
        description="Unique identifier for this query",
    )

    conversation_id: str = Field(..., description="ID of the originating conversation")

    user_id: int = Field(..., description="ID of the requesting user", gt=0)

    timestamp: datetime = Field(
        default_factory=datetime.utcnow, description="When the query was created"
    )

    intent_type: str = Field(
        ..., description="Detected intent that triggered this query", min_length=1
    )

    language: str = Field(
        default="fr",
        description="Language of the original user message",
        pattern=r"^[a-z]{2}$",
    )

    priority: Literal["low", "normal", "high", "urgent"] = Field(
        default="normal", description="Processing priority level"
    )

    timeout_ms: int = Field(
        default=5000, description="Maximum processing time allowed", gt=0, le=30000
    )

    retry_count: int = Field(
        default=0, description="Number of retries attempted", ge=0, le=3
    )

    source_agent: Optional[str] = Field(
        default=None, description="Name of the agent that generated this query"
    )

    model_config = {"json_encoders": {datetime: lambda v: v.isoformat()}}

    @field_validator("user_id")
    @classmethod
    def validate_user_id(cls, v: int) -> int:
        """Ensure user_id is provided and positive."""
        if v is None or v <= 0:
            raise ValueError("user_id must be greater than 0")
        return v


class SearchParameters(BaseModel):
    """
    Configuration parameters for search behavior.

    This model defines how the search should be performed, including
    result limits, sorting, and search strategy preferences.
    """

    search_text: Optional[str] = Field(
        default=None,
        description="Text to search for in the Search Service",
    )

    max_results: int = Field(
        default=50, description="Maximum number of results to return", gt=0, le=1000
    )

    offset: int = Field(default=0, description="Number of results to skip", ge=0)

    sort_by: Optional[str] = Field(
        default="relevance", description="Field to sort results by"
    )

    sort_order: Literal["asc", "desc"] = Field(default="desc", description="Sort order")

    include_highlights: bool = Field(
        default=True, description="Whether to include result highlights"
    )

    search_strategy: Literal["exact", "fuzzy", "semantic"] = Field(
        default="semantic",
        description="Strategy for search execution",
    )

    boost_recent: bool = Field(
        default=True, description="Whether to boost recent results"
    )

    include_aggregations: bool = Field(
        default=False, description="Whether to include aggregation data"
    )

    fuzzy_matching: bool = Field(
        default=True, description="Whether to enable fuzzy matching"
    )

    min_score: Optional[float] = Field(
        default=None, description="Minimum relevance score for results", ge=0.0, le=1.0
    )

    model_config = {
        "json_schema_extra": {
            "example": {
                "search_text": "restaurant paris",
                "max_results": 20,
                "offset": 0,
                "sort_by": "date",
                "sort_order": "desc",
                "include_highlights": True,
                "search_strategy": "semantic",
                "boost_recent": True,
                "fuzzy_matching": True,
                "min_score": 0.1,
            }
        }
    }


class SearchFilters(BaseModel):
    """
    Filter specifications for search queries.

    This model defines various filters that can be applied to narrow
    search results based on transaction attributes, dates, amounts, etc.
    """
<<<<<<< HEAD
    
    date: Optional[Dict[str, str]] = Field(
        default=None,
        description="Date filter with 'gte' and 'lte' keys"
    )

    amount: Optional[Dict[str, float]] = Field(
        default=None,
        description="Amount filter with 'gte' and 'lte' keys"
=======

    date_range: Optional[Dict[str, str]] = Field(
        default=None, description="Date range filter with 'start' and 'end' keys"
    )

    amount_range: Optional[Dict[str, float]] = Field(
        default=None, description="Amount range filter with 'min' and 'max' keys"
>>>>>>> 6ac4e4a2
    )

    category_name: Optional[List[str]] = Field(
        default=None,
        description="List of transaction categories to include",
        alias="categories",  # Backwards compatibility
    )

    merchant_name: Optional[List[str]] = Field(
        default=None,
        description="List of merchants to include",
        alias="merchants",  # Backwards compatibility
    )

    transaction_types: Optional[List[str]] = Field(
        default=None, description="List of transaction types to include"
    )

    account_ids: Optional[List[str]] = Field(
        default=None, description="List of account IDs to include"
    )

    currencies: Optional[List[str]] = Field(
        default=None, description="List of currencies to include"
    )

    tags: Optional[List[str]] = Field(
        default=None, description="List of tags to include"
    )

    exclude_categories: Optional[List[str]] = Field(
        default=None, description="Categories to exclude"
    )

    exclude_merchants: Optional[List[str]] = Field(
        default=None, description="Merchants to exclude"
    )

    text_query: Optional[str] = Field(
        default=None,
        description="Free text query for description matching",
        max_length=500,
    )

    custom_filters: Optional[Dict[str, Any]] = Field(
        default=None, description="Additional custom filters"
    )

    user_id: Optional[int] = Field(
        default=None, description="Identifier of the user executing the query", gt=0
    )

    @field_validator("date")
    @classmethod
<<<<<<< HEAD
    def validate_date(cls, v: Optional[Dict[str, str]]) -> Optional[Dict[str, str]]:
        """Validate date filter has proper gte/lte."""
=======
    def validate_date_range(
        cls, v: Optional[Dict[str, str]]
    ) -> Optional[Dict[str, str]]:
        """Validate date range has proper start and end."""
>>>>>>> 6ac4e4a2
        if v is not None:
            if "gte" not in v and "lte" not in v:
                raise ValueError("date must have at least 'gte' or 'lte' key")
            if "gte" in v and "lte" in v and v["gte"] > v["lte"]:
                raise ValueError("date gte cannot be after lte")
        return v

<<<<<<< HEAD
    @field_validator("amount")
    @classmethod
    def validate_amount(cls, v: Optional[Dict[str, float]]) -> Optional[Dict[str, float]]:
        """Validate amount filter has proper gte/lte."""
=======
    @field_validator("amount_range")
    @classmethod
    def validate_amount_range(
        cls, v: Optional[Dict[str, float]]
    ) -> Optional[Dict[str, float]]:
        """Validate amount range has proper min and max."""
>>>>>>> 6ac4e4a2
        if v is not None:
            if "gte" not in v and "lte" not in v:
                raise ValueError("amount must have at least 'gte' or 'lte' key")
            if "gte" in v and "lte" in v and v["gte"] > v["lte"]:
                raise ValueError("amount gte cannot be greater than lte")
        return v

    model_config = {
        "populate_by_name": True,
        "json_schema_extra": {
            "example": {
<<<<<<< HEAD
                "date": {
                    "gte": "2024-01-01",
                    "lte": "2024-01-31"
                },
                "amount": {
                    "gte": 100.0,
                    "lte": 1000.0
                },
                "categories": ["food", "transport"],
                "merchants": ["Carrefour", "SNCF"],
=======
                "date_range": {"start": "2024-01-01", "end": "2024-01-31"},
                "amount_range": {"min": 100.0, "max": 1000.0},
                "category_name": ["food", "transport"],
                "merchant_name": ["Carrefour", "SNCF"],
>>>>>>> 6ac4e4a2
                "transaction_types": ["debit"],
                "text_query": "restaurant paris",
            }
        },
    }


class AggregationRequest(BaseModel):
    """
    Request for data aggregations (optional).

    This model defines aggregation requests for analytical queries,
    such as grouping by category, calculating sums, averages, etc.
    """

    group_by: Optional[List[str]] = Field(
        default=None, description="Fields to group aggregations by"
    )

    metrics: Optional[List[str]] = Field(
        default=None, description="List of metrics to calculate (sum, avg, count, etc.)"
    )

    date_histogram: Optional[Dict[str, str]] = Field(
        default=None, description="Date histogram configuration"
    )

    top_values: Optional[Dict[str, Any]] = Field(
        default=None, description="Configuration for top values aggregation"
    )

    custom_aggregations: Optional[Dict[str, Any]] = Field(
        default=None, description="Custom aggregation definitions"
    )

    model_config = {
        "json_schema_extra": {
            "example": {
                "group_by": ["category"],
                "metrics": ["sum", "count", "avg"],
                "date_histogram": {"field": "date", "interval": "month"},
                "top_values": {"field": "merchant", "size": 10},
            }
        }
    }


class SearchServiceQuery(BaseModel):
    """
    Complete search service request contract.

    This is the main contract for requests sent from Conversation Service
    to Search Service, containing all necessary information for processing.
    """

    query_metadata: QueryMetadata = Field(..., description="Metadata about the query")

    search_parameters: SearchParameters = Field(
        ..., description="Search behavior configuration"
    )

    filters: SearchFilters = Field(..., description="Search filters to apply")

    aggregations: Optional[AggregationRequest] = Field(
        default=None, description="Optional aggregation requests"
    )

    model_config = {
        "json_schema_extra": {
            "example": {
                "query_metadata": {
                    "conversation_id": "550e8400-e29b-41d4-a716-446655440001",
                    "user_id": 12345,
                    "intent_type": "TRANSACTION_SEARCH_BY_DATE",
                    "source_agent": "search_query_agent",
                },
                "search_parameters": {
                    "max_results": 20,
                    "sort_by": "date",
                    "sort_order": "desc",
                    "search_strategy": "semantic",
                },
                "filters": {
<<<<<<< HEAD
                    "date": {
                        "gte": "2024-01-01",
                        "lte": "2024-01-31"
                    },
                    "categories": ["food", "transport"]
                }
=======
                    "date_range": {"start": "2024-01-01", "end": "2024-01-31"},
                    "category_name": ["food", "transport"],
                },
>>>>>>> 6ac4e4a2
            }
        }
    }

    def to_search_request(self) -> Dict[str, Any]:
        """Convert this query to the simplified SearchRequest schema."""
        filters_dict = (
            self.filters.model_dump(exclude_none=True) if self.filters else {}
        )
        return {
            "user_id": self.query_metadata.user_id,
            "query": self.search_parameters.search_text or "",
            "filters": filters_dict,
            "limit": self.search_parameters.max_results,
            "offset": self.search_parameters.offset,
            "metadata": {
                "conversation_id": self.query_metadata.conversation_id,
                "intent_type": self.query_metadata.intent_type,
                "source_agent": self.query_metadata.source_agent,
            },
        }


class ResponseMetadata(BaseModel):
    """
    Metadata for search service responses.

    This model contains information about the search execution,
    performance metrics, and result statistics.
    """

    query_id: str = Field(..., description="ID of the original query")

    response_timestamp: datetime = Field(
        default_factory=datetime.utcnow, description="When the response was generated"
    )

    processing_time_ms: float = Field(
        ..., description="Time taken to process the query", ge=0.0
    )

    total_results: int = Field(
        ..., description="Total number of matching results", ge=0
    )

    returned_results: int = Field(..., description="Number of results returned", ge=0)

    has_more_results: bool = Field(
        ..., description="Whether more results are available"
    )

    search_strategy_used: str = Field(..., description="Actual search strategy used")

    elasticsearch_took: Optional[int] = Field(
        default=None, description="Time Elasticsearch took (internal)", ge=0
    )

    cache_hit: bool = Field(
        default=False, description="Whether the result was served from cache"
    )

    warnings: Optional[List[str]] = Field(
        default=None, description="Any warnings during processing"
    )

    debug_info: Optional[Dict[str, Any]] = Field(
        default=None, description="Debug information (only in development)"
    )

    model_config = {"json_encoders": {datetime: lambda v: v.isoformat()}}


class TransactionResult(BaseModel):
    """
    Individual transaction result from search.

    This model represents a single transaction returned by the search service,
    with all relevant transaction data and search-specific metadata.
    """

    transaction_id: str = Field(..., description="Unique transaction identifier")

    date: str = Field(..., description="Transaction date (ISO format)")

    amount: float = Field(..., description="Transaction amount")

    currency: str = Field(
        ..., description="Transaction currency", pattern=r"^[A-Z]{3}$"
    )

    description: str = Field(..., description="Transaction description")

    merchant: Optional[str] = Field(default=None, description="Merchant name")

    category: Optional[str] = Field(default=None, description="Transaction category")

    account_id: str = Field(..., description="Account identifier")

    transaction_type: Literal["debit", "credit"] = Field(
        ..., description="Type of transaction"
    )

    balance_after: Optional[float] = Field(
        default=None, description="Account balance after transaction"
    )

    tags: Optional[List[str]] = Field(
        default=None, description="List of associated tags"
    )

    metadata: Optional[Dict[str, Any]] = Field(
        default=None, description="Additional transaction metadata"
    )

    relevance_score: Optional[float] = Field(
        default=None, description="Search relevance score", ge=0.0, le=1.0
    )

    highlights: Optional[Dict[str, List[str]]] = Field(
        default=None, description="Highlighted text matches"
    )

    model_config = {
        "json_schema_extra": {
            "example": {
                "transaction_id": "txn_123456789",
                "date": "2024-01-15T10:30:00Z",
                "amount": -45.50,
                "currency": "EUR",
                "description": "CARREFOUR PARIS 15",
                "merchant": "Carrefour",
                "category": "food",
                "account_id": "acc_987654321",
                "transaction_type": "debit",
                "balance_after": 1254.50,
                "tags": ["grocery", "essential"],
                "relevance_score": 0.95,
                "highlights": {
                    "description": ["<em>CARREFOUR</em> PARIS 15"],
                    "merchant": ["<em>Carrefour</em>"],
                },
            }
        }
    }


class AggregationResult(BaseModel):
    """
    Results from aggregation requests (optional).

    This model contains the results of data aggregations requested
    in the search query, such as category summaries, time-based groupings, etc.
    """

    aggregation_type: str = Field(
        ..., description="Type of aggregation performed", min_length=1
    )

    results: Dict[str, Any] = Field(..., description="Aggregation results data")

    total_count: int = Field(..., description="Total count across all buckets", ge=0)

    metadata: Optional[Dict[str, Any]] = Field(
        default=None, description="Additional aggregation metadata"
    )

    model_config = {
        "json_schema_extra": {
            "example": {
                "aggregation_type": "category_summary",
                "results": {
                    "buckets": [
                        {"key": "food", "doc_count": 25, "total_amount": -1250.75},
                        {"key": "transport", "doc_count": 12, "total_amount": -340.20},
                    ]
                },
                "total_count": 37,
                "metadata": {
<<<<<<< HEAD
                    "date": "2024-01-01 to 2024-01-31",
                    "currency": "EUR"
                }
=======
                    "date_range": "2024-01-01 to 2024-01-31",
                    "currency": "EUR",
                },
>>>>>>> 6ac4e4a2
            }
        }
    }


class SearchServiceResponse(BaseModel):
    """
    Complete search service response contract.

    This is the main contract for responses sent from Search Service
    back to Conversation Service, containing search results and metadata.
    """

    response_metadata: ResponseMetadata = Field(
        ..., description="Metadata about the response"
    )

    results: List[TransactionResult] = Field(
        ..., description="List of transaction results"
    )

    aggregations: Optional[List[AggregationResult]] = Field(
        default=None, description="Optional aggregation results"
    )

    success: bool = Field(default=True, description="Whether the search was successful")

    error_message: Optional[str] = Field(
        default=None, description="Error message if search failed"
    )

    suggestions: Optional[List[str]] = Field(
        default=None, description="Suggestions for query improvement"
    )

    @model_validator(mode="after")
    def validate_error_consistency(self) -> "SearchServiceResponse":
        """Validate error message consistency with success flag."""
        if not self.success and not self.error_message:
            raise ValueError("Error message is required when success is False")
        return self

    @model_validator(mode="after")
    def validate_results_consistency(self) -> "SearchServiceResponse":
        """Validate results consistency with metadata."""
        if len(self.results) != self.response_metadata.returned_results:
            raise ValueError(
                "Number of results must match returned_results in metadata"
            )
        return self

    def get_summary_stats(self) -> Dict[str, Any]:
        """Get summary statistics for the search results."""
        if not self.results:
            return {
                "total_transactions": 0,
                "total_amount": 0.0,
                "avg_amount": 0.0,
<<<<<<< HEAD
                "date": None,
                "categories": [],
                "merchants": []
=======
                "date_range": None,
                "category_name": [],
                "merchant_name": [],
>>>>>>> 6ac4e4a2
            }

        amounts = [r.amount for r in self.results]
        dates = [r.date for r in self.results]
        categories = list(set(r.category for r in self.results if r.category))
        merchants = list(set(r.merchant for r in self.results if r.merchant))

        return {
            "total_transactions": len(self.results),
            "total_amount": sum(amounts),
            "avg_amount": sum(amounts) / len(amounts),
<<<<<<< HEAD
            "date": {
                "start": min(dates),
                "end": max(dates)
            } if dates else None,
            "categories": categories,
            "merchants": merchants
=======
            "date_range": {"start": min(dates), "end": max(dates)} if dates else None,
            "category_name": categories,
            "merchant_name": merchants,
>>>>>>> 6ac4e4a2
        }

    def filter_by_amount(
        self, min_amount: Optional[float] = None, max_amount: Optional[float] = None
    ) -> List[TransactionResult]:
        """Filter results by amount range."""
        filtered = self.results

        if min_amount is not None:
            filtered = [r for r in filtered if r.amount >= min_amount]

        if max_amount is not None:
            filtered = [r for r in filtered if r.amount <= max_amount]

        return filtered

    def group_by_category(self) -> Dict[str, List[TransactionResult]]:
        """Group results by transaction category."""
        groups = {}
        for result in self.results:
            category = result.category or "uncategorized"
            if category not in groups:
                groups[category] = []
            groups[category].append(result)

        return groups

    model_config = {
        "json_schema_extra": {
            "example": {
                "response_metadata": {
                    "query_id": "550e8400-e29b-41d4-a716-446655440002",
                    "processing_time_ms": 125.5,
                    "total_results": 47,
                    "returned_results": 20,
                    "has_more_results": True,
                    "search_strategy_used": "semantic",
                    "cache_hit": False,
                },
                "results": [
                    {
                        "transaction_id": "txn_123456789",
                        "date": "2024-01-15T10:30:00Z",
                        "amount": -45.50,
                        "currency": "EUR",
                        "description": "CARREFOUR PARIS 15",
                        "merchant": "Carrefour",
                        "category": "food",
                        "account_id": "acc_987654321",
                        "transaction_type": "debit",
                        "relevance_score": 0.95,
                    }
                ],
                "aggregations": [
                    {
                        "aggregation_type": "category_summary",
                        "results": {
                            "buckets": [
                                {
                                    "key": "food",
                                    "doc_count": 25,
                                    "total_amount": -1250.75,
                                }
                            ]
                        },
                        "total_count": 25,
                    }
                ],
                "success": True,
                "suggestions": [
                    "Try broadening your date range for more results",
                    "Consider searching for similar merchants like 'Monoprix'",
                ],
            }
        }
    }


# Utility functions for contract validation and conversion


def validate_search_query_contract(query_dict: Dict[str, Any]) -> SearchServiceQuery:
    """
    Validate and convert dictionary to SearchServiceQuery.

    Args:
        query_dict: Dictionary representation of query

    Returns:
        Validated SearchServiceQuery instance

    Raises:
        ValidationError: If validation fails
    """
    return SearchServiceQuery(**query_dict)


def validate_search_response_contract(
    response_dict: Dict[str, Any],
) -> SearchServiceResponse:
    """
    Validate and convert dictionary to SearchServiceResponse.

    Args:
        response_dict: Dictionary representation of response

    Returns:
        Validated SearchServiceResponse instance

    Raises:
        ValidationError: If validation fails
    """
    return SearchServiceResponse(**response_dict)


def create_minimal_query(
    conversation_id: str, user_id: int, intent_type: str
) -> SearchServiceQuery:
    """
    Create a minimal search query with default parameters.

    Args:
        conversation_id: ID of the conversation
        user_id: ID of the user
        intent_type: Detected intent type

    Returns:
        SearchServiceQuery with minimal configuration
    """
    return SearchServiceQuery(
        query_metadata=QueryMetadata(
            conversation_id=conversation_id, user_id=user_id, intent_type=intent_type
        ),
        search_parameters=SearchParameters(),
        filters=SearchFilters(),
    )


def create_error_response(query_id: str, error_message: str) -> SearchServiceResponse:
    """
    Create an error response for failed searches.

    Args:
        query_id: ID of the original query
        error_message: Description of the error

    Returns:
        SearchServiceResponse indicating failure
    """
    return SearchServiceResponse(
        response_metadata=ResponseMetadata(
            query_id=query_id,
            processing_time_ms=0.0,
            total_results=0,
            returned_results=0,
            has_more_results=False,
            search_strategy_used="none",
        ),
        results=[],
        success=False,
        error_message=error_message,
    )<|MERGE_RESOLUTION|>--- conflicted
+++ resolved
@@ -177,7 +177,6 @@
     This model defines various filters that can be applied to narrow
     search results based on transaction attributes, dates, amounts, etc.
     """
-<<<<<<< HEAD
     
     date: Optional[Dict[str, str]] = Field(
         default=None,
@@ -187,7 +186,6 @@
     amount: Optional[Dict[str, float]] = Field(
         default=None,
         description="Amount filter with 'gte' and 'lte' keys"
-=======
 
     date_range: Optional[Dict[str, str]] = Field(
         default=None, description="Date range filter with 'start' and 'end' keys"
@@ -195,7 +193,6 @@
 
     amount_range: Optional[Dict[str, float]] = Field(
         default=None, description="Amount range filter with 'min' and 'max' keys"
->>>>>>> 6ac4e4a2
     )
 
     category_name: Optional[List[str]] = Field(
@@ -250,15 +247,13 @@
 
     @field_validator("date")
     @classmethod
-<<<<<<< HEAD
     def validate_date(cls, v: Optional[Dict[str, str]]) -> Optional[Dict[str, str]]:
         """Validate date filter has proper gte/lte."""
-=======
+
     def validate_date_range(
         cls, v: Optional[Dict[str, str]]
     ) -> Optional[Dict[str, str]]:
         """Validate date range has proper start and end."""
->>>>>>> 6ac4e4a2
         if v is not None:
             if "gte" not in v and "lte" not in v:
                 raise ValueError("date must have at least 'gte' or 'lte' key")
@@ -266,19 +261,17 @@
                 raise ValueError("date gte cannot be after lte")
         return v
 
-<<<<<<< HEAD
     @field_validator("amount")
     @classmethod
     def validate_amount(cls, v: Optional[Dict[str, float]]) -> Optional[Dict[str, float]]:
         """Validate amount filter has proper gte/lte."""
-=======
+
     @field_validator("amount_range")
     @classmethod
     def validate_amount_range(
         cls, v: Optional[Dict[str, float]]
     ) -> Optional[Dict[str, float]]:
         """Validate amount range has proper min and max."""
->>>>>>> 6ac4e4a2
         if v is not None:
             if "gte" not in v and "lte" not in v:
                 raise ValueError("amount must have at least 'gte' or 'lte' key")
@@ -290,7 +283,6 @@
         "populate_by_name": True,
         "json_schema_extra": {
             "example": {
-<<<<<<< HEAD
                 "date": {
                     "gte": "2024-01-01",
                     "lte": "2024-01-31"
@@ -301,12 +293,11 @@
                 },
                 "categories": ["food", "transport"],
                 "merchants": ["Carrefour", "SNCF"],
-=======
+
                 "date_range": {"start": "2024-01-01", "end": "2024-01-31"},
                 "amount_range": {"min": 100.0, "max": 1000.0},
                 "category_name": ["food", "transport"],
                 "merchant_name": ["Carrefour", "SNCF"],
->>>>>>> 6ac4e4a2
                 "transaction_types": ["debit"],
                 "text_query": "restaurant paris",
             }
@@ -390,18 +381,15 @@
                     "search_strategy": "semantic",
                 },
                 "filters": {
-<<<<<<< HEAD
                     "date": {
                         "gte": "2024-01-01",
                         "lte": "2024-01-31"
                     },
                     "categories": ["food", "transport"]
                 }
-=======
                     "date_range": {"start": "2024-01-01", "end": "2024-01-31"},
                     "category_name": ["food", "transport"],
                 },
->>>>>>> 6ac4e4a2
             }
         }
     }
@@ -580,15 +568,13 @@
                 },
                 "total_count": 37,
                 "metadata": {
-<<<<<<< HEAD
                     "date": "2024-01-01 to 2024-01-31",
                     "currency": "EUR"
                 }
-=======
+
                     "date_range": "2024-01-01 to 2024-01-31",
                     "currency": "EUR",
                 },
->>>>>>> 6ac4e4a2
             }
         }
     }
@@ -647,15 +633,12 @@
                 "total_transactions": 0,
                 "total_amount": 0.0,
                 "avg_amount": 0.0,
-<<<<<<< HEAD
                 "date": None,
                 "categories": [],
                 "merchants": []
-=======
                 "date_range": None,
                 "category_name": [],
                 "merchant_name": [],
->>>>>>> 6ac4e4a2
             }
 
         amounts = [r.amount for r in self.results]
@@ -667,18 +650,16 @@
             "total_transactions": len(self.results),
             "total_amount": sum(amounts),
             "avg_amount": sum(amounts) / len(amounts),
-<<<<<<< HEAD
             "date": {
                 "start": min(dates),
                 "end": max(dates)
             } if dates else None,
             "categories": categories,
             "merchants": merchants
-=======
+
             "date_range": {"start": min(dates), "end": max(dates)} if dates else None,
             "category_name": categories,
             "merchant_name": merchants,
->>>>>>> 6ac4e4a2
         }
 
     def filter_by_amount(
