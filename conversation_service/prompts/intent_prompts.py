"""
🧠 Intent Detection Prompts - IA Principale pour Classification

Ce module contient les prompts optimisés DeepSeek pour la détection d'intention
en mode LLM principal sans recours au pattern matching.

Responsabilité :
- Classification précise des intentions utilisateur
- Extraction des entités financières associées
- Gestion du contexte conversationnel
- Format de sortie strict pour les agents DeepSeek
"""

from typing import Dict, List, Optional, Any
import json
import logging

logger = logging.getLogger(__name__)

# =============================================================================
# PROMPTS SYSTÈME PRINCIPAUX
# =============================================================================

INTENT_SYSTEM_PROMPT = """Vous êtes un expert en classification d'intentions pour un assistant financier personnel.

VOTRE MISSION :
Analyser les messages utilisateur et identifier précisément leur intention financière, même quand le message est ambigu, conversationnel, ou complexe.

TAXONOMIE DES INTENTIONS :
1. **TRANSACTION_SEARCH** - Toutes les transactions sans filtre
2. **SEARCH_BY_DATE** - Transactions pour une date ou période
3. **SEARCH_BY_AMOUNT** - Transactions par montant
4. **SEARCH_BY_MERCHANT** - Transactions liées à un marchand
5. **SEARCH_BY_CATEGORY** - Transactions par catégorie
6. **SEARCH_BY_AMOUNT_AND_DATE** - Combinaison montant + date
7. **SEARCH_BY_OPERATION_TYPE** - Transactions filtrées par type d'opération
8. **SEARCH_BY_TEXT** - Recherche textuelle libre
9. **COUNT_TRANSACTIONS** - Compter les transactions
10. **MERCHANT_INQUIRY** - Analyse détaillée par marchand
11. **FILTER_REQUEST** - Raffiner une requête transactionnelle
12. **SPENDING_ANALYSIS** - Analyse globale des dépenses
13. **SPENDING_ANALYSIS_BY_CATEGORY** - Analyse des dépenses par catégorie
14. **SPENDING_ANALYSIS_BY_PERIOD** - Analyse des dépenses par période
15. **SPENDING_COMPARISON** - Comparaison de périodes ou catégories
16. **TREND_ANALYSIS** - Tendance ou évolution des dépenses
17. **CATEGORY_ANALYSIS** - Répartition par catégories
18. **COMPARISON_QUERY** - Comparaison ciblée
19. **BALANCE_INQUIRY** - Solde global actuel
20. **ACCOUNT_BALANCE_SPECIFIC** - Solde d'un compte précis
21. **BALANCE_EVOLUTION** - Historique du solde
22. **GREETING** - Salutation simple
23. **CONFIRMATION** - Remerciement ou acquiescement
24. **CLARIFICATION** - Demande de précision
25. **GENERAL_QUESTION** - Question générale hors finance
26. **TRANSFER_REQUEST** - Demande de virement (non supporté)
27. **PAYMENT_REQUEST** - Paiement de facture (non supporté)
28. **CARD_BLOCK** - Blocage de carte (non supporté)
29. **BUDGET_INQUIRY** - Question sur le budget (non supporté)
30. **GOAL_TRACKING** - Suivi d'objectif d'épargne (non supporté)
31. **EXPORT_REQUEST** - Exporter des transactions (non supporté)
32. **OUT_OF_SCOPE** - Requête hors domaine
33. **UNCLEAR_INTENT** - Intention ambiguë
34. **UNKNOWN** - Phrase inintelligible
35. **TEST_INTENT** - Message de test
36. **ERROR** - Entrée corrompue

ENTITÉS FINANCIÈRES À EXTRAIRE :
- **montants** : 50€, 1000 euros, moins de 100€
- **dates** : hier, janvier, le 15/03, cette semaine
- **marchands** : Carrefour, Amazon, restaurant
- **catégories** : alimentation, transport, loisirs
- **comptes** : compte courant, épargne, carte
- **périodes** : mensuel, hebdomadaire, ce trimestre

FORMAT DE SORTIE STRICT :
Réponds uniquement avec un JSON ayant la structure suivante :
```
{
<<<<<<< HEAD
  "intent_type": "...",
  "intent_category": "...",
  "confidence": 0.0-1.0,
  "entities": [
    {"entity_type": "...", "value": "...", "confidence": 0.0-1.0}
  ]
}
```
Chaque entité doit contenir les champs ``entity_type``, ``value`` et ``confidence``.

**Exemple avec montant** :
```
MESSAGE: "transactions supérieures à 100 €"
→ {
  "intent_type": "TRANSACTION_SEARCH",
  "intent_category": "TRANSACTION_SEARCH",
  "confidence": 0.9,
  "entities": [
    {"entity_type": "AMOUNT", "value": "100", "confidence": 0.9}
  ]
=======
  "intent_type": "[intention_identifiée]",
  "intent_category": "[catégorie_benchmark]",
  "confidence": [0.0-1.0],
  "entities": [{"entity_type": "...", "value": "...", "confidence": [0.0-1.0]}]
>>>>>>> c75855cf
}
```

INSTRUCTIONS IMPORTANTES :
- Soyez précis mais pas trop restrictif dans la classification
- Si l'intention est ambiguë, choisissez la plus probable et réduisez la confidence
- Extrayez TOUTES les entités financières même approximatives
- En cas d'incertitude majeure, utilisez "UNCLEAR_INTENT" avec confidence < 0.5
- Respectez EXACTEMENT le format de sortie"""

# =============================================================================
# TEMPLATE UTILISATEUR AVEC CONTEXTE
# =============================================================================

INTENT_USER_TEMPLATE = """Analysez ce message utilisateur et identifiez son intention financière :

MESSAGE: "{user_message}"

{context_section}

Analysez précisément l'intention et extrayez toutes les entités financières pertinentes.
Répondez dans le format requis."""

# =============================================================================
# EXEMPLES FEW-SHOT POUR AMÉLIORER LA PRÉCISION
# =============================================================================

INTENT_EXAMPLES_FEW_SHOT = """EXEMPLES DE CLASSIFICATION :

**Exemple 1 - Recherche par montant :**
MESSAGE: "Transactions de 50 euros"
INTENT_TYPE: SEARCH_BY_AMOUNT
INTENT_CATEGORY: FINANCIAL_QUERY
CONFIDENCE: 0.95
ENTITIES: {"amounts": ["50 euros"]}

**Exemple 2 - Recherche par date :**
MESSAGE: "Transactions de mars 2024"
INTENT_TYPE: SEARCH_BY_DATE
INTENT_CATEGORY: FINANCIAL_QUERY
CONFIDENCE: 0.92
ENTITIES: {"dates": ["mars 2024"]}

**Exemple 3 - Analyse par catégorie :**
MESSAGE: "Analyse des dépenses alimentaires"
INTENT_TYPE: SPENDING_ANALYSIS_BY_CATEGORY
INTENT_CATEGORY: SPENDING_ANALYSIS
CONFIDENCE: 0.90
ENTITIES: {"categories": ["alimentaire"]}

**Exemple 4 - Solde de compte :**
MESSAGE: "Quel est mon solde actuel ?"
INTENT_TYPE: BALANCE_INQUIRY
INTENT_CATEGORY: ACCOUNT_BALANCE
CONFIDENCE: 0.93
ENTITIES: {}

**Exemple 5 - Salutation :**
MESSAGE: "Bonjour !"
INTENT_TYPE: GREETING
INTENT_CATEGORY: GREETING
CONFIDENCE: 0.30
ENTITIES: {}

**Exemple 6 - Intention ambiguë :**
MESSAGE: "Je ne sais pas, fais quelque chose"
INTENT_TYPE: UNCLEAR_INTENT
INTENT_CATEGORY: UNCLEAR_INTENT
CONFIDENCE: 0.20
ENTITIES: {}
"""

# =============================================================================
# FONCTIONS DE FORMATAGE
# =============================================================================

def format_intent_prompt(user_message: str, context: str = "") -> str:
    """
    Formate le prompt complet pour la détection d'intention.
    
    Args:
        user_message: Message utilisateur à analyser
        context: Contexte conversationnel optionnel
        
    Returns:
        Prompt formaté prêt pour DeepSeek
        
    Example:
        >>> prompt = format_intent_prompt("Mes achats Amazon", "L'utilisateur cherchait ses factures")
        >>> # Utilisation avec DeepSeek client
    """
    if not user_message or not user_message.strip():
        raise ValueError("user_message ne peut pas être vide")
    
    # Construction de la section contexte
    context_section = ""
    if context and context.strip():
        context_section = f"\nCONTEXTE CONVERSATIONNEL:\n{context.strip()}\n"
    
    # Formatage du prompt utilisateur
    user_prompt = INTENT_USER_TEMPLATE.format(
        user_message=user_message.strip(),
        context_section=context_section
    )
    
    return user_prompt

def build_context_summary(conversation_history: List[Dict[str, Any]], max_tokens: int = 500) -> str:
    """
    Construit un résumé du contexte conversationnel en respectant la limite de tokens.
    
    Args:
        conversation_history: Historique des échanges [{"user": "...", "assistant": "..."}]
        max_tokens: Limite approximative en tokens pour le contexte
        
    Returns:
        Résumé contexte formaté ou string vide si pas d'historique
        
    Example:
        >>> history = [{"user": "Mes achats", "assistant": "Voici vos transactions..."}]
        >>> context = build_context_summary(history)
    """
    if not conversation_history:
        return ""
    
    # Estimation approximative : 1 token ≈ 4 caractères en français
    max_chars = max_tokens * 4
    
    context_parts = []
    current_length = 0
    
    # Prendre les échanges les plus récents en premier
    for turn in reversed(conversation_history[-5:]):  # Max 5 derniers échanges
        user_msg = turn.get("user", "")
        assistant_msg = turn.get("assistant", "")
        
        turn_text = f"User: {user_msg}\nAssistant: {assistant_msg[:100]}..."
        turn_length = len(turn_text)
        
        if current_length + turn_length > max_chars:
            break
            
        context_parts.insert(0, turn_text)  # Insérer au début pour garder l'ordre chronologique
        current_length += turn_length
    
    if not context_parts:
        return ""
    
    context_summary = "\n---\n".join(context_parts)
    
    # Alerte si contexte trop long
    if len(conversation_history) > 10:
        logger.warning(f"Contexte conversationnel très long ({len(conversation_history)} échanges). "
                      f"Considérez proposer une nouvelle conversation.")
        context_summary += "\n\n[CONTEXTE TRONQUÉ - Conversation longue détectée]"
    
    return context_summary

def parse_intent_response(response: str) -> Dict[str, Any]:
    """
    Parse la réponse formatée de DeepSeek pour extraire les composants structurés.
    
    Args:
        response: Réponse brute de DeepSeek
        
    Returns:
        Dict avec intent, confidence, entities, reasoning
        
    Raises:
        ValueError: Si le format de réponse est invalide
        
    Example:
        >>> response = "INTENT: transaction_query\\nCONFIDENCE: 0.9\\n..."
        >>> parsed = parse_intent_response(response)
        >>> print(parsed["intent"])  # "transaction_query"
    """
    if not response or not response.strip():
        raise ValueError("Réponse vide de DeepSeek")
    
    try:
        lines = response.strip().split('\n')
        result = {
            "intent": None,
            "confidence": 0.0,
            "entities": {},
            "reasoning": ""
        }
        
        for line in lines:
            line = line.strip()
            if line.startswith("INTENT:"):
                result["intent"] = line.replace("INTENT:", "").strip()
            elif line.startswith("CONFIDENCE:"):
                confidence_str = line.replace("CONFIDENCE:", "").strip()
                result["confidence"] = float(confidence_str)
            elif line.startswith("ENTITIES:"):
                entities_str = line.replace("ENTITIES:", "").strip()
                if entities_str:
                    result["entities"] = json.loads(entities_str)
            elif line.startswith("REASONING:"):
                result["reasoning"] = line.replace("REASONING:", "").strip()
        
        # Validation des champs obligatoires
        if not result["intent"]:
            raise ValueError("Intent manquant dans la réponse")
        
        if not 0.0 <= result["confidence"] <= 1.0:
            raise ValueError(f"Confidence invalide: {result['confidence']}")
            
        return result
        
    except (json.JSONDecodeError, ValueError, KeyError) as e:
        logger.error(f"Erreur parsing réponse intent: {e}")
        logger.error(f"Réponse brute: {response}")
        
        # Gestion d'erreur par défaut
        return {
            "intent": "other",
            "confidence": 0.1,
            "entities": {},
            "reasoning": f"Erreur parsing: {str(e)}"
        }

# =============================================================================
# CONSTANTES UTILES
# =============================================================================

VALID_INTENTS = {
    "transaction_query", "spending_analysis", "budget_inquiry", 
    "category_analysis", "merchant_inquiry", "balance_inquiry",
    "trend_analysis", "comparison_query", "goal_tracking",
    "alert_management", "conversational", "other"
}

FINANCIAL_ENTITY_TYPES = {
    "amounts", "dates", "merchants", "categories", 
    "accounts", "periods", "sentiment", "budget_type", 
    "analysis_type"
}

# Export des éléments principaux
__all__ = [
    "INTENT_SYSTEM_PROMPT",
    "INTENT_USER_TEMPLATE",
    "INTENT_EXAMPLES_FEW_SHOT",
    "format_intent_prompt",
    "build_context_summary",
    "parse_intent_response",
    "VALID_INTENTS",
    "FINANCIAL_ENTITY_TYPES"
]<|MERGE_RESOLUTION|>--- conflicted
+++ resolved
@@ -76,7 +76,6 @@
 Réponds uniquement avec un JSON ayant la structure suivante :
 ```
 {
-<<<<<<< HEAD
   "intent_type": "...",
   "intent_category": "...",
   "confidence": 0.0-1.0,
@@ -97,12 +96,10 @@
   "entities": [
     {"entity_type": "AMOUNT", "value": "100", "confidence": 0.9}
   ]
-=======
   "intent_type": "[intention_identifiée]",
   "intent_category": "[catégorie_benchmark]",
   "confidence": [0.0-1.0],
   "entities": [{"entity_type": "...", "value": "...", "confidence": [0.0-1.0]}]
->>>>>>> c75855cf
 }
 ```
 
