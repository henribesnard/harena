--- conflicted
+++ resolved
@@ -76,11 +76,8 @@
     # Additional optional metadata fields
     financial_context: Dict[str, object] = Field(default_factory=dict)
     user_preferences_ai: Dict[str, object] = Field(default_factory=dict)
-<<<<<<< HEAD
     key_entities_history: List[Dict[str, object]] = Field(default_factory=list)
-=======
     key_entities_history: List[Any] = Field(default_factory=list)
->>>>>>> 7cf1e6fa
 
     model_config = ConfigDict(extra="allow")
 
