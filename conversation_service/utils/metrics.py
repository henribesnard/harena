--- conflicted
+++ resolved
@@ -471,11 +471,8 @@
         Enregistre une détection d'intention.
 
         Args:
-<<<<<<< HEAD
             method: Méthode utilisée (llm_based, ai_fallback)
-=======
             method: Méthode utilisée (llm_based, pattern_matching, ner_model)
->>>>>>> 5868204a
             confidence: Score de confiance
             success: Succès de la détection
             **labels: Labels additionnels
