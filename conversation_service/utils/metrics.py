"""
Système de métriques et monitoring pour Conversation Service MVP.

Ce module fournit un système complet de collecte, agrégation et reporting
des métriques de performance pour tous les agents AutoGen, le client DeepSeek
et les opérations du service.

Features :
- Collecte temps réel des métriques agents
- Monitoring performance DeepSeek (tokens, coûts, latence)
- Agrégation intelligente avec histogrammes
- Alertes automatiques sur seuils
- Export métriques pour monitoring externe

Author: Conversation Service Team
Created: 2025-01-31
Version: 1.0.0 MVP
"""

import time
import logging
import threading
from typing import Dict, List, Optional, Any, Tuple, NamedTuple
from dataclasses import dataclass, field
from datetime import datetime, timedelta
from collections import defaultdict, deque
from enum import Enum
import os
import uuid
import statistics
try:  # pragma: no cover - psutil may not be available in all environments
    import psutil
except Exception:  # pragma: no cover
    psutil = None

logger = logging.getLogger(__name__)


class MetricType(str, Enum):
    """Types de métriques supportées."""
    
    COUNTER = "counter"
    GAUGE = "gauge"
    HISTOGRAM = "histogram"
    TIMER = "timer"


class AlertLevel(str, Enum):
    """Niveaux d'alertes."""
    
    INFO = "info"
    WARNING = "warning"  
    ERROR = "error"
    CRITICAL = "critical"


@dataclass
class MetricPoint:
    """Point de métrique individuel avec timestamp."""
    
    name: str
    value: float
    timestamp: float
    labels: Dict[str, str] = field(default_factory=dict)
    metric_type: MetricType = MetricType.GAUGE
    
    def to_dict(self) -> Dict[str, Any]:
        """Convertit en dictionnaire pour export."""
        return {
            "name": self.name,
            "value": self.value,
            "timestamp": self.timestamp,
            "labels": self.labels,
            "type": self.metric_type.value,
            "datetime": datetime.fromtimestamp(self.timestamp).isoformat()
        }


@dataclass
class Alert:
    """Alerte générée automatiquement."""
    
    id: str
    level: AlertLevel
    message: str
    metric_name: str
    threshold_value: float
    actual_value: float
    timestamp: float
    resolved: bool = False
    
    def to_dict(self) -> Dict[str, Any]:
        """Convertit en dictionnaire."""
        return {
            "id": self.id,
            "level": self.level.value,
            "message": self.message,
            "metric_name": self.metric_name,
            "threshold": self.threshold_value,
            "actual": self.actual_value,
            "timestamp": self.timestamp,
            "datetime": datetime.fromtimestamp(self.timestamp).isoformat(),
            "resolved": self.resolved
        }


class TimerContext:
    """Context manager pour mesurer le temps d'exécution."""
    
    def __init__(self, metrics_collector: 'MetricsCollector', operation: str, labels: Dict[str, str] = None):
        self.metrics_collector = metrics_collector
        self.operation = operation
        self.labels = labels or {}
        self.start_time: Optional[float] = None
        self.timer_id: Optional[str] = None
    
    def __enter__(self) -> str:
        """Démarre le timer."""
        self.timer_id = str(uuid.uuid4())
        self.start_time = time.time()
        return self.timer_id
    
    def __exit__(self, exc_type, exc_val, exc_tb):
        """Termine le timer et enregistre la métrique."""
        if self.start_time is not None:
            duration = time.time() - self.start_time
            self.metrics_collector.record_timer(
                name=f"{self.operation}_duration_ms",
                duration_ms=duration * 1000,
                labels=self.labels
            )


class PerformanceMonitor:
    """
    Moniteur de performance avec timers et seuils.
    
    Features :
    - Timers haute précision
    - Détection automatique d'anomalies
    - Historique des performances
    - Calcul percentiles
    """
    
    def __init__(self, window_size: int = 1000):
        """
        Initialise le moniteur.
        
        Args:
            window_size: Taille de la fenêtre glissante pour les métriques
        """
        self.window_size = window_size
        self._timers: Dict[str, float] = {}
        self._performance_history: Dict[str, deque] = defaultdict(lambda: deque(maxlen=window_size))
        self._lock = threading.RLock()
        
        # Seuils d'alerte depuis env vars
        self.performance_threshold_ms = float(os.getenv('PERFORMANCE_ALERT_THRESHOLD_MS', '1000'))
        self.error_rate_threshold = float(os.getenv('ERROR_RATE_ALERT_THRESHOLD', '0.05'))
        
        logger.debug(f"PerformanceMonitor initialized: window={window_size}, threshold={self.performance_threshold_ms}ms")
    
    def start_timer(self, operation: str) -> str:
        """
        Démarre un timer pour une opération.
        
        Args:
            operation: Nom de l'opération
            
        Returns:
            ID du timer
        """
        timer_id = f"{operation}_{int(time.time() * 1000)}_{uuid.uuid4().hex[:8]}"
        
        with self._lock:
            self._timers[timer_id] = time.time()
        
        return timer_id
    
    def end_timer(self, timer_id: str) -> float:
        """
        Termine un timer et retourne la durée.
        
        Args:
            timer_id: ID du timer à terminer
            
        Returns:
            Durée en millisecondes
        """
        end_time = time.time()
        
        with self._lock:
            start_time = self._timers.pop(timer_id, None)
            
            if start_time is None:
                logger.warning(f"Timer {timer_id} not found")
                return 0.0
            
            duration_ms = (end_time - start_time) * 1000
            
            # Extraie le nom de l'opération depuis timer_id
            operation = timer_id.split('_')[0] if '_' in timer_id else "unknown"
            self._performance_history[operation].append(duration_ms)
            
            return duration_ms
    
    def get_performance_stats(self, operation: str) -> Dict[str, float]:
        """
        Retourne les statistiques de performance pour une opération.
        
        Args:
            operation: Nom de l'opération
            
        Returns:
            Dictionnaire avec les statistiques
        """
        with self._lock:
            history = list(self._performance_history[operation])
            
            if not history:
                return {
                    "count": 0,
                    "avg_ms": 0.0,
                    "min_ms": 0.0,
                    "max_ms": 0.0,
                    "p50_ms": 0.0,
                    "p95_ms": 0.0,
                    "p99_ms": 0.0
                }
            
            return {
                "count": len(history),
                "avg_ms": statistics.mean(history),
                "min_ms": min(history),
                "max_ms": max(history),
                "p50_ms": statistics.median(history),
                "p95_ms": self._percentile(history, 0.95),
                "p99_ms": self._percentile(history, 0.99)
            }
    
    def _percentile(self, data: List[float], p: float) -> float:
        """Calcule un percentile."""
        if not data:
            return 0.0
        
        sorted_data = sorted(data)
        index = int(len(sorted_data) * p)
        return sorted_data[min(index, len(sorted_data) - 1)]
    
    def check_performance_alerts(self, operation: str) -> List[Alert]:
        """
        Vérifie les seuils de performance et génère des alertes.
        
        Args:
            operation: Opération à vérifier
            
        Returns:
            Liste d'alertes générées
        """
        alerts = []
        stats = self.get_performance_stats(operation)
        
        if stats["count"] == 0:
            return alerts
        
        # Alerte latence moyenne
        if stats["avg_ms"] > self.performance_threshold_ms:
            alerts.append(Alert(
                id=str(uuid.uuid4()),
                level=AlertLevel.WARNING,
                message=f"High average latency for {operation}: {stats['avg_ms']:.1f}ms",
                metric_name=f"{operation}_avg_latency",
                threshold_value=self.performance_threshold_ms,
                actual_value=stats["avg_ms"],
                timestamp=time.time()
            ))
        
        # Alerte P99 critique
        if stats["p99_ms"] > self.performance_threshold_ms * 2:
            alerts.append(Alert(
                id=str(uuid.uuid4()),
                level=AlertLevel.ERROR,
                message=f"Critical P99 latency for {operation}: {stats['p99_ms']:.1f}ms",
                metric_name=f"{operation}_p99_latency",
                threshold_value=self.performance_threshold_ms * 2,
                actual_value=stats["p99_ms"],
                timestamp=time.time()
            ))
        
        return alerts


class MetricsCollector:
    """
    Collecteur principal de métriques pour tous les composants.
    
    Features :
    - Collecte multi-threading safe
    - Agrégation automatique
    - Export multiple formats
    - Intégration PerformanceMonitor
    - Génération d'alertes
    """
    
    def __init__(self, collection_interval: int = None):
        """
        Initialise le collecteur.
        
        Args:
            collection_interval: Intervalle de collecte en secondes
        """
        self.collection_interval = collection_interval or int(os.getenv('METRICS_COLLECTION_INTERVAL', '60'))
        self.enabled = os.getenv('ENABLE_METRICS', 'true').lower() == 'true'
        self.start_time = time.time()
        
        # Stockage des métriques
        self._metrics: List[MetricPoint] = []
        self._counters: Dict[str, float] = defaultdict(float)
        self._gauges: Dict[str, float] = {}
        self._histograms: Dict[str, List[float]] = defaultdict(list)
        self._lock = threading.RLock()
        
        # Composants intégrés
        self.performance_monitor = PerformanceMonitor()
        self._alerts: List[Alert] = []
        
        # Cache pour éviter spam d'alertes
        self._alert_cache: Dict[str, float] = {}
        self._alert_cooldown = 300  # 5 minutes
        
        logger.info(f"MetricsCollector initialized: enabled={self.enabled}, interval={self.collection_interval}s")
    
    def record_counter(self, name: str, value: float = 1.0, labels: Dict[str, str] = None) -> None:
        """
        Enregistre une métrique counter (cumulative).
        
        Args:
            name: Nom de la métrique
            value: Valeur à ajouter
            labels: Labels optionnels
        """
        if not self.enabled:
            return
        
        with self._lock:
            key = self._make_key(name, labels)
            self._counters[key] += value
            
            self._metrics.append(MetricPoint(
                name=name,
                value=value,
                timestamp=time.time(),
                labels=labels or {},
                metric_type=MetricType.COUNTER
            ))
    
    def record_gauge(self, name: str, value: float, labels: Dict[str, str] = None) -> None:
        """
        Enregistre une métrique gauge (valeur instantanée).
        
        Args:
            name: Nom de la métrique
            value: Valeur actuelle
            labels: Labels optionnels
        """
        if not self.enabled:
            return
        
        with self._lock:
            key = self._make_key(name, labels)
            self._gauges[key] = value
            
            self._metrics.append(MetricPoint(
                name=name,
                value=value,
                timestamp=time.time(),
                labels=labels or {},
                metric_type=MetricType.GAUGE
            ))
    
    def record_histogram(self, name: str, value: float, labels: Dict[str, str] = None) -> None:
        """
        Enregistre une valeur dans un histogramme.
        
        Args:
            name: Nom de la métrique
            value: Valeur à enregistrer
            labels: Labels optionnels
        """
        if not self.enabled:
            return
        
        with self._lock:
            key = self._make_key(name, labels)
            self._histograms[key].append(value)
            
            self._metrics.append(MetricPoint(
                name=name,
                value=value,
                timestamp=time.time(),
                labels=labels or {},
                metric_type=MetricType.HISTOGRAM
            ))
    
    def record_timer(self, name: str, duration_ms: float, labels: Dict[str, str] = None) -> None:
        """
        Enregistre une durée d'exécution.
        
        Args:
            name: Nom de l'opération
            duration_ms: Durée en millisecondes
            labels: Labels optionnels
        """
        if not self.enabled:
            return
        
        self.record_histogram(name, duration_ms, labels)
        
        # Vérifie les seuils de performance
        if duration_ms > self.performance_monitor.performance_threshold_ms:
            self._maybe_generate_alert(
                name=f"{name}_slow",
                message=f"Slow operation {name}: {duration_ms:.1f}ms",
                threshold=self.performance_monitor.performance_threshold_ms,
                actual=duration_ms,
                level=AlertLevel.WARNING
            )

    def record_request(self, endpoint: str, user_id: int) -> None:
        """Enregistre une requête reçue pour un endpoint."""
        labels = {"endpoint": endpoint, "user_id": str(user_id)}
        self.record_counter("requests_total", 1.0, labels)

    def record_response_time(self, endpoint: str, duration_ms: float) -> None:
        """Enregistre le temps de réponse d'un endpoint."""
        labels = {"endpoint": endpoint}
        self.record_timer("response_time_ms", duration_ms, labels)

    def record_success(self, endpoint: str) -> None:
        """Enregistre un succès pour un endpoint."""
        labels = {"endpoint": endpoint}
        self.record_counter("success_total", 1.0, labels)

    def record_error(self, endpoint: str, error_message: str) -> None:
        """Enregistre une erreur survenue pour un endpoint et loggue le message."""
        labels = {"endpoint": endpoint}
        self.record_counter("errors_total", 1.0, labels)
        logger.error(f"[{endpoint}] {error_message}")

    def record_agent_execution(self, agent_name: str, duration_ms: float, success: bool = True, **labels) -> None:
        """
        Enregistre l'exécution d'un agent AutoGen.
        
        Args:
            agent_name: Nom de l'agent
            duration_ms: Temps d'exécution en ms
            success: Succès de l'opération
            **labels: Labels additionnels
        """
        base_labels = {"agent": agent_name, "success": str(success)}
        base_labels.update(labels)
        
        self.record_counter("agent_executions_total", 1.0, base_labels)
        self.record_timer("agent_execution_duration_ms", duration_ms, base_labels)
        
        if not success:
            self.record_counter("agent_errors_total", 1.0, {"agent": agent_name})
    
    def record_intent_detection(self, method: str, confidence: float, success: bool = True, **labels) -> None:
        """
        Enregistre une détection d'intention.

        Args:
<<<<<<< HEAD
            method: Méthode utilisée (llm_based, ai_error_fallback)
=======
            method: Méthode utilisée (llm_based, fallback)
>>>>>>> 576cc6c2
            confidence: Score de confiance
            success: Succès de la détection
            **labels: Labels additionnels
        """
        base_labels = {"method": method, "success": str(success)}
        base_labels.update(labels)
        
        self.record_counter("intent_detections_total", 1.0, base_labels)
        self.record_histogram("intent_confidence", confidence, base_labels)
        
        # Alerte si confiance faible
        if confidence < 0.7:
            self._maybe_generate_alert(
                name="low_intent_confidence",
                message=f"Low intent confidence: {confidence:.2f} with method {method}",
                threshold=0.7,
                actual=confidence,
                level=AlertLevel.WARNING
            )
    
    def record_deepseek_usage(
        self,
        model: str,
        input_tokens: int,
        output_tokens: int,
        duration_ms: float,
        cost_usd: float,
        success: bool = True
    ) -> None:
        """
        Enregistre l'utilisation de DeepSeek.
        
        Args:
            model: Modèle utilisé
            input_tokens: Tokens d'entrée
            output_tokens: Tokens de sortie
            duration_ms: Durée de l'appel
            cost_usd: Coût en USD
            success: Succès de l'appel
        """
        labels = {"model": model, "success": str(success)}
        
        self.record_counter("deepseek_requests_total", 1.0, labels)
        self.record_counter("deepseek_input_tokens_total", input_tokens, labels)
        self.record_counter("deepseek_output_tokens_total", output_tokens, labels)
        self.record_counter("deepseek_cost_usd_total", cost_usd, labels)
        self.record_timer("deepseek_request_duration_ms", duration_ms, labels)
        
        if not success:
            self.record_counter("deepseek_errors_total", 1.0, {"model": model})
    
    def _make_key(self, name: str, labels: Optional[Dict[str, str]]) -> str:
        """Génère une clé unique pour une métrique avec labels."""
        if not labels:
            return name
        
        label_str = ",".join(f"{k}={v}" for k, v in sorted(labels.items()))
        return f"{name}{{{label_str}}}"
    
    def _maybe_generate_alert(
        self,
        name: str,
        message: str,
        threshold: float,
        actual: float,
        level: AlertLevel
    ) -> None:
        """Génère une alerte si elle n'est pas en cooldown."""
        now = time.time()
        
        # Vérifie le cooldown
        if name in self._alert_cache:
            if now - self._alert_cache[name] < self._alert_cooldown:
                return
        
        # Génère l'alerte
        alert = Alert(
            id=str(uuid.uuid4()),
            level=level,
            message=message,
            metric_name=name,
            threshold_value=threshold,
            actual_value=actual,
            timestamp=now
        )
        
        with self._lock:
            self._alerts.append(alert)
        
        self._alert_cache[name] = now
        logger.warning(f"Alert generated: {message}")
    
    def timer(self, operation: str, labels: Dict[str, str] = None) -> TimerContext:
        """
        Retourne un context manager pour mesurer le temps.
        
        Args:
            operation: Nom de l'opération
            labels: Labels optionnels
            
        Returns:
            TimerContext
        """
        return TimerContext(self, operation, labels)
    
    def get_alerts(self, unresolved_only: bool = True) -> List[Alert]:
        """
        Retourne les alertes.
        
        Args:
            unresolved_only: Ne retourne que les alertes non résolues
            
        Returns:
            Liste d'alertes
        """
        with self._lock:
            if unresolved_only:
                return [alert for alert in self._alerts if not alert.resolved]
            return self._alerts.copy()
    
    def resolve_alert(self, alert_id: str) -> bool:
        """
        Résout une alerte.
        
        Args:
            alert_id: ID de l'alerte
            
        Returns:
            True si trouvée et résolue
        """
        with self._lock:
            for alert in self._alerts:
                if alert.id == alert_id:
                    alert.resolved = True
                    return True
        return False

    def get_summary(self) -> Dict[str, Any]:
        """Retourne un résumé des compteurs, jauges et histogrammes."""
        with self._lock:
            counters_summary = dict(self._counters)
            gauges_summary = dict(self._gauges)
            histograms_summary: Dict[str, Dict[str, float]] = {}

            total_requests = 0.0
            response_times: List[float] = []

            for key, values in self._histograms.items():
                if values:
                    histograms_summary[key] = {
                        "count": len(values),
                        "min": min(values),
                        "max": max(values),
                        "avg": statistics.mean(values)
                    }

                    if key.startswith("response_time_ms"):
                        response_times.extend(values)

            for key, value in self._counters.items():
                if key.startswith("requests_total"):
                    total_requests += value

        avg_response_time = statistics.mean(response_times) if response_times else 0

        return {
            "counters": counters_summary,
            "gauges": gauges_summary,
            "histograms": histograms_summary,
            "total_requests": total_requests,
            "avg_response_time": avg_response_time
        }

    def get_memory_usage(self) -> Dict[str, float]:
        """Retourne l'utilisation mémoire du processus."""
        if psutil is None:  # pragma: no cover
            return {}

        process = psutil.Process(os.getpid())
        mem_info = process.memory_info()
        return {
            "rss": mem_info.rss,
            "vms": mem_info.vms,
            "percent": psutil.virtual_memory().percent
        }

    def get_cpu_usage(self) -> float:
        """Retourne l'utilisation CPU en pourcentage."""
        if psutil is None:  # pragma: no cover
            return 0.0
        return psutil.cpu_percent(interval=None)
    
    def get_performance_report(self) -> Dict[str, Any]:
        """
        Génère un rapport de performance complet.
        
        Returns:
            Rapport détaillé avec toutes les métriques
        """
        with self._lock:
            # Statistiques de base
            total_metrics = len(self._metrics)
            active_alerts = len([a for a in self._alerts if not a.resolved])
            
            # Métriques par type
            counters_summary = {k: v for k, v in self._counters.items()}
            gauges_summary = {k: v for k, v in self._gauges.items()}
            
            # Histogrammes avec statistiques
            histograms_summary = {}
            for key, values in self._histograms.items():
                if values:
                    histograms_summary[key] = {
                        "count": len(values),
                        "min": min(values),
                        "max": max(values),
                        "avg": statistics.mean(values),
                        "p50": statistics.median(values),
                        "p95": self.performance_monitor._percentile(values, 0.95),
                        "p99": self.performance_monitor._percentile(values, 0.99)
                    }
            
            return {
                "summary": {
                    "total_metrics": total_metrics,
                    "active_alerts": active_alerts,
                    "collection_enabled": self.enabled,
                    "collection_interval": self.collection_interval,
                    "report_generated_at": datetime.now().isoformat()
                },
                "counters": counters_summary,
                "gauges": gauges_summary,
                "histograms": histograms_summary,
                "alerts": [alert.to_dict() for alert in self._alerts[-10:]],  # 10 dernières alertes
                "performance": {
                    name: self.performance_monitor.get_performance_stats(name)
                    for name in ["agent_execution", "intent_detection", "deepseek_request"]
                }
            }
    
    def export_metrics(self, format: str = "json") -> str:
        """
        Exporte les métriques dans un format spécifique.
        
        Args:
            format: Format d'export ("json", "prometheus")
            
        Returns:
            String formatée
        """
        if format == "json":
            import json
            report = self.get_performance_report()
            return json.dumps(report, indent=2, ensure_ascii=False)
        
        elif format == "prometheus":
            # Format Prometheus simple
            lines = []
            
            with self._lock:
                # Counters
                for key, value in self._counters.items():
                    lines.append(f"{key} {value}")
                
                # Gauges  
                for key, value in self._gauges.items():
                    lines.append(f"{key} {value}")
            
            return "\n".join(lines)
        
        else:
            raise ValueError(f"Unsupported export format: {format}")
    
    def clear_metrics(self) -> None:
        """Vide toutes les métriques (utile pour tests)."""
        with self._lock:
            self._metrics.clear()
            self._counters.clear()
            self._gauges.clear()
            self._histograms.clear()
            self._alerts.clear()
            self._alert_cache.clear()
        
        logger.info("All metrics cleared")


class MetricsAggregator:
    """
    Agrégateur de métriques avec fenêtres temporelles.
    
    Utile pour créer des dashboards et rapports périodiques.
    """
    
    def __init__(self, metrics_collector: MetricsCollector):
        """
        Initialise l'agrégateur.
        
        Args:
            metrics_collector: Collecteur source
        """
        self.metrics_collector = metrics_collector
        self._aggregation_cache = {}
        self._cache_ttl = 60  # 1 minute
    
    def aggregate_by_time_window(
        self,
        window_minutes: int = 5,
        metric_names: List[str] = None
    ) -> Dict[str, Any]:
        """
        Agrège les métriques par fenêtre temporelle.
        
        Args:
            window_minutes: Taille de la fenêtre en minutes
            metric_names: Noms des métriques à inclure (None = toutes)
            
        Returns:
            Métriques agrégées par fenêtre
        """
        cache_key = f"time_window_{window_minutes}_{hash(tuple(metric_names or []))}"
        now = time.time()
        
        # Vérifie le cache
        if cache_key in self._aggregation_cache:
            cached_data, cache_time = self._aggregation_cache[cache_key]
            if now - cache_time < self._cache_ttl:
                return cached_data
        
        # Calcule l'agrégation
        window_start = now - (window_minutes * 60)
        
        with self.metrics_collector._lock:
            relevant_metrics = [
                m for m in self.metrics_collector._metrics
                if m.timestamp >= window_start and (
                    metric_names is None or m.name in metric_names
                )
            ]
        
        # Groupe par nom de métrique
        grouped = defaultdict(list)
        for metric in relevant_metrics:
            grouped[metric.name].append(metric)
        
        # Calcule les statistiques par groupe
        result = {}
        for name, metrics in grouped.items():
            values = [m.value for m in metrics]
            if values:
                result[name] = {
                    "count": len(values),
                    "sum": sum(values),
                    "avg": statistics.mean(values),
                    "min": min(values),
                    "max": max(values),
                    "first_timestamp": min(m.timestamp for m in metrics),
                    "last_timestamp": max(m.timestamp for m in metrics)
                }
        
        # Met en cache
        self._aggregation_cache[cache_key] = (result, now)
        
        return result
    
    def get_top_metrics(self, metric_type: str = "counter", limit: int = 10) -> List[Tuple[str, float]]:
        """
        Retourne les top métriques par valeur.
        
        Args:
            metric_type: Type de métrique à considérer
            limit: Nombre max de résultats
            
        Returns:
            Liste de tuples (nom, valeur) triée
        """
        with self.metrics_collector._lock:
            if metric_type == "counter":
                items = list(self.metrics_collector._counters.items())
            elif metric_type == "gauge":
                items = list(self.metrics_collector._gauges.items())
            else:
                return []
        
        # Trie par valeur décroissante
        sorted_items = sorted(items, key=lambda x: x[1], reverse=True)
        return sorted_items[:limit]


# Instance globale par défaut
_default_metrics_collector: Optional[MetricsCollector] = None

def get_default_metrics_collector() -> MetricsCollector:
    """Retourne l'instance de collecteur par défaut."""
    global _default_metrics_collector
    
    if _default_metrics_collector is None:
        _default_metrics_collector = MetricsCollector()
    return _default_metrics_collector<|MERGE_RESOLUTION|>--- conflicted
+++ resolved
@@ -471,11 +471,9 @@
         Enregistre une détection d'intention.
 
         Args:
-<<<<<<< HEAD
             method: Méthode utilisée (llm_based, ai_error_fallback)
-=======
+
             method: Méthode utilisée (llm_based, fallback)
->>>>>>> 576cc6c2
             confidence: Score de confiance
             success: Succès de la détection
             **labels: Labels additionnels
