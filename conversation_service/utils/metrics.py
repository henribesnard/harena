"""
Système de métriques et monitoring pour Conversation Service MVP.

Ce module fournit un système complet de collecte, agrégation et reporting
des métriques de performance pour tous les agents AutoGen, le client DeepSeek
et les opérations du service.

Features :
- Collecte temps réel des métriques agents
- Monitoring performance DeepSeek (tokens, coûts, latence)
- Agrégation intelligente avec histogrammes
- Alertes automatiques sur seuils
- Export métriques pour monitoring externe

Author: Conversation Service Team
Created: 2025-01-31
Version: 1.0.0 MVP
"""

import time
import logging
import threading
from typing import Dict, List, Optional, Any, Tuple, NamedTuple
from dataclasses import dataclass, field
from datetime import datetime, timedelta
from collections import defaultdict, deque
from enum import Enum
import os
import uuid
import statistics
try:  # pragma: no cover - psutil may not be available in all environments
    import psutil
except Exception:  # pragma: no cover
    psutil = None

logger = logging.getLogger(__name__)


class MetricType(str, Enum):
    """Types de métriques supportées."""
    
    COUNTER = "counter"
    GAUGE = "gauge"
    HISTOGRAM = "histogram"
    TIMER = "timer"


class AlertLevel(str, Enum):
    """Niveaux d'alertes."""
    
    INFO = "info"
    WARNING = "warning"  
    ERROR = "error"
    CRITICAL = "critical"


@dataclass
class MetricPoint:
    """Point de métrique individuel avec timestamp."""
    
    name: str
    value: float
    timestamp: float
    labels: Dict[str, str] = field(default_factory=dict)
    metric_type: MetricType = MetricType.GAUGE
    
    def to_dict(self) -> Dict[str, Any]:
        """Convertit en dictionnaire pour export."""
        return {
            "name": self.name,
            "value": self.value,
            "timestamp": self.timestamp,
            "labels": self.labels,
            "type": self.metric_type.value,
            "datetime": datetime.fromtimestamp(self.timestamp).isoformat()
        }


@dataclass
class Alert:
    """Alerte générée automatiquement."""
    
    id: str
    level: AlertLevel
    message: str
    metric_name: str
    threshold_value: float
    actual_value: float
    timestamp: float
    resolved: bool = False
    
    def to_dict(self) -> Dict[str, Any]:
        """Convertit en dictionnaire."""
        return {
            "id": self.id,
            "level": self.level.value,
            "message": self.message,
            "metric_name": self.metric_name,
            "threshold": self.threshold_value,
            "actual": self.actual_value,
            "timestamp": self.timestamp,
            "datetime": datetime.fromtimestamp(self.timestamp).isoformat(),
            "resolved": self.resolved
        }


class TimerContext:
    """Context manager pour mesurer le temps d'exécution."""
    
    def __init__(self, metrics_collector: 'MetricsCollector', operation: str, labels: Dict[str, str] = None):
        self.metrics_collector = metrics_collector
        self.operation = operation
        self.labels = labels or {}
        self.start_time: Optional[float] = None
        self.timer_id: Optional[str] = None
    
    def __enter__(self) -> str:
        """Démarre le timer."""
        self.timer_id = str(uuid.uuid4())
        self.start_time = time.time()
        return self.timer_id
    
    def __exit__(self, exc_type, exc_val, exc_tb):
        """Termine le timer et enregistre la métrique."""
        if self.start_time is not None:
            duration = time.time() - self.start_time
            self.metrics_collector.record_timer(
                name=f"{self.operation}_duration_ms",
                duration_ms=duration * 1000,
                labels=self.labels
            )


class PerformanceMonitor:
    """
    Moniteur de performance avec timers et seuils.
    
    Features :
    - Timers haute précision
    - Détection automatique d'anomalies
    - Historique des performances
    - Calcul percentiles
    """
    
    def __init__(self, window_size: int = 1000):
        """
        Initialise le moniteur.
        
        Args:
            window_size: Taille de la fenêtre glissante pour les métriques
        """
        self.window_size = window_size
        self._timers: Dict[str, float] = {}
        self._performance_history: Dict[str, deque] = defaultdict(lambda: deque(maxlen=window_size))
        self._lock = threading.RLock()
        
        # Seuils d'alerte depuis env vars
        self.performance_threshold_ms = float(os.getenv('PERFORMANCE_ALERT_THRESHOLD_MS', '1000'))
        self.error_rate_threshold = float(os.getenv('ERROR_RATE_ALERT_THRESHOLD', '0.05'))
        
        logger.debug(f"PerformanceMonitor initialized: window={window_size}, threshold={self.performance_threshold_ms}ms")
    
    def start_timer(self, operation: str) -> str:
        """
        Démarre un timer pour une opération.
        
        Args:
            operation: Nom de l'opération
            
        Returns:
            ID du timer
        """
        timer_id = f"{operation}_{int(time.time() * 1000)}_{uuid.uuid4().hex[:8]}"
        
        with self._lock:
            self._timers[timer_id] = time.time()
        
        return timer_id
    
    def end_timer(self, timer_id: str) -> float:
        """
        Termine un timer et retourne la durée.
        
        Args:
            timer_id: ID du timer à terminer
            
        Returns:
            Durée en millisecondes
        """
        end_time = time.time()
        
        with self._lock:
            start_time = self._timers.pop(timer_id, None)
            
            if start_time is None:
                logger.warning(f"Timer {timer_id} not found")
                return 0.0
            
            duration_ms = (end_time - start_time) * 1000
            
            # Extraie le nom de l'opération depuis timer_id
            operation = timer_id.split('_')[0] if '_' in timer_id else "unknown"
            self._performance_history[operation].append(duration_ms)
            
            return duration_ms
    
    def get_performance_stats(self, operation: str) -> Dict[str, float]:
        """
        Retourne les statistiques de performance pour une opération.
        
        Args:
            operation: Nom de l'opération
            
        Returns:
            Dictionnaire avec les statistiques
        """
        with self._lock:
            history = list(self._performance_history[operation])
            
            if not history:
                return {
                    "count": 0,
                    "avg_ms": 0.0,
                    "min_ms": 0.0,
                    "max_ms": 0.0,
                    "p50_ms": 0.0,
                    "p95_ms": 0.0,
                    "p99_ms": 0.0
                }
            
            return {
                "count": len(history),
                "avg_ms": statistics.mean(history),
                "min_ms": min(history),
                "max_ms": max(history),
                "p50_ms": statistics.median(history),
                "p95_ms": self._percentile(history, 0.95),
                "p99_ms": self._percentile(history, 0.99)
            }
    
    def _percentile(self, data: List[float], p: float) -> float:
        """Calcule un percentile."""
        if not data:
            return 0.0
        
        sorted_data = sorted(data)
        index = int(len(sorted_data) * p)
        return sorted_data[min(index, len(sorted_data) - 1)]
    
    def check_performance_alerts(self, operation: str) -> List[Alert]:
        """
        Vérifie les seuils de performance et génère des alertes.
        
        Args:
            operation: Opération à vérifier
            
        Returns:
            Liste d'alertes générées
        """
        alerts = []
        stats = self.get_performance_stats(operation)
        
        if stats["count"] == 0:
            return alerts
        
        # Alerte latence moyenne
        if stats["avg_ms"] > self.performance_threshold_ms:
            alerts.append(Alert(
                id=str(uuid.uuid4()),
                level=AlertLevel.WARNING,
                message=f"High average latency for {operation}: {stats['avg_ms']:.1f}ms",
                metric_name=f"{operation}_avg_latency",
                threshold_value=self.performance_threshold_ms,
                actual_value=stats["avg_ms"],
                timestamp=time.time()
            ))
        
        # Alerte P99 critique
        if stats["p99_ms"] > self.performance_threshold_ms * 2:
            alerts.append(Alert(
                id=str(uuid.uuid4()),
                level=AlertLevel.ERROR,
                message=f"Critical P99 latency for {operation}: {stats['p99_ms']:.1f}ms",
                metric_name=f"{operation}_p99_latency",
                threshold_value=self.performance_threshold_ms * 2,
                actual_value=stats["p99_ms"],
                timestamp=time.time()
            ))
        
        return alerts


class MetricsCollector:
    """
    Collecteur principal de métriques pour tous les composants.
    
    Features :
    - Collecte multi-threading safe
    - Agrégation automatique
    - Export multiple formats
    - Intégration PerformanceMonitor
    - Génération d'alertes
    """
    
    def __init__(self, collection_interval: int = None):
        """
        Initialise le collecteur.
        
        Args:
            collection_interval: Intervalle de collecte en secondes
        """
        self.collection_interval = collection_interval or int(os.getenv('METRICS_COLLECTION_INTERVAL', '60'))
        self.enabled = os.getenv('ENABLE_METRICS', 'true').lower() == 'true'
        self.start_time = time.time()
        
        # Stockage des métriques
        self._metrics: List[MetricPoint] = []
        self._counters: Dict[str, float] = defaultdict(float)
        self._gauges: Dict[str, float] = {}
        self._histograms: Dict[str, List[float]] = defaultdict(list)
        self._lock = threading.RLock()
        
        # Composants intégrés
        self.performance_monitor = PerformanceMonitor()
        self._alerts: List[Alert] = []
        
        # Cache pour éviter spam d'alertes
        self._alert_cache: Dict[str, float] = {}
        self._alert_cooldown = 300  # 5 minutes
        
        logger.info(f"MetricsCollector initialized: enabled={self.enabled}, interval={self.collection_interval}s")
    
    def record_counter(self, name: str, value: float = 1.0, labels: Dict[str, str] = None) -> None:
        """
        Enregistre une métrique counter (cumulative).
        
        Args:
            name: Nom de la métrique
            value: Valeur à ajouter
            labels: Labels optionnels
        """
        if not self.enabled:
            return
        
        with self._lock:
            key = self._make_key(name, labels)
            self._counters[key] += value
            
            self._metrics.append(MetricPoint(
                name=name,
                value=value,
                timestamp=time.time(),
                labels=labels or {},
                metric_type=MetricType.COUNTER
            ))
    
    def record_gauge(self, name: str, value: float, labels: Dict[str, str] = None) -> None:
        """
        Enregistre une métrique gauge (valeur instantanée).
        
        Args:
            name: Nom de la métrique
            value: Valeur actuelle
            labels: Labels optionnels
        """
        if not self.enabled:
            return
        
        with self._lock:
            key = self._make_key(name, labels)
            self._gauges[key] = value
            
            self._metrics.append(MetricPoint(
                name=name,
                value=value,
                timestamp=time.time(),
                labels=labels or {},
                metric_type=MetricType.GAUGE
            ))
    
    def record_histogram(self, name: str, value: float, labels: Dict[str, str] = None) -> None:
        """
        Enregistre une valeur dans un histogramme.
        
        Args:
            name: Nom de la métrique
            value: Valeur à enregistrer
            labels: Labels optionnels
        """
        if not self.enabled:
            return
        
        with self._lock:
            key = self._make_key(name, labels)
            self._histograms[key].append(value)
            
            self._metrics.append(MetricPoint(
                name=name,
                value=value,
                timestamp=time.time(),
                labels=labels or {},
                metric_type=MetricType.HISTOGRAM
            ))
    
    def record_timer(self, name: str, duration_ms: float, labels: Dict[str, str] = None) -> None:
        """
        Enregistre une durée d'exécution.
        
        Args:
            name: Nom de l'opération
            duration_ms: Durée en millisecondes
            labels: Labels optionnels
        """
        if not self.enabled:
            return
        
        self.record_histogram(name, duration_ms, labels)
        
        # Vérifie les seuils de performance
        if duration_ms > self.performance_monitor.performance_threshold_ms:
            self._maybe_generate_alert(
                name=f"{name}_slow",
                message=f"Slow operation {name}: {duration_ms:.1f}ms",
                threshold=self.performance_monitor.performance_threshold_ms,
                actual=duration_ms,
                level=AlertLevel.WARNING
            )

    def record_request(self, endpoint: str, user_id: int) -> None:
        """Enregistre une requête reçue pour un endpoint."""
        labels = {"endpoint": endpoint, "user_id": str(user_id)}
        self.record_counter("requests_total", 1.0, labels)

    def record_response_time(self, endpoint: str, duration_ms: float) -> None:
        """Enregistre le temps de réponse d'un endpoint."""
        labels = {"endpoint": endpoint}
        self.record_timer("response_time_ms", duration_ms, labels)

    def record_success(self, endpoint: str) -> None:
        """Enregistre un succès pour un endpoint."""
        labels = {"endpoint": endpoint}
        self.record_counter("success_total", 1.0, labels)

    def record_error(self, endpoint: str, error_message: str) -> None:
        """Enregistre une erreur survenue pour un endpoint et loggue le message."""
        labels = {"endpoint": endpoint}
        self.record_counter("errors_total", 1.0, labels)
        logger.error(f"[{endpoint}] {error_message}")

    def record_agent_execution(self, agent_name: str, duration_ms: float, success: bool = True, **labels) -> None:
        """
        Enregistre l'exécution d'un agent AutoGen.
        
        Args:
            agent_name: Nom de l'agent
            duration_ms: Temps d'exécution en ms
            success: Succès de l'opération
            **labels: Labels additionnels
        """
        base_labels = {"agent": agent_name, "success": str(success)}
        base_labels.update(labels)
        
        self.record_counter("agent_executions_total", 1.0, base_labels)
        self.record_timer("agent_execution_duration_ms", duration_ms, base_labels)
        
        if not success:
            self.record_counter("agent_errors_total", 1.0, {"agent": agent_name})
    
    def record_intent_detection(self, method: str, confidence: float, success: bool = True, **labels) -> None:
        """
        Enregistre une détection d'intention.

        Args:
<<<<<<< HEAD
            method: Méthode utilisée (rule_based, llm_based)
=======
            method: Méthode utilisée (llm_based, ai_fallback)
            method: Méthode utilisée (llm_based, pattern_matching, ner_model)
>>>>>>> 9fb953f6
            confidence: Score de confiance
            success: Succès de la détection
            **labels: Labels additionnels
        """
        base_labels = {"method": method, "success": str(success)}
        base_labels.update(labels)
        
        self.record_counter("intent_detections_total", 1.0, base_labels)
        self.record_histogram("intent_confidence", confidence, base_labels)
        
        # Alerte si confiance faible
        if confidence < 0.7:
            self._maybe_generate_alert(
                name="low_intent_confidence",
                message=f"Low intent confidence: {confidence:.2f} with method {method}",
                threshold=0.7,
                actual=confidence,
                level=AlertLevel.WARNING
            )
    
    def record_deepseek_usage(
        self,
        model: str,
        input_tokens: int,
        output_tokens: int,
        duration_ms: float,
        cost_usd: float,
        success: bool = True
    ) -> None:
        """
        Enregistre l'utilisation de DeepSeek.
        
        Args:
            model: Modèle utilisé
            input_tokens: Tokens d'entrée
            output_tokens: Tokens de sortie
            duration_ms: Durée de l'appel
            cost_usd: Coût en USD
            success: Succès de l'appel
        """
        labels = {"model": model, "success": str(success)}
        
        self.record_counter("deepseek_requests_total", 1.0, labels)
        self.record_counter("deepseek_input_tokens_total", input_tokens, labels)
        self.record_counter("deepseek_output_tokens_total", output_tokens, labels)
        self.record_counter("deepseek_cost_usd_total", cost_usd, labels)
        self.record_timer("deepseek_request_duration_ms", duration_ms, labels)
        
        if not success:
            self.record_counter("deepseek_errors_total", 1.0, {"model": model})
    
    def _make_key(self, name: str, labels: Optional[Dict[str, str]]) -> str:
        """Génère une clé unique pour une métrique avec labels."""
        if not labels:
            return name
        
        label_str = ",".join(f"{k}={v}" for k, v in sorted(labels.items()))
        return f"{name}{{{label_str}}}"
    
    def _maybe_generate_alert(
        self,
        name: str,
        message: str,
        threshold: float,
        actual: float,
        level: AlertLevel
    ) -> None:
        """Génère une alerte si elle n'est pas en cooldown."""
        now = time.time()
        
        # Vérifie le cooldown
        if name in self._alert_cache:
            if now - self._alert_cache[name] < self._alert_cooldown:
                return
        
        # Génère l'alerte
        alert = Alert(
            id=str(uuid.uuid4()),
            level=level,
            message=message,
            metric_name=name,
            threshold_value=threshold,
            actual_value=actual,
            timestamp=now
        )
        
        with self._lock:
            self._alerts.append(alert)
        
        self._alert_cache[name] = now
        logger.warning(f"Alert generated: {message}")
    
    def timer(self, operation: str, labels: Dict[str, str] = None) -> TimerContext:
        """
        Retourne un context manager pour mesurer le temps.
        
        Args:
            operation: Nom de l'opération
            labels: Labels optionnels
            
        Returns:
            TimerContext
        """
        return TimerContext(self, operation, labels)
    
    def get_alerts(self, unresolved_only: bool = True) -> List[Alert]:
        """
        Retourne les alertes.
        
        Args:
            unresolved_only: Ne retourne que les alertes non résolues
            
        Returns:
            Liste d'alertes
        """
        with self._lock:
            if unresolved_only:
                return [alert for alert in self._alerts if not alert.resolved]
            return self._alerts.copy()
    
    def resolve_alert(self, alert_id: str) -> bool:
        """
        Résout une alerte.
        
        Args:
            alert_id: ID de l'alerte
            
        Returns:
            True si trouvée et résolue
        """
        with self._lock:
            for alert in self._alerts:
                if alert.id == alert_id:
                    alert.resolved = True
                    return True
        return False

    def get_summary(self) -> Dict[str, Any]:
        """Retourne un résumé des compteurs, jauges et histogrammes."""
        with self._lock:
            counters_summary = dict(self._counters)
            gauges_summary = dict(self._gauges)
            histograms_summary: Dict[str, Dict[str, float]] = {}

            total_requests = 0.0
            response_times: List[float] = []

            for key, values in self._histograms.items():
                if values:
                    histograms_summary[key] = {
                        "count": len(values),
                        "min": min(values),
                        "max": max(values),
                        "avg": statistics.mean(values)
                    }

                    if key.startswith("response_time_ms"):
                        response_times.extend(values)

            for key, value in self._counters.items():
                if key.startswith("requests_total"):
                    total_requests += value

        avg_response_time = statistics.mean(response_times) if response_times else 0

        return {
            "counters": counters_summary,
            "gauges": gauges_summary,
            "histograms": histograms_summary,
            "total_requests": total_requests,
            "avg_response_time": avg_response_time
        }

    def get_memory_usage(self) -> Dict[str, float]:
        """Retourne l'utilisation mémoire du processus."""
        if psutil is None:  # pragma: no cover
            return {}

        process = psutil.Process(os.getpid())
        mem_info = process.memory_info()
        return {
            "rss": mem_info.rss,
            "vms": mem_info.vms,
            "percent": psutil.virtual_memory().percent
        }

    def get_cpu_usage(self) -> float:
        """Retourne l'utilisation CPU en pourcentage."""
        if psutil is None:  # pragma: no cover
            return 0.0
        return psutil.cpu_percent(interval=None)
    
    def get_performance_report(self) -> Dict[str, Any]:
        """
        Génère un rapport de performance complet.
        
        Returns:
            Rapport détaillé avec toutes les métriques
        """
        with self._lock:
            # Statistiques de base
            total_metrics = len(self._metrics)
            active_alerts = len([a for a in self._alerts if not a.resolved])
            
            # Métriques par type
            counters_summary = {k: v for k, v in self._counters.items()}
            gauges_summary = {k: v for k, v in self._gauges.items()}
            
            # Histogrammes avec statistiques
            histograms_summary = {}
            for key, values in self._histograms.items():
                if values:
                    histograms_summary[key] = {
                        "count": len(values),
                        "min": min(values),
                        "max": max(values),
                        "avg": statistics.mean(values),
                        "p50": statistics.median(values),
                        "p95": self.performance_monitor._percentile(values, 0.95),
                        "p99": self.performance_monitor._percentile(values, 0.99)
                    }
            
            return {
                "summary": {
                    "total_metrics": total_metrics,
                    "active_alerts": active_alerts,
                    "collection_enabled": self.enabled,
                    "collection_interval": self.collection_interval,
                    "report_generated_at": datetime.now().isoformat()
                },
                "counters": counters_summary,
                "gauges": gauges_summary,
                "histograms": histograms_summary,
                "alerts": [alert.to_dict() for alert in self._alerts[-10:]],  # 10 dernières alertes
                "performance": {
                    name: self.performance_monitor.get_performance_stats(name)
                    for name in ["agent_execution", "intent_detection", "deepseek_request"]
                }
            }
    
    def export_metrics(self, format: str = "json") -> str:
        """
        Exporte les métriques dans un format spécifique.
        
        Args:
            format: Format d'export ("json", "prometheus")
            
        Returns:
            String formatée
        """
        if format == "json":
            import json
            report = self.get_performance_report()
            return json.dumps(report, indent=2, ensure_ascii=False)
        
        elif format == "prometheus":
            # Format Prometheus simple
            lines = []
            
            with self._lock:
                # Counters
                for key, value in self._counters.items():
                    lines.append(f"{key} {value}")
                
                # Gauges  
                for key, value in self._gauges.items():
                    lines.append(f"{key} {value}")
            
            return "\n".join(lines)
        
        else:
            raise ValueError(f"Unsupported export format: {format}")
    
    def clear_metrics(self) -> None:
        """Vide toutes les métriques (utile pour tests)."""
        with self._lock:
            self._metrics.clear()
            self._counters.clear()
            self._gauges.clear()
            self._histograms.clear()
            self._alerts.clear()
            self._alert_cache.clear()
        
        logger.info("All metrics cleared")


class MetricsAggregator:
    """
    Agrégateur de métriques avec fenêtres temporelles.
    
    Utile pour créer des dashboards et rapports périodiques.
    """
    
    def __init__(self, metrics_collector: MetricsCollector):
        """
        Initialise l'agrégateur.
        
        Args:
            metrics_collector: Collecteur source
        """
        self.metrics_collector = metrics_collector
        self._aggregation_cache = {}
        self._cache_ttl = 60  # 1 minute
    
    def aggregate_by_time_window(
        self,
        window_minutes: int = 5,
        metric_names: List[str] = None
    ) -> Dict[str, Any]:
        """
        Agrège les métriques par fenêtre temporelle.
        
        Args:
            window_minutes: Taille de la fenêtre en minutes
            metric_names: Noms des métriques à inclure (None = toutes)
            
        Returns:
            Métriques agrégées par fenêtre
        """
        cache_key = f"time_window_{window_minutes}_{hash(tuple(metric_names or []))}"
        now = time.time()
        
        # Vérifie le cache
        if cache_key in self._aggregation_cache:
            cached_data, cache_time = self._aggregation_cache[cache_key]
            if now - cache_time < self._cache_ttl:
                return cached_data
        
        # Calcule l'agrégation
        window_start = now - (window_minutes * 60)
        
        with self.metrics_collector._lock:
            relevant_metrics = [
                m for m in self.metrics_collector._metrics
                if m.timestamp >= window_start and (
                    metric_names is None or m.name in metric_names
                )
            ]
        
        # Groupe par nom de métrique
        grouped = defaultdict(list)
        for metric in relevant_metrics:
            grouped[metric.name].append(metric)
        
        # Calcule les statistiques par groupe
        result = {}
        for name, metrics in grouped.items():
            values = [m.value for m in metrics]
            if values:
                result[name] = {
                    "count": len(values),
                    "sum": sum(values),
                    "avg": statistics.mean(values),
                    "min": min(values),
                    "max": max(values),
                    "first_timestamp": min(m.timestamp for m in metrics),
                    "last_timestamp": max(m.timestamp for m in metrics)
                }
        
        # Met en cache
        self._aggregation_cache[cache_key] = (result, now)
        
        return result
    
    def get_top_metrics(self, metric_type: str = "counter", limit: int = 10) -> List[Tuple[str, float]]:
        """
        Retourne les top métriques par valeur.
        
        Args:
            metric_type: Type de métrique à considérer
            limit: Nombre max de résultats
            
        Returns:
            Liste de tuples (nom, valeur) triée
        """
        with self.metrics_collector._lock:
            if metric_type == "counter":
                items = list(self.metrics_collector._counters.items())
            elif metric_type == "gauge":
                items = list(self.metrics_collector._gauges.items())
            else:
                return []
        
        # Trie par valeur décroissante
        sorted_items = sorted(items, key=lambda x: x[1], reverse=True)
        return sorted_items[:limit]


# Instance globale par défaut
_default_metrics_collector: Optional[MetricsCollector] = None

def get_default_metrics_collector() -> MetricsCollector:
    """Retourne l'instance de collecteur par défaut."""
    global _default_metrics_collector
    
    if _default_metrics_collector is None:
        _default_metrics_collector = MetricsCollector()
    return _default_metrics_collector<|MERGE_RESOLUTION|>--- conflicted
+++ resolved
@@ -471,12 +471,9 @@
         Enregistre une détection d'intention.
 
         Args:
-<<<<<<< HEAD
             method: Méthode utilisée (rule_based, llm_based)
-=======
             method: Méthode utilisée (llm_based, ai_fallback)
             method: Méthode utilisée (llm_based, pattern_matching, ner_model)
->>>>>>> 9fb953f6
             confidence: Score de confiance
             success: Succès de la détection
             **labels: Labels additionnels
