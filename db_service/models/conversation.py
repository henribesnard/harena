--- conflicted
+++ resolved
@@ -163,18 +163,15 @@
     # Intelligence artificielle - métadonnées
     intent_result = Column(JSON, nullable=True)
     agent_chain = Column(JSON, default=list, nullable=False)  # Séquence d'agents utilisés
-<<<<<<< HEAD
     intent_classification = Column(JSON, default=dict, nullable=True)
     entities_extracted = Column(JSON, default=list, nullable=True)
     intent_confidence = Column(DECIMAL(5, 4), default=0, nullable=False)
     total_tokens_used = Column(Integer, default=0, nullable=False)
-=======
     intent = Column(JSON, nullable=True)
     entities = Column(JSON, nullable=True)
     prompt_tokens = Column(Integer, nullable=True)
     completion_tokens = Column(Integer, nullable=True)
     total_tokens = Column(Integer, nullable=True)
->>>>>>> 8aa1b40b
     
     # Recherche et résultats
     search_query_used = Column(Text, nullable=True)
