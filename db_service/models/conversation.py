--- conflicted
+++ resolved
@@ -89,11 +89,7 @@
     financial_context = Column(JSON, default=dict, nullable=False)
     user_preferences_ai = Column(JSON, default=dict, nullable=False)
     key_entities_history = Column(JSON, default=list, nullable=False)
-<<<<<<< HEAD
-    
-=======
-
->>>>>>> adc61e0d
+
     # Relations
     user = relationship("User", back_populates="conversations")
     turns = relationship(
