"""
Routes API pour le service d'enrichissement - Elasticsearch uniquement.

Ce module définit UNIQUEMENT les endpoints pour l'enrichissement et l'indexation
des transactions financières dans Elasticsearch.

RESPONSABILITÉ: ÉCRITURE/INDEXATION UNIQUEMENT
- Enrichissement des transactions
- Synchronisation Elasticsearch
- Gestion des données (CRUD)
- Diagnostics d'indexation

SUPPRIMÉ: Endpoints de recherche (déplacés vers search_service)
SUPPRIMÉ: Endpoints Qdrant et dual storage
"""
import logging
from typing import Dict, Any, List
from fastapi import APIRouter, Depends, HTTPException, status, Query
from sqlalchemy.orm import Session
from datetime import datetime

from db_service.session import get_db
from user_service.api.deps import get_current_active_user
from db_service.models.user import User
from db_service.models.sync import RawTransaction, SyncAccount

from enrichment_service.models import (
    TransactionInput,
    UserSyncResult,
    ElasticsearchHealthStatus,
)
from enrichment_service.core.processor import ElasticsearchTransactionProcessor
from enrichment_service.core.account_enrichment_service import AccountEnrichmentService

logger = logging.getLogger(__name__)
router = APIRouter()

# Instances globales (initialisées dans main.py)
elasticsearch_client = None
elasticsearch_processor = None
account_enrichment_service = None


def get_account_enrichment_service(
    db: Session = Depends(get_db),
) -> AccountEnrichmentService:
    """Retourne l'instance du service d'enrichissement de compte."""
    global account_enrichment_service
    if not account_enrichment_service:
        account_enrichment_service = AccountEnrichmentService(db)
    return account_enrichment_service


def get_elasticsearch_processor(
    account_service: AccountEnrichmentService = Depends(get_account_enrichment_service),
) -> ElasticsearchTransactionProcessor:
    """Récupère l'instance du processeur Elasticsearch."""
    global elasticsearch_processor
    if not elasticsearch_processor:
        global elasticsearch_client
        if not elasticsearch_client:
            raise HTTPException(
                status_code=status.HTTP_503_SERVICE_UNAVAILABLE,
                detail="Elasticsearch client not available",
            )
        elasticsearch_processor = ElasticsearchTransactionProcessor(
            elasticsearch_client, account_service
        )
    return elasticsearch_processor

# ==========================================
# ENDPOINTS ELASTICSEARCH PRINCIPAUX
# ==========================================


@router.post("/elasticsearch/sync-user/{user_id}", response_model=UserSyncResult)
async def sync_user_transactions(
    user_id: int,
    force_refresh: bool = Query(False, description="Force la suppression et recréation de tous les documents"),
    current_user: User = Depends(get_current_active_user),
    db: Session = Depends(get_db),
    processor: ElasticsearchTransactionProcessor = Depends(get_elasticsearch_processor),
):
    """
    Synchronise toutes les transactions d'un utilisateur depuis PostgreSQL vers Elasticsearch.
    
    Cette méthode:
    1. Lit les transactions depuis PostgreSQL
    2. Structure les données pour Elasticsearch
    3. Indexe en mode bulk pour optimiser les performances
    
    Args:
        user_id: ID de l'utilisateur à synchroniser
        force_refresh: Force la suppression et recréation
        
    Returns:
        UserSyncResult: Résultat de la synchronisation
    """
    if user_id != current_user.id and not current_user.is_superuser:
        raise HTTPException(
            status_code=status.HTTP_403_FORBIDDEN,
            detail="Insufficient permissions"
        )
    
    logger.info(f"🔄 Synchronisation Elasticsearch demandée pour user {user_id} (force_refresh: {force_refresh})")
    
    try:
        # Récupérer toutes les transactions de l'utilisateur depuis PostgreSQL
        raw_transactions = db.query(RawTransaction).filter(
            RawTransaction.user_id == user_id,
            RawTransaction.deleted == False
        ).all()
        
        if not raw_transactions:
            logger.info(f"Aucune transaction trouvée pour l'utilisateur {user_id}")
            return UserSyncResult(
                user_id=user_id,
                total_transactions=0,
                transactions_indexed=0,
                accounts_indexed=0,
                updated=0,
                errors=0,
                with_account_metadata=0,
                accounts_synced=0,
                processing_time=0.0,
                status="success",
                error_details=[]
            )
        
        # Précharger les informations de compte pour toutes les transactions
        account_ids = {tx.account_id for tx in raw_transactions}
        accounts = db.query(SyncAccount).filter(SyncAccount.id.in_(account_ids)).all()
        accounts_map = {
            (acc.id if hasattr(acc, "id") else acc.account_id): acc
            for acc in accounts
        }

        # Convertir en TransactionInput avec métadonnées de compte
        transaction_inputs = []
        for raw_tx in raw_transactions:
            account = accounts_map.get(raw_tx.account_id)
            tx_input = TransactionInput(
                bridge_transaction_id=raw_tx.bridge_transaction_id,
                user_id=raw_tx.user_id,
                account_id=raw_tx.account_id,
                account_name=account.account_name if account else None,
                account_type=account.account_type if account else None,
                account_balance=account.balance if account else None,
                account_currency=account.currency_code if account else None,
                account_last_sync=account.last_sync_timestamp if account else None,
                clean_description=raw_tx.clean_description,
                provider_description=raw_tx.provider_description,
                amount=raw_tx.amount,
                date=raw_tx.date,
                booking_date=raw_tx.booking_date,
                transaction_date=raw_tx.transaction_date,
                value_date=raw_tx.value_date,
                currency_code=raw_tx.currency_code,
                category_id=raw_tx.category_id,
                operation_type=raw_tx.operation_type,
                deleted=raw_tx.deleted,
                future=raw_tx.future,
            )
            transaction_inputs.append(tx_input)
        
        logger.info(f"📊 Synchronisation de {len(transaction_inputs)} transactions pour l'utilisateur {user_id}")

        # Synchroniser via le processeur Elasticsearch
        result = await processor.sync_user_transactions(
            user_id=user_id,
            transactions=transaction_inputs,
            accounts=accounts,
            accounts_map=accounts_map,
            force_refresh=force_refresh,
        )

<<<<<<< HEAD
        logger.info(f"{result.accounts_synced} accounts, {result.transactions_indexed} transactions indexed")
=======
        logger.info(
            f"{result.accounts_synced} accounts, {result.transactions_indexed} transactions indexed"
        )
>>>>>>> b41334a0
        logger.info(
            "📈 Résultat sync user %s: %s tx, %s indexées, %s mises à jour, %s erreurs, %s comptes",
            user_id,
            result.total_transactions,
            result.transactions_indexed,
            result.updated,
            result.errors,
            result.accounts_synced,
        )

        return result
        
    except Exception as e:
        logger.error(f"❌ Erreur lors de la synchronisation pour l'utilisateur {user_id}: {e}")
        raise HTTPException(
            status_code=status.HTTP_500_INTERNAL_SERVER_ERROR,
            detail=f"Failed to sync user transactions: {str(e)}"
        )

@router.delete("/elasticsearch/user-data/{user_id}")
async def delete_user_data(
    user_id: int,
    current_user: User = Depends(get_current_active_user),
    processor: ElasticsearchTransactionProcessor = Depends(get_elasticsearch_processor),
):
    """
    Supprime toutes les données d'un utilisateur d'Elasticsearch.
    
    ATTENTION: Cette opération est irréversible!
    
    Args:
        user_id: ID de l'utilisateur
        
    Returns:
        Dict: Résultat de la suppression
    """
    if user_id != current_user.id and not current_user.is_superuser:
        raise HTTPException(
            status_code=status.HTTP_403_FORBIDDEN,
            detail="Insufficient permissions"
        )
    
    try:
        deletion_result = await processor.delete_user_data(user_id)
        
        if deletion_result["status"] == "success":
            return {
                "status": "success",
                "message": f"All data deleted for user {user_id}",
                "user_id": user_id,
                "deleted_count": deletion_result["deleted_count"],
                "storage": "elasticsearch",
                "timestamp": deletion_result["timestamp"]
            }
        else:
            raise HTTPException(
                status_code=status.HTTP_500_INTERNAL_SERVER_ERROR,
                detail=f"Failed to delete user data: {deletion_result.get('error', 'Unknown error')}"
            )
            
    except HTTPException:
        raise
    except Exception as e:
        logger.error(f"Erreur lors de la suppression pour l'utilisateur {user_id}: {e}")
        raise HTTPException(
            status_code=status.HTTP_500_INTERNAL_SERVER_ERROR,
            detail=f"Failed to delete user data: {str(e)}"
        )

# ==========================================
# ENDPOINTS DE DIAGNOSTIC ET MONITORING
# ==========================================

@router.get("/elasticsearch/health")
async def elasticsearch_health(
    processor: ElasticsearchTransactionProcessor = Depends(get_elasticsearch_processor),
):
    """
    Vérifie la santé du service d'enrichissement Elasticsearch.
    
    Retourne l'état d'Elasticsearch et du processeur.
    """
    try:
        health_status = await processor.health_check()
        if health_status["status"] != "healthy":
            raise HTTPException(
                status_code=status.HTTP_503_SERVICE_UNAVAILABLE,
                detail=health_status,
            )

        return ElasticsearchHealthStatus(
            status=health_status["status"],
            timestamp=health_status["timestamp"],
            elasticsearch=health_status["elasticsearch"],
            database=health_status.get("database"),
            capabilities=health_status["capabilities"],
            performance_metrics=health_status.get("performance_metrics"),
        )

    except HTTPException:
        raise
    except Exception as e:
        logger.error(f"❌ Erreur health check: {e}")
        raise HTTPException(
            status_code=status.HTTP_503_SERVICE_UNAVAILABLE,
            detail=str(e),
        )

@router.get("/elasticsearch/user-stats/{user_id}")
async def get_user_statistics(
    user_id: int,
    current_user: User = Depends(get_current_active_user),
    processor: ElasticsearchTransactionProcessor = Depends(get_elasticsearch_processor),
):
    """
    Récupère les statistiques d'un utilisateur dans Elasticsearch.
    
    Args:
        user_id: ID de l'utilisateur
        
    Returns:
        Dict: Statistiques de l'utilisateur
    """
    if user_id != current_user.id and not current_user.is_superuser:
        raise HTTPException(
            status_code=status.HTTP_403_FORBIDDEN,
            detail="Insufficient permissions"
        )
    
    try:
        stats = await processor.get_user_stats(user_id)
        
        if stats["status"] == "success":
            return stats
        else:
            raise HTTPException(
                status_code=status.HTTP_500_INTERNAL_SERVER_ERROR,
                detail=f"Failed to get user statistics: {stats.get('error', 'Unknown error')}"
            )
        
    except HTTPException:
        raise
    except Exception as e:
        logger.error(f"❌ Erreur récupération stats user {user_id}: {e}")
        raise HTTPException(
            status_code=status.HTTP_500_INTERNAL_SERVER_ERROR,
            detail=f"Failed to get user statistics: {str(e)}"
        )

@router.get("/elasticsearch/cluster-info")
async def get_cluster_info(
    current_user: User = Depends(get_current_active_user)
):
    """
    Récupère les informations du cluster Elasticsearch.
    
    Réservé aux superusers pour diagnostics avancés.
    
    Returns:
        Dict: Informations du cluster
    """
    if not current_user.is_superuser:
        raise HTTPException(
            status_code=status.HTTP_403_FORBIDDEN,
            detail="Insufficient permissions - superuser required"
        )
    
    try:
        global elasticsearch_client
        if not elasticsearch_client:
            raise HTTPException(
                status_code=status.HTTP_503_SERVICE_UNAVAILABLE,
                detail="Elasticsearch client not available"
            )
        
        # Obtenir les infos du cluster
        cluster_info = await elasticsearch_client.get_cluster_info()
        
        return {
            "cluster_info": cluster_info,
            "index_name": elasticsearch_client.index_name,
            "client_initialized": elasticsearch_client._initialized,
            "timestamp": datetime.now().isoformat(),
            "service": "enrichment_service_elasticsearch"
        }
        
    except Exception as e:
        logger.error(f"Erreur lors de la récupération des infos cluster: {e}")
        raise HTTPException(
            status_code=status.HTTP_500_INTERNAL_SERVER_ERROR,
            detail=f"Failed to get cluster info: {str(e)}"
        )

@router.get("/elasticsearch/index-mapping")
async def get_index_mapping(
    current_user: User = Depends(get_current_active_user)
):
    """
    Récupère le mapping de l'index Elasticsearch.
    
    Réservé aux superusers pour diagnostics avancés.
    
    Returns:
        Dict: Mapping de l'index
    """
    if not current_user.is_superuser:
        raise HTTPException(
            status_code=status.HTTP_403_FORBIDDEN,
            detail="Insufficient permissions - superuser required"
        )
    
    try:
        global elasticsearch_client
        if not elasticsearch_client:
            raise HTTPException(
                status_code=status.HTTP_503_SERVICE_UNAVAILABLE,
                detail="Elasticsearch client not available"
            )
        
        # Récupérer le mapping
        async with elasticsearch_client.session.get(
            f"{elasticsearch_client.base_url}/{elasticsearch_client.index_name}/_mapping"
        ) as response:
            if response.status == 200:
                mapping = await response.json()
                return {
                    "index_name": elasticsearch_client.index_name,
                    "mapping": mapping,
                    "timestamp": datetime.now().isoformat()
                }
            else:
                raise HTTPException(
                    status_code=response.status,
                    detail=f"Failed to get mapping: {response.status}"
                )
        
    except HTTPException:
        raise
    except Exception as e:
        logger.error(f"Erreur lors de la récupération du mapping: {e}")
        raise HTTPException(
            status_code=status.HTTP_500_INTERNAL_SERVER_ERROR,
            detail=f"Failed to get index mapping: {str(e)}"
        )

# ==========================================
# ENDPOINTS UTILITAIRES
# ==========================================

@router.post("/elasticsearch/reindex-user/{user_id}")
async def reindex_user_transactions(
    user_id: int,
    current_user: User = Depends(get_current_active_user),
    db: Session = Depends(get_db),
    processor: ElasticsearchTransactionProcessor = Depends(get_elasticsearch_processor),
):
    """
    Force la ré-indexation complète d'un utilisateur.
    
    Équivalent à sync-user avec force_refresh=True.
    Utile pour corriger des problèmes d'indexation.
    
    Args:
        user_id: ID de l'utilisateur à ré-indexer
        
    Returns:
        UserSyncResult: Résultat de la ré-indexation
    """
    if user_id != current_user.id and not current_user.is_superuser:
        raise HTTPException(
            status_code=status.HTTP_403_FORBIDDEN,
            detail="Insufficient permissions"
        )
    
    logger.info(f"🔄 Ré-indexation complète demandée pour user {user_id}")
    
    # Utiliser l'endpoint de sync avec force_refresh=True
    return await sync_user_transactions(
        user_id=user_id,
        force_refresh=True,
        current_user=current_user,
        db=db,
        processor=processor,
    )

@router.get("/elasticsearch/document-exists/{user_id}/{transaction_id}")
async def check_document_exists(
    user_id: int,
    transaction_id: int,
    current_user: User = Depends(get_current_active_user)
):
    """
    Vérifie si un document existe dans Elasticsearch.
    
    Utile pour déboguer des problèmes d'indexation.
    
    Args:
        user_id: ID de l'utilisateur
        transaction_id: ID de la transaction
        
    Returns:
        Dict: Existence du document
    """
    if user_id != current_user.id and not current_user.is_superuser:
        raise HTTPException(
            status_code=status.HTTP_403_FORBIDDEN,
            detail="Insufficient permissions"
        )
    
    try:
        global elasticsearch_client
        if not elasticsearch_client:
            raise HTTPException(
                status_code=status.HTTP_503_SERVICE_UNAVAILABLE,
                detail="Elasticsearch client not available"
            )
        
        document_id = f"user_{user_id}_tx_{transaction_id}"
        exists = await elasticsearch_client.document_exists(document_id)
        
        return {
            "user_id": user_id,
            "transaction_id": transaction_id,
            "document_id": document_id,
            "exists": exists,
            "index_name": elasticsearch_client.index_name,
            "timestamp": datetime.now().isoformat()
        }
        
    except Exception as e:
        logger.error(f"Erreur vérification existence document: {e}")
        raise HTTPException(
            status_code=status.HTTP_500_INTERNAL_SERVER_ERROR,
            detail=f"Failed to check document existence: {str(e)}"
        )<|MERGE_RESOLUTION|>--- conflicted
+++ resolved
@@ -174,13 +174,12 @@
             force_refresh=force_refresh,
         )
 
-<<<<<<< HEAD
         logger.info(f"{result.accounts_synced} accounts, {result.transactions_indexed} transactions indexed")
-=======
+
         logger.info(
             f"{result.accounts_synced} accounts, {result.transactions_indexed} transactions indexed"
         )
->>>>>>> b41334a0
+
         logger.info(
             "📈 Résultat sync user %s: %s tx, %s indexées, %s mises à jour, %s erreurs, %s comptes",
             user_id,
