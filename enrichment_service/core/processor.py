--- conflicted
+++ resolved
@@ -504,12 +504,9 @@
 
             # 4. Convertir le résultat batch en résultat de sync utilisateur
             processing_time = time.time() - start_time
-<<<<<<< HEAD
             indexed_count = sum(
-=======
 
             transactions_indexed = sum(
->>>>>>> 8ff97108
                 1 for result in batch_result.results if result.status == "success" and result.indexed
             )
             updated_count = sum(
