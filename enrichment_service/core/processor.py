--- conflicted
+++ resolved
@@ -16,12 +16,10 @@
     BatchEnrichmentResult,
     UserSyncResult,
     StructuredTransaction,
-<<<<<<< HEAD
-=======
+
 )
 from enrichment_service.core.account_enrichment_service import (
     AccountEnrichmentService,
->>>>>>> d8ca7d4b
 )
 from enrichment_service.core.data_quality_validator import DataQualityValidator
 
@@ -40,11 +38,8 @@
     ):
         """Initialise le processeur avec le client Elasticsearch et les services externes."""
         self.elasticsearch_client = elasticsearch_client
-<<<<<<< HEAD
         self.validator = DataQualityValidator()
-=======
         self.account_enrichment_service = account_enrichment_service
->>>>>>> d8ca7d4b
         logger.info("ElasticsearchTransactionProcessor initialisé")
 
     def _apply_enrichment(self, structured_tx: StructuredTransaction, data: Dict[str, Optional[str]]):
@@ -102,7 +97,6 @@
             self._apply_enrichment(structured_tx, enriched)
             logger.debug(f"📋 Transaction structurée: {structured_tx.searchable_text[:100]}...")
 
-<<<<<<< HEAD
             # 2. Valider la qualité des données
             is_valid, quality_score, flags = self.validator.evaluate(transaction)
             structured_tx.quality_score = quality_score
@@ -127,8 +121,7 @@
                     status="skipped",
                 )
 
-=======
->>>>>>> d8ca7d4b
+
             # 3. Générer l'ID du document
             document_id = structured_tx.get_document_id()
 
@@ -152,11 +145,7 @@
                         processing_time=processing_time,
                         status="skipped",
                     )
-<<<<<<< HEAD
-
-=======
-            
->>>>>>> d8ca7d4b
+
             # 5. Indexer dans Elasticsearch
             success = await self.elasticsearch_client.index_document(
                 document_id=document_id,
@@ -242,12 +231,10 @@
         try:
             structured_transactions = []
             documents_to_index = []
-<<<<<<< HEAD
             results = []
             errors = []
             valid_pairs = []
-=======
->>>>>>> d8ca7d4b
+
 
             for tx in transactions:
                 enriched = {}
@@ -257,7 +244,6 @@
                     except Exception as e:  # pragma: no cover - logging only
                         logger.warning(f"Enrichment failed for tx {tx.bridge_transaction_id}: {e}")
                 structured_tx = StructuredTransaction.from_transaction_input(tx)
-<<<<<<< HEAD
                 is_valid, quality_score, flags = self.validator.evaluate(tx)
                 structured_tx.quality_score = quality_score
                 if not is_valid:
@@ -280,9 +266,7 @@
                     )
                     errors.append(f"Transaction {tx.bridge_transaction_id}: data_quality")
                     continue
-=======
                 self._apply_enrichment(structured_tx, enriched)
->>>>>>> d8ca7d4b
                 structured_transactions.append(structured_tx)
                 valid_pairs.append((tx, structured_tx))
                 document_id = structured_tx.get_document_id()
