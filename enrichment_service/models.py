--- conflicted
+++ resolved
@@ -111,10 +111,8 @@
     # Métadonnées supplémentaires
     is_future: bool
     is_deleted: bool
-<<<<<<< HEAD
     balance_check_passed: Optional[bool] = None
     quality_score: Optional[float] = None
-=======
     quality_score: float = 1.0
 
     # Informations sur le compte
@@ -127,7 +125,6 @@
     # Information sur la catégorie
     category_name: Optional[str] = None
 
->>>>>>> f0c04362
     
     @classmethod
     def from_transaction_input(cls, tx: TransactionInput) -> 'StructuredTransaction':
@@ -192,17 +189,14 @@
             operation_type=tx.operation_type,
             is_future=tx.future,
             is_deleted=tx.deleted,
-<<<<<<< HEAD
             balance_check_passed=balance_check_passed,
             quality_score=quality_score,
-=======
             account_name=tx.account_name,
             account_type=tx.account_type,
             account_balance=tx.account_balance,
             account_currency=tx.account_currency,
             account_last_sync=tx.account_last_sync,
             category_name=tx.category_name
->>>>>>> f0c04362
         )
     
     def to_elasticsearch_document(self) -> Dict[str, Any]:
@@ -212,17 +206,14 @@
             "transaction_id": self.transaction_id,
             "user_id": self.user_id,
             "account_id": self.account_id,
-<<<<<<< HEAD
-
-=======
+
             "account_name": self.account_name,
             "account_type": self.account_type,
             "account_balance": self.account_balance,
             "account_currency_code": self.account_currency_code,
             "account_currency": self.account_currency,
             "account_last_sync": self.account_last_sync.isoformat() if self.account_last_sync else None,
-            
->>>>>>> f0c04362
+
             # Contenu recherchable
             "searchable_text": self.searchable_text,
             "primary_description": self.primary_description,
@@ -232,12 +223,10 @@
             "amount_abs": self.amount_abs,
             "transaction_type": self.transaction_type,
             "currency_code": self.currency_code,
-<<<<<<< HEAD
-
-=======
+
             "quality_score": self.quality_score,
             
->>>>>>> f0c04362
+
             # Dates (optimisées pour les requêtes Elasticsearch)
             "date": self.date.isoformat(),
             "date_str": self.date_str,
@@ -248,12 +237,10 @@
             # Catégorisation
             "category_id": self.category_id,
             "operation_type": self.operation_type,
-<<<<<<< HEAD
-
-=======
+
             "category_name": self.category_name,
             
->>>>>>> f0c04362
+
             # Flags
             "is_future": self.is_future,
             "is_deleted": self.is_deleted,
