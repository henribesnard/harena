"""
Modèles de données pour le service d'enrichissement - Elasticsearch uniquement.

Ce module définit les structures de données utilisées pour l'enrichissement
et l'indexation des transactions financières dans Elasticsearch.
"""
from dataclasses import dataclass
from datetime import datetime
from typing import Dict, Any, List, Optional
from pydantic import BaseModel

# Modèles Pydantic pour l'API
class TransactionInput(BaseModel):
    """Modèle d'entrée pour une transaction à traiter."""
    bridge_transaction_id: int
    user_id: int
    account_id: int
    account_name: Optional[str] = None
    account_type: Optional[str] = None
    account_balance: Optional[float] = None
    account_currency: Optional[str] = None
    account_last_sync: Optional[datetime] = None
    clean_description: Optional[str] = None
    provider_description: Optional[str] = None
    amount: float
    date: datetime
    booking_date: Optional[datetime] = None
    transaction_date: Optional[datetime] = None
    value_date: Optional[datetime] = None
    currency_code: Optional[str] = None
    category_id: Optional[int] = None
    category_name: Optional[str] = None
    operation_type: Optional[str] = None
    deleted: bool = False
    future: bool = False

class BatchTransactionInput(BaseModel):
    """Modèle pour le traitement en lot de transactions."""
    user_id: int
    transactions: List[TransactionInput]

class ElasticsearchEnrichmentResult(BaseModel):
    """Résultat d'un enrichissement de transaction pour Elasticsearch."""
    transaction_id: int
    user_id: int
    searchable_text: str
    document_id: str  # Format: user_{user_id}_tx_{transaction_id}
    indexed: bool
    metadata: Dict[str, Any]
    processing_time: float
    status: str = "success"
    error_message: Optional[str] = None

class BatchEnrichmentResult(BaseModel):
    """Résultat d'un enrichissement en lot."""
    user_id: int
    total_transactions: int
    successful: int
    failed: int
    processing_time: float
    results: List[ElasticsearchEnrichmentResult]
    errors: List[str] = []

class UserSyncResult(BaseModel):
    """Résultat de synchronisation utilisateur."""
    user_id: int
    total_transactions: int
    indexed: int
    updated: int
    errors: int
    processing_time: float
    status: str = "success"
    error_details: List[str] = []

@dataclass 
class StructuredTransaction:
    """Transaction structurée pour l'indexation Elasticsearch."""
    # Identifiants
    transaction_id: int
    user_id: int
    account_id: int

    # Informations de compte
    account_name: Optional[str] = None
    account_type: Optional[str] = None
    account_balance: Optional[float] = None
    account_currency_code: Optional[str] = None
    
    # Contenu principal
    searchable_text: str
    primary_description: str
    
    # Données financières
    amount: float
    amount_abs: float
    transaction_type: str  # "debit" ou "credit"
    currency_code: str
    
    # Dates
    date: datetime
    date_str: str
    month_year: str
    weekday: str
    
    # Catégorisation
    category_id: Optional[int]
    operation_type: Optional[str]
    
    # Métadonnées supplémentaires
    is_future: bool
    is_deleted: bool

    # Informations sur le compte
    account_name: Optional[str] = None
    account_type: Optional[str] = None
    account_balance: Optional[float] = None
    account_currency: Optional[str] = None
    account_last_sync: Optional[datetime] = None

    # Information sur la catégorie
    category_name: Optional[str] = None
    
    @classmethod
    def from_transaction_input(cls, tx: TransactionInput) -> 'StructuredTransaction':
        """Crée une StructuredTransaction à partir d'une TransactionInput."""
        # Description principale
        primary_desc = tx.clean_description or tx.provider_description or "Transaction"
        
        # Type de transaction
        tx_type = "debit" if tx.amount < 0 else "credit"
        
        # Formatage des dates
        date_str = tx.date.strftime('%Y-%m-%d')
        month_year = tx.date.strftime('%Y-%m')
        weekday = tx.date.strftime('%A')
        
        # Création du texte recherchable optimisé pour Elasticsearch
        searchable_parts = [
            f"Description: {primary_desc}",
            f"Montant: {abs(tx.amount):.2f} {tx.currency_code or 'EUR'}",
            f"Type: {tx_type}",
            f"Date: {date_str}"
        ]
        
        if tx.operation_type:
            searchable_parts.append(f"Opération: {tx.operation_type}")
            
        if tx.category_id:
            searchable_parts.append(f"Catégorie: {tx.category_id}")
        
        searchable_text = " | ".join(searchable_parts)
        
        return cls(
            transaction_id=tx.bridge_transaction_id,
            user_id=tx.user_id,
            account_id=tx.account_id,
            account_name=None,
            account_type=None,
            account_balance=None,
            account_currency_code=None,
            searchable_text=searchable_text,
            primary_description=primary_desc,
            amount=tx.amount,
            amount_abs=abs(tx.amount),
            transaction_type=tx_type,
            currency_code=tx.currency_code or "EUR",
            date=tx.date,
            date_str=date_str,
            month_year=month_year,
            weekday=weekday,
            category_id=tx.category_id,
            operation_type=tx.operation_type,
            is_future=tx.future,
            is_deleted=tx.deleted,
            account_name=tx.account_name,
            account_type=tx.account_type,
            account_balance=tx.account_balance,
            account_currency=tx.account_currency,
            account_last_sync=tx.account_last_sync,
            category_name=tx.category_name
        )
    
    def to_elasticsearch_document(self) -> Dict[str, Any]:
        """Convertit en document Elasticsearch."""
        return {
            # Identifiants
            "transaction_id": self.transaction_id,
            "user_id": self.user_id,
            "account_id": self.account_id,
            "account_name": self.account_name,
            "account_type": self.account_type,
            "account_balance": self.account_balance,
<<<<<<< HEAD
            "account_currency_code": self.account_currency_code,
=======
            "account_currency": self.account_currency,
            "account_last_sync": self.account_last_sync.isoformat() if self.account_last_sync else None,
>>>>>>> 6f07e83f
            
            # Contenu recherchable
            "searchable_text": self.searchable_text,
            "primary_description": self.primary_description,
            
            # Données financières
            "amount": self.amount,
            "amount_abs": self.amount_abs,
            "transaction_type": self.transaction_type,
            "currency_code": self.currency_code,
            
            # Dates (optimisées pour les requêtes Elasticsearch)
            "date": self.date.isoformat(),
            "date_str": self.date_str,
            "month_year": self.month_year,
            "weekday": self.weekday,
            "timestamp": self.date.timestamp(),
            
            # Catégorisation
            "category_id": self.category_id,
            "operation_type": self.operation_type,
            "category_name": self.category_name,
            
            # Flags
            "is_future": self.is_future,
            "is_deleted": self.is_deleted,
            
            # Métadonnées d'indexation
            "indexed_at": datetime.now().isoformat(),
            "version": "2.0-elasticsearch"
        }
    
    def get_document_id(self) -> str:
        """Génère l'ID du document Elasticsearch."""
        return f"user_{self.user_id}_tx_{self.transaction_id}"

class ElasticsearchHealthStatus(BaseModel):
    """Statut de santé du service Elasticsearch."""
    service: str = "enrichment_service_elasticsearch"
    version: str = "2.0.0"
    status: str
    timestamp: str
    elasticsearch: Dict[str, Any]
    capabilities: Dict[str, bool]
    performance_metrics: Optional[Dict[str, Any]] = None<|MERGE_RESOLUTION|>--- conflicted
+++ resolved
@@ -190,12 +190,9 @@
             "account_name": self.account_name,
             "account_type": self.account_type,
             "account_balance": self.account_balance,
-<<<<<<< HEAD
             "account_currency_code": self.account_currency_code,
-=======
             "account_currency": self.account_currency,
             "account_last_sync": self.account_last_sync.isoformat() if self.account_last_sync else None,
->>>>>>> 6f07e83f
             
             # Contenu recherchable
             "searchable_text": self.searchable_text,
