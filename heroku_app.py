--- conflicted
+++ resolved
@@ -103,7 +103,6 @@
         logger.info("🤖 Initialisation du conversation_service...")
 
         try:
-<<<<<<< HEAD
             # Vérifier la clé API
             api_key = settings.DEEPSEEK_API_KEY
             if not api_key:
@@ -113,14 +112,12 @@
 
             # Import et initialisation du conversation service
             from config_service.config import settings
-=======
             # Vérifier OPENAI_API_KEY
             openai_key = settings.OPENAI_API_KEY
             if not openai_key:
                 raise ValueError("OPENAI_API_KEY n'est pas configurée")
 
             logger.info(f"🔑 OPENAI_API_KEY configurée: {openai_key[:20]}...")
->>>>>>> 5fa726af
 
             # Validation de la configuration
             from conversation_service.core import run_core_validation
@@ -130,7 +127,6 @@
             validation = run_core_validation()
             if not validation["valid"]:
                 raise ValueError(f"Configuration invalide: {validation['errors']}")
-<<<<<<< HEAD
 
             if validation["warnings"]:
                 logger.warning(f"⚠️ Avertissements: {validation['warnings']}")
@@ -140,7 +136,6 @@
 
             # Mettre les composants dans app.state
             app.state.conversation_service_initialized = True
-=======
             if validation["warnings"]:
                 logger.warning(f"⚠️ Avertissements: {validation['warnings']}")
 
@@ -151,7 +146,6 @@
             # Mettre les composants dans app.state
             app.state.conversation_service_initialized = True
             app.state.team_manager = team_manager
->>>>>>> 5fa726af
             app.state.conversation_initialization_error = None
 
             self.conversation_service_initialized = True
@@ -171,10 +165,7 @@
 
             # Marquer l'échec dans app.state
             app.state.conversation_service_initialized = False
-<<<<<<< HEAD
-=======
             app.state.team_manager = None
->>>>>>> 5fa726af
             app.state.conversation_initialization_error = error_msg
 
             self.conversation_service_initialized = False
@@ -415,11 +406,9 @@
                         "prefix": "/api/v1/conversation",
                         "initialized": True,
                         "architecture": "llm_intent_agent",
-<<<<<<< HEAD
                         "model": "gpt-4o-mini",
-=======
+
                         "model": settings.OPENAI_CHAT_MODEL,
->>>>>>> 5fa726af
                         "error": None,
                     })
                 else:
@@ -434,11 +423,8 @@
                         "initialized": False,
                         "error": loader.conversation_service_error,
                         "architecture": "llm_intent_agent",
-<<<<<<< HEAD
                         "model": "gpt-4o-mini",
-=======
                         "model": settings.OPENAI_CHAT_MODEL,
->>>>>>> 5fa726af
                     })
 
             except ImportError as e:
@@ -528,11 +514,8 @@
                 "initialized": loader.conversation_service_initialized,
                 "error": loader.conversation_service_error,
                 "architecture": "llm_intent_agent",
-<<<<<<< HEAD
                 "model": "gpt-4o-mini"
-=======
                 "model": settings.OPENAI_CHAT_MODEL
->>>>>>> 5fa726af
             }
         }
 
