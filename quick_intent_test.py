"""
Agent OpenAI spécialisé pour la détection d'intention financière Harena
Utilise les Structured Outputs et l'optimisation des coûts via Batch API
"""

import json
import time
import asyncio
import os
from typing import Dict, List, Any, Optional, Tuple
from datetime import datetime
from enum import Enum
from pydantic import BaseModel, Field, field_validator, model_validator
import openai
from openai import OpenAI, AsyncOpenAI
from dotenv import load_dotenv
import logging

# Charger les variables d'environnement
load_dotenv()

# Configuration du logging
logging.basicConfig(level=logging.INFO)
logger = logging.getLogger(__name__)

# ==================== MODÈLES PYDANTIC (IntentResult) ====================

class IntentCategory(str, Enum):
    """Catégories d'intentions consultatives."""
    FINANCIAL_QUERY = "FINANCIAL_QUERY"
    SPENDING_ANALYSIS = "SPENDING_ANALYSIS"
    TREND_ANALYSIS = "TREND_ANALYSIS"
    BALANCE_INQUIRY = "BALANCE_INQUIRY"
    ACCOUNT_INFORMATION = "ACCOUNT_INFORMATION"
    BUDGET_ANALYSIS = "BUDGET_ANALYSIS"
    GREETING = "GREETING"
    CONFIRMATION = "CONFIRMATION"
    CLARIFICATION = "CLARIFICATION"
    UNCLEAR_INTENT = "UNCLEAR_INTENT"
    UNKNOWN = "UNKNOWN"
    FILTER_REQUEST = "FILTER_REQUEST"
    UNCLEAR_INTENT = "UNCLEAR_INTENT"

class EntityType(str, Enum):
    """Types d'entités financières."""
    AMOUNT = "AMOUNT"
    DATE = "DATE"
    DATE_RANGE = "DATE_RANGE"
    CATEGORY = "CATEGORY"
    MERCHANT = "MERCHANT"
    ACCOUNT = "ACCOUNT"
    CURRENCY = "CURRENCY"
    RECIPIENT = "RECIPIENT"
    RELATIVE_DATE = "RELATIVE_DATE"
    TRANSACTION_TYPE = "TRANSACTION_TYPE"

class DetectionMethod(str, Enum):
    """Méthode de détection."""
    LLM_BASED = "llm_based"
    RULE_BASED = "rule_based"
    HYBRID = "hybrid"

class FinancialEntity(BaseModel):
    """Entité financière extraite."""
    entity_type: EntityType
    raw_value: str
    normalized_value: Any
    confidence: float = Field(ge=0.0, le=1.0)
    detection_method: DetectionMethod = DetectionMethod.LLM_BASED
    position: Optional[Dict[str, int]] = None
    validation_status: str = "valid"
    
    def to_search_filter(self) -> Optional[Dict[str, Any]]:
        """Convertit l'entité en filtre de recherche."""
        if self.validation_status == "invalid":
            return None
        return {
            "type": self.entity_type.value,
            "value": self.normalized_value,
            "operator": "equals"
        }

class IntentResult(BaseModel):
    """Résultat complet de classification d'intention."""
    intent_type: str = Field(..., min_length=1, max_length=100)
    intent_category: IntentCategory
    confidence: float = Field(..., ge=0.0, le=1.0)
    entities: List[FinancialEntity] = Field(default_factory=list)
    method: DetectionMethod = Field(default=DetectionMethod.LLM_BASED)
    processing_time_ms: float = Field(..., ge=0.0)
    alternative_intents: Optional[List[Dict[str, Any]]] = None
    context_influence: Optional[Dict[str, Any]] = None
    validation_errors: Optional[List[str]] = None
    requires_clarification: bool = False
    suggested_actions: Optional[List[str]] = None
    raw_user_message: Optional[str] = None
    normalized_query: Optional[str] = None
    search_required: bool = True

    @field_validator("alternative_intents")
    @classmethod
    def validate_alternative_intents(cls, v):
        if v is not None:
            for alt in v:
                if "intent_type" not in alt or "confidence" not in alt:
                    raise ValueError("Alternative intent mal formé")
                if not (0.0 <= alt["confidence"] <= 1.0):
                    raise ValueError("Confidence doit être entre 0 et 1")
        return v

    @model_validator(mode='after')
    def validate_entities_consistency(self):
        """Valide la cohérence des entités avec l'intention."""
        return self

# ==================== AGENT OPENAI OPTIMISÉ ====================

class HarenaIntentAgent:
    """
    Agent OpenAI spécialisé pour la détection d'intention Harena.
    Utilise les Structured Outputs pour garantir le format IntentResult.
    """
    
    def __init__(
        self,
        api_key: str,
        model: str = "gpt-4o-mini",  # Modèle économique par défaut
        use_batch_api: bool = False,
        cache_enabled: bool = True
    ):
        """
        Initialise l'agent avec configuration optimisée.
        
        Args:
            api_key: Clé API OpenAI
            model: Modèle à utiliser (gpt-4o-mini recommandé pour coût)
            use_batch_api: Utiliser Batch API pour 50% de réduction
            cache_enabled: Activer le cache pour économies
        """
        self.client = OpenAI(api_key=api_key)
        self.async_client = AsyncOpenAI(api_key=api_key)
        self.model = model
        self.use_batch_api = use_batch_api
        self.cache_enabled = cache_enabled
        self.cache = {} if cache_enabled else None
        
        # Configuration des coûts (par million de tokens)
        self.pricing = {
            "gpt-4o-mini": {"input": 0.15, "output": 0.60, "batch_discount": 0.5},
            "gpt-4o": {"input": 2.50, "output": 10.00, "batch_discount": 0.5},
            "gpt-4o-2024-08-06": {"input": 2.50, "output": 10.00, "batch_discount": 0.5}
        }
        
        # Prompt système optimisé
        self.system_prompt = self._create_system_prompt()
        
        logger.info(f"Agent initialisé avec modèle {model}")
        if use_batch_api:
            logger.info("Mode Batch API activé (50% de réduction)")
    
    def _create_system_prompt(self) -> str:
        """Crée le prompt système optimisé avec few-shot examples."""
        return """Tu es un agent spécialisé dans l'analyse d'intentions financières pour le système Harena.
Tu dois analyser chaque question et retourner un objet IntentResult structuré.

INTENTIONS PRINCIPALES:
- FINANCIAL_QUERY: Questions financières générales
- SPENDING_ANALYSIS: Analyse des dépenses (totaux, comparaisons)
- TREND_ANALYSIS: Analyse des tendances de dépenses ou revenus
- BALANCE_INQUIRY: Consultation de solde d'un compte
- ACCOUNT_INFORMATION: Informations sur les comptes ou cartes
- BUDGET_ANALYSIS: Analyse de budget et suivi de catégories
- GREETING: Interactions conversationnelles
- CONFIRMATION: Réponses d'accord ou de validation
- CLARIFICATION: Demande ou apport de précisions
- FILTER_REQUEST: Demande de filtre de recherche spécifique
- UNCLEAR_INTENT: Intention ambiguë ou non reconnue

ENTITÉS À EXTRAIRE:
- AMOUNT: Montants (50€, mille euros) → normaliser en float
- DATE/DATE_RANGE: Dates (janvier 2024) → format ISO
- MERCHANT: Marchands (Carrefour, Netflix) → lowercase
- CATEGORY: Catégories (alimentation, transport) → termes canoniques
- ACCOUNT: Comptes (livret A, compte courant) → identifiants standards

RÈGLES IMPORTANTES:
1. Toujours retourner un IntentResult complet avec tous les champs
2. Normaliser les valeurs (montants en float, dates en ISO, marchands en lowercase)
3. Confidence entre 0.80 et 0.99 selon la clarté
4. Processing_time_ms réaliste (100-300ms)
5. Suggested_actions pertinentes pour l'intention
6. Si l'utilisateur demande une action (paiement, virement, transfert, export),
   répondre avec intent_type="UNSUPPORTED" et intent_category="UNCLEAR_INTENT".
   Ajoute une note de clarification indiquant que cette action n'est pas supportée.

Exemples:
"Combien j'ai dépensé chez Carrefour ?" → SPENDING_ANALYSIS avec MERCHANT:carrefour
"Quel est mon solde ?" → BALANCE_INQUIRY avec search_required:true"""
    
    def _get_json_schema(self) -> dict:
        """
        Retourne le JSON Schema pour les Structured Outputs.
        Compatible avec l'API OpenAI.
        """
        intent_categories = [cat.value for cat in IntentCategory]
        return {
            "name": "intent_result",
            "schema": {
                "type": "object",
                "properties": {
                    "intent_type": {
                        "type": "string",
                        "description": "Type d'intention détecté"
                    },
                    "intent_category": {
                        "type": "string",
                        "enum": intent_categories,
                        "description": "Catégorie d'intention"
                    },
                    "confidence": {
                        "type": "number",
                        "minimum": 0.0,
                        "maximum": 1.0,
                        "description": "Score de confiance"
                    },
                    "entities": {
                        "type": "array",
                        "items": {
                            "type": "object",
                            "properties": {
                                "entity_type": {
                                    "type": "string",
                                    "enum": [et.value for et in EntityType]
                                },
                                "raw_value": {"type": "string"},
                                "normalized_value": {
                                    "anyOf": [
                                        {"type": "string"},
                                        {"type": "number"},
                                        {"type": "object", "additionalProperties": False},

                                        {
                                            "type": "object",
                                            "properties": {
                                                "start_date": {"type": "string"},
                                                "end_date": {"type": "string"}
                                            },
                                            "required": ["start_date", "end_date"],
                                            "additionalProperties": False
                                        },
                                        {
                                            "type": "array",
                                            "items": {
                                                "anyOf": [
                                                    {"type": "string"},
                                                    {"type": "number"},
                                                    {"type": "boolean"},
                                                    {"type": "object", "properties": {}, "additionalProperties": False},
                                                    {"type": "null"}
                                                ]
                                            }
                                        },
                                        {"type": "boolean"},
                                        {"type": "null"}
                                    ]
                                },
                                "confidence": {
                                    "type": "number",
                                    "minimum": 0.0,
                                    "maximum": 1.0
                                },
                                "detection_method": {
                                    "type": "string",
                                    "enum": ["llm_based", "rule_based", "hybrid"]
                                },
                                "validation_status": {"type": "string"}
                            },
                            "required": ["entity_type", "raw_value", "normalized_value", 
                                       "confidence", "detection_method", "validation_status"],
                            "additionalProperties": False
                        },
                        "description": "Entités extraites"
                    },
                    "method": {
                        "type": "string",
                        "enum": ["llm_based", "rule_based", "hybrid"]
                    },
                    "processing_time_ms": {
                        "type": "number",
                        "minimum": 0.0
                    },
                    "requires_clarification": {"type": "boolean"},
                    "search_required": {"type": "boolean"},
                    "suggested_actions": {
                        "type": ["array", "null"],
                        "items": {"type": "string"}
                    },
                    "raw_user_message": {"type": ["string", "null"]},
                    "normalized_query": {"type": ["string", "null"]},
                    "alternative_intents": {
                        "type": ["array", "null"],
                        "items": {
                            "type": "object",
                            "properties": {
                                "intent_type": {"type": "string"},
                                "confidence": {"type": "number"}
                            },
                            "required": ["intent_type", "confidence"],
                            "additionalProperties": False
                        }
                    },
                    "validation_errors": {
                        "type": ["array", "null"],
                        "items": {"type": "string"}
                    },
                    "context_influence": {
                        "type": ["object", "null"],
                        "properties": {},
                        "additionalProperties": False
                    }
                },
                "required": [
                    "intent_type", "intent_category", "confidence", "entities",
                    "method", "processing_time_ms", "requires_clarification",
                    "search_required", "suggested_actions", "raw_user_message",
                    "normalized_query", "alternative_intents", "validation_errors",
                    "context_influence"
                ],
                "additionalProperties": False
            }
        }
    
    async def detect_intent_async(self, user_message: str) -> IntentResult:
        """
        Détection d'intention asynchrone avec Structured Outputs.
        
        Args:
            user_message: Question de l'utilisateur
            
        Returns:
            IntentResult structuré et validé
        """
        start_time = time.time()
        
        # Vérifier le cache
        if self.cache_enabled and user_message in self.cache:
            cached_result = self.cache[user_message].copy()
            cached_result["processing_time_ms"] = 0.5  # Cache hit
            return IntentResult(**cached_result)
        
        try:
            # Appel API avec Structured Outputs
            response = await self.async_client.chat.completions.create(
                model=self.model,
                messages=[
                    {"role": "system", "content": self.system_prompt},
                    {"role": "user", "content": f"Analyse cette question et retourne un IntentResult: {user_message}"}
                ],
                response_format={
                    "type": "json_schema",
                    "json_schema": self._get_json_schema()
                },
                temperature=0.1,  # Déterministe
                max_tokens=500,
                seed=42  # Pour reproductibilité
            )
            
            # Parser la réponse JSON
            result_dict = json.loads(response.choices[0].message.content)
            
            # Ajouter métadonnées
            processing_time = (time.time() - start_time) * 1000
            result_dict["processing_time_ms"] = processing_time
            result_dict["raw_user_message"] = user_message

            # Valider avec Pydantic
            result = IntentResult(**result_dict)

            # Post-traitement pour intents non supportés
            if result.intent_type == "UNSUPPORTED":
                result.validation_errors = ["Intent not supported."]
                result.search_required = False
                result.requires_clarification = True

            # Mettre en cache si succès
            if self.cache_enabled and result.confidence > 0.8:
                self.cache[user_message] = result.model_dump()
            
            # Log des coûts estimés
            self._log_cost_estimate(response.usage)
            
            return result
            
        except Exception as e:
            logger.error(f"Erreur détection: {e}")
            # Retour d'erreur structuré
            return IntentResult(
                intent_type="ERROR",
                intent_category=IntentCategory.UNCLEAR_INTENT,
                confidence=0.0,
                entities=[],
                method=DetectionMethod.LLM_BASED,
                processing_time_ms=(time.time() - start_time) * 1000,
                raw_user_message=user_message,
                validation_errors=[str(e)],
                requires_clarification=True,
                search_required=False
            )
    
    def detect_intent(self, user_message: str) -> IntentResult:
        """Version synchrone de detect_intent."""
        return asyncio.run(self.detect_intent_async(user_message))
    
    async def batch_detect_intents(self, messages: List[str]) -> List[IntentResult]:
        """
        Traitement batch pour économiser 50% des coûts.
        
        Args:
            messages: Liste de questions à traiter
            
        Returns:
            Liste de résultats IntentResult
        """
        if not self.use_batch_api:
            # Traitement parallèle standard
            tasks = [self.detect_intent_async(msg) for msg in messages]
            return await asyncio.gather(*tasks)
        
        # Créer le batch pour l'API
        batch_requests = []
        for i, message in enumerate(messages):
            batch_requests.append({
                "custom_id": f"request-{i}",
                "method": "POST",
                "url": "/v1/chat/completions",
                "body": {
                    "model": self.model,
                    "messages": [
                        {"role": "system", "content": self.system_prompt},
                        {"role": "user", "content": f"Analyse: {message}"}
                    ],
                    "response_format": {
                        "type": "json_schema",
                        "json_schema": self._get_json_schema()
                    },
                    "temperature": 0.1,
                    "max_tokens": 500
                }
            })
        
        # Créer le fichier batch
        batch_file_content = "\n".join(json.dumps(req) for req in batch_requests)
        
        # Upload et créer le batch
        file = self.client.files.create(
            file=batch_file_content.encode(),
            purpose="batch"
        )
        
        batch = self.client.batches.create(
            input_file_id=file.id,
            endpoint="/v1/chat/completions",
            completion_window="24h"
        )
        
        logger.info(f"Batch créé: {batch.id} - Économie de 50% sur {len(messages)} requêtes")
        
        # Note: En production, implémenter le polling du statut du batch
        # et récupérer les résultats une fois terminé
        
        return []  # Placeholder - implémenter récupération async
    
    def _log_cost_estimate(self, usage: Any):
        """Log l'estimation des coûts."""
        if usage and self.model in self.pricing:
            prices = self.pricing[self.model]
            input_cost = (usage.prompt_tokens / 1_000_000) * prices["input"]
            output_cost = (usage.completion_tokens / 1_000_000) * prices["output"]
            
            if self.use_batch_api:
                input_cost *= prices["batch_discount"]
                output_cost *= prices["batch_discount"]
            
            total_cost = input_cost + output_cost
            
            logger.debug(f"Coût estimé: ${total_cost:.6f} "
                        f"(input: {usage.prompt_tokens} tokens, "
                        f"output: {usage.completion_tokens} tokens)")
    
    def optimize_for_production(self):
        """Optimisations pour la production."""
        optimizations = {
            "model": "gpt-4o-mini",  # Plus économique
            "batch_api": True,  # 50% de réduction
            "cache": True,  # Éviter requêtes répétées
            "prompt_caching": True,  # 75% réduction sur prompts répétés
            "strategies": [
                "Utiliser gpt-4o-mini : 0.15$/1M input, 0.60$/1M output",
                "Batch API : -50% sur tous les coûts",
                "Prompt caching : -75% sur tokens système répétés",
                "Cache local : 0$ pour requêtes identiques",
                "Structured Outputs : Évite retry et parsing errors"
            ]
        }
        return optimizations

# ==================== UTILISATION ET TESTS ====================

async def main():
    """Exemple d'utilisation de l'agent."""
    
    # Charger les variables d'environnement
    import os
    from dotenv import load_dotenv
    
    load_dotenv()  # Charge le fichier .env
    api_key = os.getenv("OPENAI_API_KEY")
    
    if not api_key:
        print("❌ Erreur : OPENAI_API_KEY non trouvée dans .env")
        print("Créez un fichier .env avec : OPENAI_API_KEY=sk-...")
        return
    
    # Initialiser l'agent
    agent = HarenaIntentAgent(
        api_key=api_key,
        model="gpt-4o-mini",  # Modèle économique
        use_batch_api=False,  # True pour 50% de réduction
        cache_enabled=True
    )
    
    # Tests unitaires
    test_queries = [
        "Combien j'ai dépensé chez Carrefour le mois dernier ?",
<<<<<<< HEAD
        "Combien ai-je transféré à Marie le mois dernier ?",
=======
>>>>>>> eb9f1bfa
        "Quel est le solde de mon livret A ?",
        "Montre mes achats supérieurs à 100€ en janvier 2024",
        "Budget alimentation ce mois",
        "Bonjour, comment ça va ?",
        "Merci pour l'information",
        "Peux-tu transférer 500 euros à Marie ?",  # Doit renvoyer une intention non supportée
    ]
    
    print("\n🚀 TEST DE L'AGENT HARENA INTENT\n")
    print("-" * 60)
    
    for query in test_queries:
        print(f"\n💬 Question : {query}")
        
        # Détection d'intention
        result = await agent.detect_intent_async(query)
        
        print(f"📌 Intent : {result.intent_type}")
        print(f"📊 Catégorie : {result.intent_category}")
        print(f"🎯 Confidence : {result.confidence:.2%}")
        print(f"⏱️ Latence : {result.processing_time_ms:.1f}ms")

        if result.entities:
            print(f"📝 Entités :")
            for entity in result.entities:
                print(f"   - {entity.entity_type}: '{entity.raw_value}' → {entity.normalized_value}")

        if result.suggested_actions:
            print(f"💡 Actions : {', '.join(result.suggested_actions)}")

        if query == "Peux-tu transférer 500 euros à Marie ?":
            assert (
                result.intent_type in {"UNSUPPORTED", "UNCLEAR", "UNCLEAR_INTENT"}
                or result.intent_category == IntentCategory.UNKNOWN
            ), "Les demandes de paiement doivent être marquées comme non supportées ou ambiguës"

        print("-" * 60)
    
    # Afficher les optimisations
    print("\n💰 OPTIMISATIONS DE COÛT :")
    optimizations = agent.optimize_for_production()
    for strategy in optimizations["strategies"]:
        print(f"  ✅ {strategy}")
    
    print("\n📊 ESTIMATION MENSUELLE (10 000 requêtes/jour) :")
    daily_requests = 10_000
    tokens_per_request = 200  # Moyenne estimée
    
    # Calcul sans optimisation
    monthly_cost_standard = (daily_requests * 30 * tokens_per_request / 1_000_000) * (0.15 + 0.60)
    print(f"  Sans optimisation : ${monthly_cost_standard:.2f}/mois")
    
    # Calcul avec Batch API
    monthly_cost_batch = monthly_cost_standard * 0.5
    print(f"  Avec Batch API : ${monthly_cost_batch:.2f}/mois")
    
    # Calcul avec cache (30% de requêtes en cache)
    monthly_cost_cached = monthly_cost_batch * 0.7
    print(f"  Avec Batch + Cache : ${monthly_cost_cached:.2f}/mois")

if __name__ == "__main__":
    asyncio.run(main())<|MERGE_RESOLUTION|>--- conflicted
+++ resolved
@@ -532,10 +532,8 @@
     # Tests unitaires
     test_queries = [
         "Combien j'ai dépensé chez Carrefour le mois dernier ?",
-<<<<<<< HEAD
         "Combien ai-je transféré à Marie le mois dernier ?",
-=======
->>>>>>> eb9f1bfa
+
         "Quel est le solde de mon livret A ?",
         "Montre mes achats supérieurs à 100€ en janvier 2024",
         "Budget alimentation ce mois",
