--- conflicted
+++ resolved
@@ -36,13 +36,10 @@
     GREETING = "GREETING"
     CONFIRMATION = "CONFIRMATION"
     CLARIFICATION = "CLARIFICATION"
-<<<<<<< HEAD
     UNCLEAR_INTENT = "UNCLEAR_INTENT"
     UNKNOWN = "UNKNOWN"
-=======
     FILTER_REQUEST = "FILTER_REQUEST"
     UNCLEAR_INTENT = "UNCLEAR_INTENT"
->>>>>>> 0f00332c
 
 class EntityType(str, Enum):
     """Types d'entités financières."""
