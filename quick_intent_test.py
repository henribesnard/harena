"""
Agent OpenAI spécialisé pour la détection d'intention financière Harena
Utilise les Structured Outputs et l'optimisation des coûts via Batch API
"""

import json
import time
import asyncio
import os
from typing import Dict, List, Any, Optional, Tuple
from datetime import datetime
from enum import Enum
from pydantic import BaseModel, Field, field_validator, model_validator
import openai
from openai import OpenAI, AsyncOpenAI
from dotenv import load_dotenv
import logging

# Charger les variables d'environnement
load_dotenv()

# Configuration du logging
logging.basicConfig(level=logging.INFO)
logger = logging.getLogger(__name__)

# ==================== MODÈLES PYDANTIC (IntentResult) ====================

class IntentCategory(str, Enum):
    """Catégories d'intentions."""
    TRANSACTION_SEARCH = "TRANSACTION_SEARCH"
    SPENDING_ANALYSIS = "SPENDING_ANALYSIS"
    ACCOUNT_BALANCE = "ACCOUNT_BALANCE"
    BUDGET_MANAGEMENT = "BUDGET_MANAGEMENT"
    GOAL_TRACKING = "GOAL_TRACKING"
    FILTER_REQUEST = "FILTER_REQUEST"
    GREETING = "GREETING"
    CONFIRMATION = "CONFIRMATION"
    CLARIFICATION = "CLARIFICATION"
    UNKNOWN = "UNKNOWN"

class EntityType(str, Enum):
    """Types d'entités financières."""
    AMOUNT = "AMOUNT"
    DATE = "DATE"
    DATE_RANGE = "DATE_RANGE"
    CATEGORY = "CATEGORY"
    MERCHANT = "MERCHANT"
    ACCOUNT = "ACCOUNT"
    CURRENCY = "CURRENCY"
    RECIPIENT = "RECIPIENT"
    RELATIVE_DATE = "RELATIVE_DATE"
    TRANSACTION_TYPE = "TRANSACTION_TYPE"

class DetectionMethod(str, Enum):
    """Méthode de détection."""
    LLM_BASED = "llm_based"
    RULE_BASED = "rule_based"
    HYBRID = "hybrid"

class FinancialEntity(BaseModel):
    """Entité financière extraite."""
    entity_type: EntityType
    raw_value: str
    normalized_value: Any
    confidence: float = Field(ge=0.0, le=1.0)
    detection_method: DetectionMethod = DetectionMethod.LLM_BASED
    position: Optional[Dict[str, int]] = None
    validation_status: str = "valid"
    
    def to_search_filter(self) -> Optional[Dict[str, Any]]:
        """Convertit l'entité en filtre de recherche."""
        if self.validation_status == "invalid":
            return None
        return {
            "type": self.entity_type.value,
            "value": self.normalized_value,
            "operator": "equals"
        }

class IntentResult(BaseModel):
    """Résultat complet de classification d'intention."""
    intent_type: str = Field(..., min_length=1, max_length=100)
    intent_category: IntentCategory
    confidence: float = Field(..., ge=0.0, le=1.0)
    entities: List[FinancialEntity] = Field(default_factory=list)
    method: DetectionMethod = Field(default=DetectionMethod.LLM_BASED)
    processing_time_ms: float = Field(..., ge=0.0)
    alternative_intents: Optional[List[Dict[str, Any]]] = None
    context_influence: Optional[Dict[str, Any]] = None
    validation_errors: Optional[List[str]] = None
    requires_clarification: bool = False
    suggested_actions: Optional[List[str]] = None
    raw_user_message: Optional[str] = None
    normalized_query: Optional[str] = None
    search_required: bool = True

    @field_validator("alternative_intents")
    @classmethod
    def validate_alternative_intents(cls, v):
        if v is not None:
            for alt in v:
                if "intent_type" not in alt or "confidence" not in alt:
                    raise ValueError("Alternative intent mal formé")
                if not (0.0 <= alt["confidence"] <= 1.0):
                    raise ValueError("Confidence doit être entre 0 et 1")
        return v

    @model_validator(mode='after')
    def validate_entities_consistency(self):
        """Valide la cohérence des entités avec l'intention."""
        return self

# ==================== AGENT OPENAI OPTIMISÉ ====================

class HarenaIntentAgent:
    """
    Agent OpenAI spécialisé pour la détection d'intention Harena.
    Utilise les Structured Outputs pour garantir le format IntentResult.
    """
    
    def __init__(
        self,
        api_key: str,
        model: str = "gpt-4o-mini",  # Modèle économique par défaut
        use_batch_api: bool = False,
        cache_enabled: bool = True
    ):
        """
        Initialise l'agent avec configuration optimisée.
        
        Args:
            api_key: Clé API OpenAI
            model: Modèle à utiliser (gpt-4o-mini recommandé pour coût)
            use_batch_api: Utiliser Batch API pour 50% de réduction
            cache_enabled: Activer le cache pour économies
        """
        self.client = OpenAI(api_key=api_key)
        self.async_client = AsyncOpenAI(api_key=api_key)
        self.model = model
        self.use_batch_api = use_batch_api
        self.cache_enabled = cache_enabled
        self.cache = {} if cache_enabled else None
        
        # Configuration des coûts (par million de tokens)
        self.pricing = {
            "gpt-4o-mini": {"input": 0.15, "output": 0.60, "batch_discount": 0.5},
            "gpt-4o": {"input": 2.50, "output": 10.00, "batch_discount": 0.5},
            "gpt-4o-2024-08-06": {"input": 2.50, "output": 10.00, "batch_discount": 0.5}
        }
        
        # Prompt système optimisé
        self.system_prompt = self._create_system_prompt()
        
        logger.info(f"Agent initialisé avec modèle {model}")
        if use_batch_api:
            logger.info("Mode Batch API activé (50% de réduction)")
    
    def _create_system_prompt(self) -> str:
        """Crée le prompt système optimisé avec few-shot examples."""
        return """Tu es un agent spécialisé dans l'analyse d'intentions financières pour le système Harena.
Tu dois analyser chaque question et retourner un objet IntentResult structuré.

INTENTIONS PRINCIPALES:
- TRANSACTION_SEARCH: Recherche de transactions (par montant, date, marchand, catégorie)
- SPENDING_ANALYSIS: Analyse des dépenses (totaux, tendances, comparaisons)
- ACCOUNT_BALANCE: Consultation de solde (compte courant, épargne)
- BUDGET_TRACKING: Suivi de budget (par catégorie, alertes)
- GOAL_TRACKING: Suivi d'objectifs (épargne, dépenses)
- CONVERSATIONAL: Interactions conversationnelles

ENTITÉS À EXTRAIRE:
- AMOUNT: Montants (50€, mille euros) → normaliser en float
- DATE/DATE_RANGE: Dates (janvier 2024) → format ISO
- MERCHANT: Marchands (Carrefour, Netflix) → lowercase
- CATEGORY: Catégories (alimentation, transport) → termes canoniques
- ACCOUNT: Comptes (livret A, compte courant) → identifiants standards

RÈGLES IMPORTANTES:
1. Toujours retourner un IntentResult complet avec tous les champs
2. Normaliser les valeurs (montants en float, dates en ISO, marchands en lowercase)
3. Confidence entre 0.80 et 0.99 selon la clarté
4. Processing_time_ms réaliste (100-300ms)
5. Suggested_actions pertinentes pour l'intention

Exemples:
"Combien j'ai dépensé chez Carrefour ?" → SPENDING_ANALYSIS avec MERCHANT:carrefour
"Virement de 500€ à Marie" → TRANSFER_REQUEST avec AMOUNT:500.0 et RECIPIENT:marie
"Quel est mon solde ?" → ACCOUNT_BALANCE avec search_required:true"""
    
    def _get_json_schema(self) -> dict:
        """
        Retourne le JSON Schema pour les Structured Outputs.
        Compatible avec l'API OpenAI.
        """
        return {
            "name": "intent_result",
            "strict": True,  # Force le respect strict du schéma
            "schema": {
                "type": "object",
                "properties": {
                    "intent_type": {
                        "type": "string",
                        "description": "Type d'intention détecté"
                    },
                    "intent_category": {
                        "type": "string",
                        "enum": [cat.value for cat in IntentCategory],
                        "description": "Catégorie d'intention"
                    },
                    "confidence": {
                        "type": "number",
                        "minimum": 0.0,
                        "maximum": 1.0,
                        "description": "Score de confiance"
                    },
                    "entities": {
                        "type": "array",
                        "items": {
                            "type": "object",
                            "properties": {
                                "entity_type": {
                                    "type": "string",
                                    "enum": [et.value for et in EntityType]
                                },
                                "raw_value": {"type": "string"},
                                "normalized_value": {
                                    "anyOf": [
                                        {"type": "string"},
                                        {"type": "number"},
<<<<<<< HEAD
                                        {"type": "object", "additionalProperties": False},
=======
                                        {
                                            "type": "object",
                                            "properties": {
                                                "start_date": {"type": "string"},
                                                "end_date": {"type": "string"}
                                            },
                                            "required": ["start_date", "end_date"],
                                            "additionalProperties": False
                                        },
>>>>>>> 1ea5ca03
                                        {"type": "array"},
                                        {"type": "boolean"},
                                        {"type": "null"}
                                    ]
                                },
                                "confidence": {
                                    "type": "number",
                                    "minimum": 0.0,
                                    "maximum": 1.0
                                },
                                "detection_method": {
                                    "type": "string",
                                    "enum": ["llm_based", "rule_based", "hybrid"]
                                },
                                "validation_status": {"type": "string"}
                            },
                            "required": ["entity_type", "raw_value", "normalized_value", 
                                       "confidence", "detection_method", "validation_status"],
                            "additionalProperties": False
                        },
                        "description": "Entités extraites"
                    },
                    "method": {
                        "type": "string",
                        "enum": ["llm_based", "rule_based", "hybrid"]
                    },
                    "processing_time_ms": {
                        "type": "number",
                        "minimum": 0.0
                    },
                    "requires_clarification": {"type": "boolean"},
                    "search_required": {"type": "boolean"},
                    "suggested_actions": {
                        "type": ["array", "null"],
                        "items": {"type": "string"}
                    },
                    "raw_user_message": {"type": ["string", "null"]},
                    "normalized_query": {"type": ["string", "null"]},
                    "alternative_intents": {
                        "type": ["array", "null"],
                        "items": {
                            "type": "object",
                            "properties": {
                                "intent_type": {"type": "string"},
                                "confidence": {"type": "number"}
                            },
                            "required": ["intent_type", "confidence"],
                            "additionalProperties": False
                        }
                    },
                    "validation_errors": {
                        "type": ["array", "null"],
                        "items": {"type": "string"}
                    },
                    "context_influence": {
                        "type": ["object", "null"],
                        "properties": {},
                        "additionalProperties": False
                    }
                },
                "required": [
                    "intent_type", "intent_category", "confidence", "entities",
                    "method", "processing_time_ms", "requires_clarification",
                    "search_required"
                ],
                "additionalProperties": False
            }
        }
    
    async def detect_intent_async(self, user_message: str) -> IntentResult:
        """
        Détection d'intention asynchrone avec Structured Outputs.
        
        Args:
            user_message: Question de l'utilisateur
            
        Returns:
            IntentResult structuré et validé
        """
        start_time = time.time()
        
        # Vérifier le cache
        if self.cache_enabled and user_message in self.cache:
            cached_result = self.cache[user_message].copy()
            cached_result["processing_time_ms"] = 0.5  # Cache hit
            return IntentResult(**cached_result)
        
        try:
            # Appel API avec Structured Outputs
            response = await self.async_client.chat.completions.create(
                model=self.model,
                messages=[
                    {"role": "system", "content": self.system_prompt},
                    {"role": "user", "content": f"Analyse cette question et retourne un IntentResult: {user_message}"}
                ],
                response_format={
                    "type": "json_schema",
                    "json_schema": self._get_json_schema()
                },
                temperature=0.1,  # Déterministe
                max_tokens=500,
                seed=42  # Pour reproductibilité
            )
            
            # Parser la réponse JSON
            result_dict = json.loads(response.choices[0].message.content)
            
            # Ajouter métadonnées
            processing_time = (time.time() - start_time) * 1000
            result_dict["processing_time_ms"] = processing_time
            result_dict["raw_user_message"] = user_message
            
            # Valider avec Pydantic
            result = IntentResult(**result_dict)
            
            # Mettre en cache si succès
            if self.cache_enabled and result.confidence > 0.8:
                self.cache[user_message] = result.model_dump()
            
            # Log des coûts estimés
            self._log_cost_estimate(response.usage)
            
            return result
            
        except Exception as e:
            logger.error(f"Erreur détection: {e}")
            # Retour d'erreur structuré
            return IntentResult(
                intent_type="ERROR",
                intent_category=IntentCategory.UNKNOWN,
                confidence=0.0,
                entities=[],
                method=DetectionMethod.LLM_BASED,
                processing_time_ms=(time.time() - start_time) * 1000,
                raw_user_message=user_message,
                validation_errors=[str(e)],
                requires_clarification=True,
                search_required=False
            )
    
    def detect_intent(self, user_message: str) -> IntentResult:
        """Version synchrone de detect_intent."""
        return asyncio.run(self.detect_intent_async(user_message))
    
    async def batch_detect_intents(self, messages: List[str]) -> List[IntentResult]:
        """
        Traitement batch pour économiser 50% des coûts.
        
        Args:
            messages: Liste de questions à traiter
            
        Returns:
            Liste de résultats IntentResult
        """
        if not self.use_batch_api:
            # Traitement parallèle standard
            tasks = [self.detect_intent_async(msg) for msg in messages]
            return await asyncio.gather(*tasks)
        
        # Créer le batch pour l'API
        batch_requests = []
        for i, message in enumerate(messages):
            batch_requests.append({
                "custom_id": f"request-{i}",
                "method": "POST",
                "url": "/v1/chat/completions",
                "body": {
                    "model": self.model,
                    "messages": [
                        {"role": "system", "content": self.system_prompt},
                        {"role": "user", "content": f"Analyse: {message}"}
                    ],
                    "response_format": {
                        "type": "json_schema",
                        "json_schema": self._get_json_schema()
                    },
                    "temperature": 0.1,
                    "max_tokens": 500
                }
            })
        
        # Créer le fichier batch
        batch_file_content = "\n".join(json.dumps(req) for req in batch_requests)
        
        # Upload et créer le batch
        file = self.client.files.create(
            file=batch_file_content.encode(),
            purpose="batch"
        )
        
        batch = self.client.batches.create(
            input_file_id=file.id,
            endpoint="/v1/chat/completions",
            completion_window="24h"
        )
        
        logger.info(f"Batch créé: {batch.id} - Économie de 50% sur {len(messages)} requêtes")
        
        # Note: En production, implémenter le polling du statut du batch
        # et récupérer les résultats une fois terminé
        
        return []  # Placeholder - implémenter récupération async
    
    def _log_cost_estimate(self, usage: Any):
        """Log l'estimation des coûts."""
        if usage and self.model in self.pricing:
            prices = self.pricing[self.model]
            input_cost = (usage.prompt_tokens / 1_000_000) * prices["input"]
            output_cost = (usage.completion_tokens / 1_000_000) * prices["output"]
            
            if self.use_batch_api:
                input_cost *= prices["batch_discount"]
                output_cost *= prices["batch_discount"]
            
            total_cost = input_cost + output_cost
            
            logger.debug(f"Coût estimé: ${total_cost:.6f} "
                        f"(input: {usage.prompt_tokens} tokens, "
                        f"output: {usage.completion_tokens} tokens)")
    
    def optimize_for_production(self):
        """Optimisations pour la production."""
        optimizations = {
            "model": "gpt-4o-mini",  # Plus économique
            "batch_api": True,  # 50% de réduction
            "cache": True,  # Éviter requêtes répétées
            "prompt_caching": True,  # 75% réduction sur prompts répétés
            "strategies": [
                "Utiliser gpt-4o-mini : 0.15$/1M input, 0.60$/1M output",
                "Batch API : -50% sur tous les coûts",
                "Prompt caching : -75% sur tokens système répétés",
                "Cache local : 0$ pour requêtes identiques",
                "Structured Outputs : Évite retry et parsing errors"
            ]
        }
        return optimizations

# ==================== UTILISATION ET TESTS ====================

async def main():
    """Exemple d'utilisation de l'agent."""
    
    # Charger les variables d'environnement
    import os
    from dotenv import load_dotenv
    
    load_dotenv()  # Charge le fichier .env
    api_key = os.getenv("OPENAI_API_KEY")
    
    if not api_key:
        print("❌ Erreur : OPENAI_API_KEY non trouvée dans .env")
        print("Créez un fichier .env avec : OPENAI_API_KEY=sk-...")
        return
    
    # Initialiser l'agent
    agent = HarenaIntentAgent(
        api_key=api_key,
        model="gpt-4o-mini",  # Modèle économique
        use_batch_api=False,  # True pour 50% de réduction
        cache_enabled=True
    )
    
    # Tests unitaires
    test_queries = [
        "Combien j'ai dépensé chez Carrefour le mois dernier ?",
        "Virement de 500 euros à Marie pour le loyer",
        "Quel est le solde de mon livret A ?",
        "Montre mes achats supérieurs à 100€ en janvier 2024",
        "Budget alimentation ce mois",
        "Bonjour"
    ]
    
    print("\n🚀 TEST DE L'AGENT HARENA INTENT\n")
    print("-" * 60)
    
    for query in test_queries:
        print(f"\n💬 Question : {query}")
        
        # Détection d'intention
        result = await agent.detect_intent_async(query)
        
        print(f"📌 Intent : {result.intent_type}")
        print(f"📊 Catégorie : {result.intent_category}")
        print(f"🎯 Confidence : {result.confidence:.2%}")
        print(f"⏱️ Latence : {result.processing_time_ms:.1f}ms")
        
        if result.entities:
            print(f"📝 Entités :")
            for entity in result.entities:
                print(f"   - {entity.entity_type}: '{entity.raw_value}' → {entity.normalized_value}")
        
        if result.suggested_actions:
            print(f"💡 Actions : {', '.join(result.suggested_actions)}")
        
        print("-" * 60)
    
    # Afficher les optimisations
    print("\n💰 OPTIMISATIONS DE COÛT :")
    optimizations = agent.optimize_for_production()
    for strategy in optimizations["strategies"]:
        print(f"  ✅ {strategy}")
    
    print("\n📊 ESTIMATION MENSUELLE (10 000 requêtes/jour) :")
    daily_requests = 10_000
    tokens_per_request = 200  # Moyenne estimée
    
    # Calcul sans optimisation
    monthly_cost_standard = (daily_requests * 30 * tokens_per_request / 1_000_000) * (0.15 + 0.60)
    print(f"  Sans optimisation : ${monthly_cost_standard:.2f}/mois")
    
    # Calcul avec Batch API
    monthly_cost_batch = monthly_cost_standard * 0.5
    print(f"  Avec Batch API : ${monthly_cost_batch:.2f}/mois")
    
    # Calcul avec cache (30% de requêtes en cache)
    monthly_cost_cached = monthly_cost_batch * 0.7
    print(f"  Avec Batch + Cache : ${monthly_cost_cached:.2f}/mois")

if __name__ == "__main__":
    asyncio.run(main())<|MERGE_RESOLUTION|>--- conflicted
+++ resolved
@@ -227,9 +227,8 @@
                                     "anyOf": [
                                         {"type": "string"},
                                         {"type": "number"},
-<<<<<<< HEAD
                                         {"type": "object", "additionalProperties": False},
-=======
+
                                         {
                                             "type": "object",
                                             "properties": {
@@ -239,7 +238,6 @@
                                             "required": ["start_date", "end_date"],
                                             "additionalProperties": False
                                         },
->>>>>>> 1ea5ca03
                                         {"type": "array"},
                                         {"type": "boolean"},
                                         {"type": "null"}
