--- conflicted
+++ resolved
@@ -41,13 +41,10 @@
     if OpenAI is None:
         raise RuntimeError("openai package not available")
     if not os.getenv("OPENAI_API_KEY"):
-<<<<<<< HEAD
         raise RuntimeError("OPENAI_API_KEY is missing")
-=======
         raise RuntimeError(
             "OPENAI_API_KEY is missing: load it from .env or export it."
         )
->>>>>>> 47d245b4
     client = OpenAI()
     client = OpenAI(api_key=api_key) if api_key else OpenAI()
     resp = client.responses.create(
