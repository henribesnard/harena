--- conflicted
+++ resolved
@@ -40,15 +40,12 @@
 def _openai_call(prompt: str, model: str, api_key: str | None = None) -> Mapping[str, Any]:
     if OpenAI is None:
         raise RuntimeError("openai package not available")
-<<<<<<< HEAD
     if not os.getenv("OPENAI_API_KEY"):
         raise RuntimeError(
             "OPENAI_API_KEY manquante : chargez-la depuis .env ou exportez-la."
         )
     client = OpenAI()
-=======
     client = OpenAI(api_key=api_key) if api_key else OpenAI()
->>>>>>> f09b4cbd
     resp = client.responses.create(model=model, input=prompt)
     text = resp.output_text
     data = json.loads(text)
