"""
Agent OpenAI spécialisé pour la détection d'intention financière Harena
Utilise les Structured Outputs et l'optimisation des coûts via Batch API
"""

import json
import time
import asyncio
import os
from enum import Enum
from typing import Dict, List, Any, Optional, Tuple, Literal
from pathlib import Path
from datetime import datetime
from pydantic import BaseModel, Field, model_validator, field_validator
import openai
from openai import OpenAI, AsyncOpenAI
from dotenv import load_dotenv
import logging

from conversation_service.models.financial_models import (
    IntentCategory,
    EntityType,
    FinancialEntity,
    IntentResult,
    DetectionMethod,
)
from conversation_service.utils.validators import validate_intent_result_contract

# Charger les variables d'environnement
load_dotenv()

# Configuration du logging
logging.basicConfig(level=logging.INFO)
logger = logging.getLogger(__name__)

# Mapping to harmonize categories between INTENTS.md and the agent
CATEGORY_MAP = {
    "ACCOUNT_BALANCE": "BALANCE_INQUIRY",
    "GENERAL_QUESTION": "UNCLEAR_INTENT",
}

# ==================== MODÈLES PYDANTIC (IntentResult) ====================

class IntentCategory(str, Enum):
    """Catégories d'intentions consultatives."""
    FINANCIAL_QUERY = "FINANCIAL_QUERY"
    TRANSACTION_SEARCH = "TRANSACTION_SEARCH"
    BALANCE_INQUIRY = "BALANCE_INQUIRY"
    ACCOUNT_INFORMATION = "ACCOUNT_INFORMATION"

    SPENDING_ANALYSIS = "SPENDING_ANALYSIS"
    BUDGET_ANALYSIS = "BUDGET_ANALYSIS"
    TREND_ANALYSIS = "TREND_ANALYSIS"

    GREETING = "GREETING"
    CLARIFICATION = "CLARIFICATION"
    CONFIRMATION = "CONFIRMATION"
    GENERAL_QUESTION = "GENERAL_QUESTION"

    EXPORT_REQUEST = "EXPORT_REQUEST"
    FILTER_REQUEST = "FILTER_REQUEST"
    SORT_REQUEST = "SORT_REQUEST"
    GOAL_TRACKING = "GOAL_TRACKING"

    UNCLEAR_INTENT = "UNCLEAR_INTENT"
    OUT_OF_SCOPE = "OUT_OF_SCOPE"

class EntityType(str, Enum):
    """Types d'entités financières."""
    # Monetary entities
    AMOUNT = "AMOUNT"
    CURRENCY = "CURRENCY"
    PERCENTAGE = "PERCENTAGE"

    # Temporal entities
    DATE = "DATE"
    DATE_RANGE = "DATE_RANGE"
    RELATIVE_DATE = "RELATIVE_DATE"

    # Account entities
    ACCOUNT_TYPE = "ACCOUNT_TYPE"
    ACCOUNT_NUMBER = "ACCOUNT_NUMBER"
    IBAN = "IBAN"

    # Transaction entities
    TRANSACTION_TYPE = "TRANSACTION_TYPE"
    OPERATION_TYPE = "OPERATION_TYPE"
    MERCHANT = "MERCHANT"
    CATEGORY = "CATEGORY"
    DESCRIPTION = "DESCRIPTION"

    # Person/Organization entities
    PERSON = "PERSON"
    ORGANIZATION = "ORGANIZATION"
    BANK = "BANK"

    # Location entities
    LOCATION = "LOCATION"
    COUNTRY = "COUNTRY"

    # Financial instruments
    CARD_TYPE = "CARD_TYPE"
    PAYMENT_METHOD = "PAYMENT_METHOD"

    # Other
    REFERENCE_NUMBER = "REFERENCE_NUMBER"
    OTHER = "OTHER"

class DetectionMethod(str, Enum):
    """Méthode de détection."""
    LLM_BASED = "llm_based"
    RULE_BASED = "rule_based"
    HYBRID = "hybrid"

class FinancialEntity(BaseModel):
    """Entité financière extraite."""
    entity_type: EntityType
    raw_value: str
    normalized_value: Any
    confidence: float = Field(ge=0.0, le=1.0)
    start_position: Optional[int] = Field(default=None, ge=0)
    end_position: Optional[int] = Field(default=None, ge=0)
    detection_method: DetectionMethod = DetectionMethod.LLM_BASED
    metadata: Dict[str, Any] = Field(default_factory=dict)
    validation_status: Literal["valid", "invalid", "uncertain", "not_validated"] = "not_validated"
    alternative_values: Optional[List[Any]] = None

    @model_validator(mode='after')
    def validate_positions(self) -> 'FinancialEntity':
        if (self.start_position is not None and
                self.end_position is not None and
                self.end_position <= self.start_position):
            raise ValueError("end_position must be greater than start_position")
        return self

    def to_search_filter(self) -> Optional[Dict[str, Any]]:
        """Convertit l'entité en filtre de recherche."""
        if self.validation_status == "invalid":
            return None
        filter_map = {
            EntityType.AMOUNT: {"field": "amount", "value": self.normalized_value},
            EntityType.DATE: {"field": "date", "value": self.normalized_value},
            EntityType.DATE_RANGE: {"field": "date", "value": self.normalized_value},
            EntityType.CATEGORY: {"field": "category", "value": self.normalized_value},
            EntityType.MERCHANT: {"field": "merchant", "value": self.normalized_value},
            EntityType.TRANSACTION_TYPE: {"field": "transaction_type", "value": self.normalized_value},
            EntityType.OPERATION_TYPE: {"field": "operation_type", "value": self.normalized_value},
        }
        return filter_map.get(self.entity_type)

class IntentResult(BaseModel):
    """Résultat complet de classification d'intention."""
    intent_type: str = Field(..., min_length=1, max_length=100)
    intent_category: IntentCategory
    confidence: float = Field(..., ge=0.0, le=1.0)
    entities: List[FinancialEntity] = Field(default_factory=list)
    method: DetectionMethod = Field(default=DetectionMethod.LLM_BASED)
    processing_time_ms: float = Field(..., ge=0.0)
    alternative_intents: Optional[List[Dict[str, Any]]] = None
    context_influence: Optional[Dict[str, Any]] = None
    validation_errors: Optional[List[str]] = None
    requires_clarification: bool = False
    suggested_actions: Optional[List[str]] = None
    raw_user_message: Optional[str] = None
    normalized_query: Optional[str] = None
    search_required: bool = True

    @field_validator("alternative_intents")
    @classmethod
    def validate_alternative_intents(cls, v):
        if v is not None:
            for alt in v:
                if "intent_type" not in alt or "confidence" not in alt:
                    raise ValueError("Alternative intent mal formé")
                if not (0.0 <= alt["confidence"] <= 1.0):
                    raise ValueError("Confidence doit être entre 0 et 1")
        return v

    @model_validator(mode='after')
    def validate_entities_consistency(self):
        """Valide la cohérence des entités avec l'intention."""
        return self

# Importés depuis conversation_service.models.financial_models

# ==================== AGENT OPENAI OPTIMISÉ ====================

class HarenaIntentAgent:
    """
    Agent OpenAI spécialisé pour la détection d'intention Harena.
    Utilise les Structured Outputs pour garantir le format IntentResult.
    """
    
    def __init__(
        self,
        api_key: str,
        model: str = "gpt-4o-mini",  # Modèle économique par défaut
        use_batch_api: bool = False,
        cache_enabled: bool = True
    ):
        """
        Initialise l'agent avec configuration optimisée.
        
        Args:
            api_key: Clé API OpenAI
            model: Modèle à utiliser (gpt-4o-mini recommandé pour coût)
            use_batch_api: Utiliser Batch API pour 50% de réduction
            cache_enabled: Activer le cache pour économies
        """
        self.client = OpenAI(api_key=api_key)
        self.async_client = AsyncOpenAI(api_key=api_key)
        self.model = model
        self.use_batch_api = use_batch_api
        self.cache_enabled = cache_enabled
        self.cache = {} if cache_enabled else None
        
        # Configuration des coûts (par million de tokens)
        self.pricing = {
            "gpt-4o-mini": {"input": 0.15, "output": 0.60, "batch_discount": 0.5},
            "gpt-4o": {"input": 2.50, "output": 10.00, "batch_discount": 0.5},
            "gpt-4o-2024-08-06": {"input": 2.50, "output": 10.00, "batch_discount": 0.5}
        }
        
        # Prompt système optimisé
        self.system_prompt = self._create_system_prompt()
        
        logger.info(f"Agent initialisé avec modèle {model}")
        if use_batch_api:
            logger.info("Mode Batch API activé (50% de réduction)")
    
    def _create_system_prompt(self) -> str:
        """Crée le prompt système avec la liste complète des intentions et exemples."""

        intents: List[Tuple[str, str, str]] = []
        repo_root = Path(__file__).resolve().parents[1]
        path = repo_root / "INTENTS.md"
        with path.open(encoding="utf-8") as f:
            for line in f:
                line = line.strip()
                if not line.startswith("|") or line.startswith("| ---") or "Intent Type" in line:
                    continue
                parts = [p.strip() for p in line.strip("|").split("|")]
                if len(parts) < 3:
                    continue
                intent, category, description = parts[:3]
                if category.startswith("UNSUPPORTED"):
                    category = "UNCLEAR_INTENT"
                category = CATEGORY_MAP.get(category, category)
                intents.append((intent, category, description))

        example_queries: Dict[str, str] = {
            "TRANSACTION_SEARCH": "Liste toutes mes transactions",
            "SEARCH_BY_DATE": "Transactions de mars 2024",
            "SEARCH_BY_AMOUNT": "Transactions de 50 euros",
            "SEARCH_BY_MERCHANT": "Transactions chez Carrefour",
            "SEARCH_BY_CATEGORY": "Transactions de la catégorie restaurants",
            "SEARCH_BY_AMOUNT_AND_DATE": "Achats de plus de 100 euros en janvier 2024",
            "SEARCH_BY_OPERATION_TYPE": "Transactions par carte bancaire",
            "SEARCH_BY_TEXT": "Recherche les transactions contenant Netflix",
            "COUNT_TRANSACTIONS": "Combien de transactions en février ?",
            "MERCHANT_INQUIRY": "Analyse des dépenses chez Amazon",
            "FILTER_REQUEST": "Seulement les débits pas les crédits",
            "SPENDING_ANALYSIS": "Analyse de mes dépenses",
            "SPENDING_ANALYSIS_BY_CATEGORY": "Analyse des dépenses alimentaires",
            "SPENDING_ANALYSIS_BY_PERIOD": "Analyse de mes dépenses la semaine dernière",
            "SPENDING_COMPARISON": "Compare mes dépenses de janvier et février",
            "TREND_ANALYSIS": "Tendance de mes dépenses cette année",
            "CATEGORY_ANALYSIS": "Répartition de mes dépenses par catégorie",
            "COMPARISON_QUERY": "Compare restaurants et courses",
            "BALANCE_INQUIRY": "Quel est mon solde actuel ?",
            "ACCOUNT_BALANCE_SPECIFIC": "Solde de mon compte courant",
            "BALANCE_EVOLUTION": "Évolution de mon solde",
            "GREETING": "Bonjour",
            "CONFIRMATION": "Merci beaucoup",
            "CLARIFICATION": "Peux-tu préciser ?",
            "GENERAL_QUESTION": "Quel temps fait-il ?",
            "TRANSFER_REQUEST": "Transfère 100 euros à Paul",
            "PAYMENT_REQUEST": "Paye ma facture d'électricité",
            "CARD_BLOCK": "Bloque ma carte bancaire",
            "BUDGET_INQUIRY": "Où en est mon budget ?",
            "GOAL_TRACKING": "Quel est l'état de mon objectif d'épargne ?",
            "EXPORT_REQUEST": "Exporte mes transactions en CSV",
            "OUT_OF_SCOPE": "Donne-moi une recette de cuisine",
            "UNCLEAR_INTENT": "Je ne sais pas fais quelque chose",
            "UNKNOWN": "blabla ???",
            "TEST_INTENT": "[TEST] ping",
            "ERROR": "��",
        }

        unsupported = {
            "TRANSFER_REQUEST",
            "PAYMENT_REQUEST",
            "CARD_BLOCK",
            "BUDGET_INQUIRY",
            "GOAL_TRACKING",
            "EXPORT_REQUEST",
            "OUT_OF_SCOPE",
        }

        lines = [
            "Tu es un agent spécialisé dans l'analyse d'intentions financières pour le système Harena.",
            "Tu dois analyser chaque question et retourner un objet IntentResult structuré.",
            "",
            "INTENTIONS DÉTAILLÉES ET EXEMPLES:",
        ]

        for intent, category, description in intents:
            user_example = example_queries.get(intent, "")
            example_intent = "UNSUPPORTED" if intent in unsupported else intent
            lines.append(f"- {intent} ({category}): {description}")
            if user_example:
                lines.append(
                    f"  Ex: \"{user_example}\" -> intent_type={example_intent}, intent_category={category}, entities=[]"
                )

        lines += [
            "",
            "ENTITÉS À EXTRAIRE:",
            "- AMOUNT: Montants (50€, mille euros) → normaliser en float",
            "- DATE/DATE_RANGE: Dates (janvier 2024) → format ISO",
            "- MERCHANT: Marchands (Carrefour, Netflix) → lowercase",
            "- CATEGORY: Catégories (alimentation, transport) → termes canoniques",
            "- ACCOUNT_TYPE: Types de comptes (livret A, compte courant) → identifiants standards",
            "",
            "RÈGLES IMPORTANTES:",
            "1. Toujours retourner un IntentResult complet avec tous les champs",
            "2. Normaliser les valeurs (montants en float, dates en ISO, marchands en lowercase)",
            "3. Confidence entre 0.80 et 0.99 selon la clarté",
            "4. Processing_time_ms réaliste (100-300ms)",
            "5. Suggested_actions pertinentes pour l'intention",
            "6. Si l'utilisateur demande une action (paiement, virement, transfert, export),",
            '   répondre avec intent_type="UNSUPPORTED" et intent_category="UNCLEAR_INTENT".',
            "   Ajoute une note de clarification indiquant que cette action n'est pas supportée.",
            "",
            'Exemples: "Combien j\'ai dépensé chez Carrefour ?" → SPENDING_ANALYSIS avec MERCHANT:carrefour',
            '"Quel est mon solde ?" → BALANCE_INQUIRY avec search_required:true',
        ]

        return "\n".join(lines)
    
    def _get_json_schema(self) -> dict:
        """
        Retourne le JSON Schema pour les Structured Outputs.
        Compatible avec l'API OpenAI.
        """
        intent_categories = [cat.value for cat in IntentCategory]
        return {
            "name": "intent_result",
            "schema": {
                "type": "object",
                "properties": {
                    "intent_type": {
                        "type": "string",
                        "description": "Type d'intention détecté"
                    },
                    "intent_category": {
                        "type": "string",
                        "enum": intent_categories,
                        "description": "Catégorie d'intention"
                    },
                    "confidence": {
                        "type": "number",
                        "minimum": 0.0,
                        "maximum": 1.0,
                        "description": "Score de confiance"
                    },
                    "entities": {
                        "type": "array",
                        "items": {
                            "type": "object",
                            "properties": {
                                "entity_type": {
                                    "type": "string",
                                    "enum": [et.value for et in EntityType]
                                },
                                "raw_value": {"type": "string"},
                                "normalized_value": {
                                    "anyOf": [
                                        {"type": "string"},
                                        {"type": "number"},
                                        {"type": "object", "additionalProperties": False},

                                        {
                                            "type": "object",
                                            "properties": {
                                                "start_date": {"type": "string"},
                                                "end_date": {"type": "string"}
                                            },
                                            "required": ["start_date", "end_date"],
                                            "additionalProperties": False
                                        },
                                        {
                                            "type": "array",
                                            "items": {
                                                "anyOf": [
                                                    {"type": "string"},
                                                    {"type": "number"},
                                                    {"type": "boolean"},
                                                    {"type": "object", "properties": {}, "additionalProperties": False},
                                                    {"type": "null"}
                                                ]
                                            }
                                        },
                                        {"type": "boolean"},
                                        {"type": "null"}
                                    ]
                                },
                                "confidence": {
                                    "type": "number",
                                    "minimum": 0.0,
                                    "maximum": 1.0
                                },
                                "detection_method": {
                                    "type": "string",
                                    "enum": ["llm_based", "rule_based", "hybrid"]
                                },
                                "validation_status": {"type": "string"}
                            },
                            "required": ["entity_type", "raw_value", "normalized_value", 
                                       "confidence", "detection_method", "validation_status"],
                            "additionalProperties": False
                        },
                        "description": "Entités extraites"
                    },
                    "method": {
                        "type": "string",
                        "enum": ["llm_based", "rule_based", "hybrid"]
                    },
                    "processing_time_ms": {
                        "type": "number",
                        "minimum": 0.0
                    },
                    "requires_clarification": {"type": "boolean"},
                    "search_required": {"type": "boolean"},
                    "suggested_actions": {
                        "type": ["array", "null"],
                        "items": {"type": "string"}
                    },
                    "raw_user_message": {"type": ["string", "null"]},
                    "normalized_query": {"type": ["string", "null"]},
                    "alternative_intents": {
                        "type": ["array", "null"],
                        "items": {
                            "type": "object",
                            "properties": {
                                "intent_type": {"type": "string"},
                                "confidence": {"type": "number"}
                            },
                            "required": ["intent_type", "confidence"],
                            "additionalProperties": False
                        }
                    },
                    "validation_errors": {
                        "type": ["array", "null"],
                        "items": {"type": "string"}
                    },
                    "context_influence": {
                        "type": ["object", "null"],
                        "properties": {},
                        "additionalProperties": False
                    }
                },
                "required": [
                    "intent_type", "intent_category", "confidence", "entities",
                    "method", "processing_time_ms", "requires_clarification",
                    "search_required", "suggested_actions", "raw_user_message",
                    "normalized_query", "alternative_intents", "validation_errors",
                    "context_influence"
                ],
                "additionalProperties": False
            }
        }
    
    async def detect_intent_async(self, user_message: str) -> IntentResult:
        """
        Détection d'intention asynchrone avec Structured Outputs.
        
        Args:
            user_message: Question de l'utilisateur
            
        Returns:
            IntentResult structuré et validé
        """
        start_time = time.time()
        allowed_categories = {cat.value for cat in IntentCategory}

        # Vérifier le cache
        if self.cache_enabled and user_message in self.cache:
            cached_result = self.cache[user_message].copy()
            if cached_result.get("intent_category") not in allowed_categories:
                cached_result["intent_category"] = IntentCategory.UNCLEAR_INTENT.value
            cached_result["processing_time_ms"] = 0.5  # Cache hit
            # Harmoniser les anciens types d'entités
            for ent in cached_result.get("entities", []):
                if ent.get("entity_type") == "ACCOUNT":
                    ent["entity_type"] = EntityType.ACCOUNT_TYPE.value
            result = IntentResult(**cached_result)
            errors = validate_intent_result_contract(result.model_dump())
            if errors:
                logger.error(f"IntentResult contract errors: {errors}")
                result.validation_errors = errors
            return result
        
        try:
            # Appel API avec Structured Outputs
            response = await self.async_client.chat.completions.create(
                model=self.model,
                messages=[
                    {"role": "system", "content": self.system_prompt},
                    {"role": "user", "content": f"Analyse cette question et retourne un IntentResult: {user_message}"}
                ],
                response_format={
                    "type": "json_schema",
                    "json_schema": self._get_json_schema()
                },
                temperature=0.1,  # Déterministe
                max_tokens=500,
                seed=42  # Pour reproductibilité
            )
            
            # Parser la réponse JSON
            result_dict = json.loads(response.choices[0].message.content)
<<<<<<< HEAD
            if result_dict.get("intent_category") not in allowed_categories:
                result_dict["intent_category"] = IntentCategory.UNCLEAR_INTENT.value
            
=======

            # Harmoniser les types d'entités non supportés
            for ent in result_dict.get("entities", []):
                if ent.get("entity_type") == "ACCOUNT":
                    ent["entity_type"] = EntityType.ACCOUNT_TYPE.value

>>>>>>> 5583e8e2
            # Ajouter métadonnées
            processing_time = (time.time() - start_time) * 1000
            result_dict["processing_time_ms"] = processing_time
            result_dict["raw_user_message"] = user_message

            # Valider avec Pydantic
            result = IntentResult(**result_dict)

            # Validation du contrat
            errors = validate_intent_result_contract(result.model_dump())
            if errors:
                logger.error(f"IntentResult contract errors: {errors}")
                result.validation_errors = (result.validation_errors or []) + errors

            # Post-traitement pour intents non supportés
            if result.intent_type == "UNSUPPORTED":
                result.validation_errors = ["Intent not supported."]
                result.search_required = False
                result.requires_clarification = True

            # Mettre en cache si succès
            if self.cache_enabled and result.confidence > 0.8:
                self.cache[user_message] = result.model_dump()
            
            # Log des coûts estimés
            self._log_cost_estimate(response.usage)

            return result

        except Exception as e:
            logger.error(f"Erreur détection: {e}")
            # Retour d'erreur structuré
            result = IntentResult(
                intent_type="ERROR",
                intent_category=IntentCategory.UNCLEAR_INTENT,
                confidence=0.0,
                entities=[],
                method=DetectionMethod.LLM_BASED,
                processing_time_ms=(time.time() - start_time) * 1000,
                raw_user_message=user_message,
                validation_errors=[str(e)],
                requires_clarification=True,
                search_required=False,
            )
            errors = validate_intent_result_contract(result.model_dump())
            if errors:
                logger.error(f"IntentResult contract errors: {errors}")
                result.validation_errors = (result.validation_errors or []) + errors
            return result
    
    def detect_intent(self, user_message: str) -> IntentResult:
        """Version synchrone de detect_intent."""
        return asyncio.run(self.detect_intent_async(user_message))
    
    async def batch_detect_intents(self, messages: List[str]) -> List[IntentResult]:
        """
        Traitement batch pour économiser 50% des coûts.
        
        Args:
            messages: Liste de questions à traiter
            
        Returns:
            Liste de résultats IntentResult
        """
        if not self.use_batch_api:
            # Traitement parallèle standard
            tasks = [self.detect_intent_async(msg) for msg in messages]
            return await asyncio.gather(*tasks)
        
        # Créer le batch pour l'API
        batch_requests = []
        for i, message in enumerate(messages):
            batch_requests.append({
                "custom_id": f"request-{i}",
                "method": "POST",
                "url": "/v1/chat/completions",
                "body": {
                    "model": self.model,
                    "messages": [
                        {"role": "system", "content": self.system_prompt},
                        {"role": "user", "content": f"Analyse: {message}"}
                    ],
                    "response_format": {
                        "type": "json_schema",
                        "json_schema": self._get_json_schema()
                    },
                    "temperature": 0.1,
                    "max_tokens": 500
                }
            })
        
        # Créer le fichier batch
        batch_file_content = "\n".join(json.dumps(req) for req in batch_requests)
        
        # Upload et créer le batch
        file = self.client.files.create(
            file=batch_file_content.encode(),
            purpose="batch"
        )
        
        batch = self.client.batches.create(
            input_file_id=file.id,
            endpoint="/v1/chat/completions",
            completion_window="24h"
        )
        
        logger.info(f"Batch créé: {batch.id} - Économie de 50% sur {len(messages)} requêtes")
        
        # Note: En production, implémenter le polling du statut du batch
        # et récupérer les résultats une fois terminé
        
        return []  # Placeholder - implémenter récupération async
    
    def _log_cost_estimate(self, usage: Any):
        """Log l'estimation des coûts."""
        if usage and self.model in self.pricing:
            prices = self.pricing[self.model]
            input_cost = (usage.prompt_tokens / 1_000_000) * prices["input"]
            output_cost = (usage.completion_tokens / 1_000_000) * prices["output"]
            
            if self.use_batch_api:
                input_cost *= prices["batch_discount"]
                output_cost *= prices["batch_discount"]
            
            total_cost = input_cost + output_cost
            
            logger.debug(f"Coût estimé: ${total_cost:.6f} "
                        f"(input: {usage.prompt_tokens} tokens, "
                        f"output: {usage.completion_tokens} tokens)")
    
    def optimize_for_production(self):
        """Optimisations pour la production."""
        optimizations = {
            "model": "gpt-4o-mini",  # Plus économique
            "batch_api": True,  # 50% de réduction
            "cache": True,  # Éviter requêtes répétées
            "prompt_caching": True,  # 75% réduction sur prompts répétés
            "strategies": [
                "Utiliser gpt-4o-mini : 0.15$/1M input, 0.60$/1M output",
                "Batch API : -50% sur tous les coûts",
                "Prompt caching : -75% sur tokens système répétés",
                "Cache local : 0$ pour requêtes identiques",
                "Structured Outputs : Évite retry et parsing errors"
            ]
        }
        return optimizations

# ==================== UTILISATION ET TESTS ====================

async def main():
    """Exemple d'utilisation de l'agent."""
    
    # Charger les variables d'environnement
    import os
    from dotenv import load_dotenv
    
    load_dotenv()  # Charge le fichier .env
    api_key = os.getenv("OPENAI_API_KEY")
    
    if not api_key:
        print("❌ Erreur : OPENAI_API_KEY non trouvée dans .env")
        print("Créez un fichier .env avec : OPENAI_API_KEY=sk-...")
        return
    
    # Initialiser l'agent
    agent = HarenaIntentAgent(
        api_key=api_key,
        model="gpt-4o-mini",  # Modèle économique
        use_batch_api=False,  # True pour 50% de réduction
        cache_enabled=True
    )
    
    # Tests unitaires
    test_queries = [
        "Combien j'ai dépensé chez Carrefour le mois dernier ?",
        "Combien ai-je transféré à Marie le mois dernier ?",

        "Quel est le solde de mon livret A ?",
        "Montre mes achats supérieurs à 100€ en janvier 2024",
        "Budget alimentation ce mois",
        "Bonjour, comment ça va ?",
        "Merci pour l'information",
        "Peux-tu transférer 500 euros à Marie ?",  # Doit renvoyer une intention non supportée
    ]
    
    print("\n🚀 TEST DE L'AGENT HARENA INTENT\n")
    print("-" * 60)
    
    for query in test_queries:
        print(f"\n💬 Question : {query}")
        
        # Détection d'intention
        result = await agent.detect_intent_async(query)
        
        print(f"📌 Intent : {result.intent_type}")
        print(f"📊 Catégorie : {result.intent_category}")
        print(f"🎯 Confidence : {result.confidence:.2%}")
        print(f"⏱️ Latence : {result.processing_time_ms:.1f}ms")

        if result.entities:
            print(f"📝 Entités :")
            for entity in result.entities:
                print(f"   - {entity.entity_type}: '{entity.raw_value}' → {entity.normalized_value}")

        if result.suggested_actions:
            print(f"💡 Actions : {', '.join(result.suggested_actions)}")

        if query == "Peux-tu transférer 500 euros à Marie ?":
            assert (
                result.intent_type in {"UNSUPPORTED", "UNCLEAR", "UNCLEAR_INTENT"}
                or result.intent_category in {IntentCategory.UNCLEAR_INTENT, IntentCategory.OUT_OF_SCOPE}
            ), "Les demandes de paiement doivent être marquées comme non supportées ou ambiguës"

        print("-" * 60)
    
    # Afficher les optimisations
    print("\n💰 OPTIMISATIONS DE COÛT :")
    optimizations = agent.optimize_for_production()
    for strategy in optimizations["strategies"]:
        print(f"  ✅ {strategy}")
    
    print("\n📊 ESTIMATION MENSUELLE (10 000 requêtes/jour) :")
    daily_requests = 10_000
    tokens_per_request = 200  # Moyenne estimée
    
    # Calcul sans optimisation
    monthly_cost_standard = (daily_requests * 30 * tokens_per_request / 1_000_000) * (0.15 + 0.60)
    print(f"  Sans optimisation : ${monthly_cost_standard:.2f}/mois")
    
    # Calcul avec Batch API
    monthly_cost_batch = monthly_cost_standard * 0.5
    print(f"  Avec Batch API : ${monthly_cost_batch:.2f}/mois")
    
    # Calcul avec cache (30% de requêtes en cache)
    monthly_cost_cached = monthly_cost_batch * 0.7
    print(f"  Avec Batch + Cache : ${monthly_cost_cached:.2f}/mois")

if __name__ == "__main__":
    asyncio.run(main())<|MERGE_RESOLUTION|>--- conflicted
+++ resolved
@@ -520,18 +520,16 @@
             
             # Parser la réponse JSON
             result_dict = json.loads(response.choices[0].message.content)
-<<<<<<< HEAD
             if result_dict.get("intent_category") not in allowed_categories:
                 result_dict["intent_category"] = IntentCategory.UNCLEAR_INTENT.value
             
-=======
+
 
             # Harmoniser les types d'entités non supportés
             for ent in result_dict.get("entities", []):
                 if ent.get("entity_type") == "ACCOUNT":
                     ent["entity_type"] = EntityType.ACCOUNT_TYPE.value
 
->>>>>>> 5583e8e2
             # Ajouter métadonnées
             processing_time = (time.time() - start_time) * 1000
             result_dict["processing_time_ms"] = processing_time
