"""
Test minimal pour Harena : login → chat → analyse du workflow.
ANALYSE PURE : récupère et affiche les données internes de l'agent sans refaire de recherche.
"""

import json
import time
import requests
from datetime import datetime

BASE_URL = "http://localhost:8000/api/v1"
USERNAME = "test2@example.com"
PASSWORD = "password123"
QUESTIONS = [
    "Combien ai-je fait de virements en mai ?",
    "Combien ai-je dépensé en juin ?",
    "Combien j'ai eu d'entrée d'argent en juin ?",
    "Compare mes entrées et sorties d'argent en juin !",
]

def run_question(
<<<<<<< HEAD
    session: requests.Session, user_id: int, question: str, conv_id: str
) -> tuple[dict | None, str, str, str, float]:
=======
    session: requests.Session, user_id: int, question: str
) -> tuple[dict | None, str, str, float]:

    session: requests.Session, user_id: int, question: str, conv_id: str
) -> tuple[dict | None, dict, float]:
>>>>>>> 2edb23e4
    """Exécute une question de chat et affiche le résultat."""

    chat_payload = {
        "message": question,
        "client_info": {"platform": "web", "version": "1.0.0"},
        "message_type": "text",
        "priority": "normal",
    }
    start_time = time.perf_counter()
<<<<<<< HEAD
    intent_type = "N/A"
    confidence = "N/A"
    category = "N/A"
=======
    intent: dict = {}
>>>>>>> 2edb23e4

    try:
        chat_resp = session.post(
            f"{BASE_URL}/conversation/{user_id}", json=chat_payload
        )
        elapsed_ms = (time.perf_counter() - start_time) * 1000
        if chat_resp.status_code // 100 != 2:
<<<<<<< HEAD
            return None, intent_type, confidence, category, elapsed_ms

        chat_data = chat_resp.json()
        intent_result = chat_data.get("metadata", {}).get("intent_result", {})
        intent_type = intent_result.get("intent_type", "N/A")
        confidence = intent_result.get("confidence", "N/A")
        category = intent_result.get("category", "N/A")
=======
            return None, intent, elapsed_ms

        chat_data = chat_resp.json()
        intent = chat_data.get("intent", {})
>>>>>>> 2edb23e4

        print("✅ Conversation réussie")
        print(f"🗨️ Question posée : {question}")
        print(f"💬 Réponse générée : {chat_data['message']}")

        aggregations = (
            chat_data.get("metadata", {})
            .get("workflow_data", {})
            .get("search_results", {})
            .get("metadata", {})
            .get("search_response", {})
            .get("aggregations")
        )
        if aggregations:
            print("📊 Agrégats :", json.dumps(aggregations, indent=2, ensure_ascii=False))
        print()

<<<<<<< HEAD
        return chat_data, intent_type, confidence, category, elapsed_ms
    except requests.RequestException:
        elapsed_ms = (time.perf_counter() - start_time) * 1000
        return None, intent_type, confidence, category, elapsed_ms
=======
        return chat_data, intent, elapsed_ms
    except requests.RequestException:
        elapsed_ms = (time.perf_counter() - start_time) * 1000
        return None, intent, elapsed_ms
>>>>>>> 2edb23e4

def main() -> None:
    session = requests.Session()

    # ----- AUTHENTIFICATION --------------------------------------------------
    data = f"username={USERNAME}&password={PASSWORD}"
    headers = {"Content-Type": "application/x-www-form-urlencoded"}
    resp = session.post(f"{BASE_URL}/users/auth/login", data=data, headers=headers)
    resp.raise_for_status()
    token = resp.json()["access_token"]
    print("✅ OK client authentifié")

    session.headers.update({"Authorization": f"Bearer {token}"})

    # Récupération de l'ID utilisateur
    user_resp = session.get(f"{BASE_URL}/users/me")
    user_resp.raise_for_status()
    user_id = user_resp.json().get("id")
    print(f"✅ ID utilisateur récupéré : {user_id}")

    report = []
    last_chat_data = None

    for question in QUESTIONS:
        chat_data, intent_type, confidence, elapsed_ms = run_question(
            session, user_id, question
    for i, question in enumerate(QUESTIONS):
        conversation_id = f"test-chat-analysis-{i}"
<<<<<<< HEAD
        chat_data, intent_type, confidence, category, elapsed_ms = run_question(
=======
        chat_data, intent, elapsed_ms = run_question(
>>>>>>> 2edb23e4
            session, user_id, question, conversation_id
        )
        report.append(
            {
                "question": question,
<<<<<<< HEAD
                "intent_type": intent_type,
                "confidence": confidence,
                "category": category,
=======
                "intent_type": intent.get("intent_type", "N/A"),
                "confidence": intent.get("confidence", "N/A"),
                "category": intent.get("category", "N/A"),
>>>>>>> 2edb23e4
                "elapsed_ms": elapsed_ms,
            }
        )
        if chat_data:
            last_chat_data = chat_data

    print("\n📄 RAPPORT :")
    for row in report:
        print(
            f"- {row['question']} | Intent: {row['intent_type']} | "
            f"Cat: {row['category']} | Conf: {row['confidence']} | "
            f"Temps: {row['elapsed_ms']:.2f}ms"
        )

    if last_chat_data is None:
        print("\n❌ Aucune conversation réussie, arrêt de l'analyse.")
        return

    chat_data = last_chat_data

    # ----- ANALYSE DE L'INTENTION DÉTECTÉE ----------------------------------
    intent = chat_data["intent"]
    print("🧠 ANALYSE DE L'INTENTION :")
    print(f"   🎯 Type : {intent['intent_type']}")
    print(f"   🎲 Confiance : {intent.get('confidence', 'N/A')}")
    print(f"   🏷️ Catégorie : {intent.get('category', 'N/A')}")
    print(f"   ⚡ Méthode : {intent.get('method', 'N/A')}")
    print()

    # ----- ANALYSE DES ENTITÉS EXTRAITES -----------------------------------
    entities = chat_data.get('entities', [])
    print("🧩 ENTITÉS EXTRAITES :")
    if entities:
        for i, entity in enumerate(entities, 1):
            print(f"   {i}. {entity['entity_type']} :")
            print(f"      📝 Valeur brute : '{entity['raw_value']}'")
            print(f"      🔄 Valeur normalisée : '{entity['normalized_value']}'")
            print(f"      🎯 Confiance : {entity['confidence']}")
            print(f"      🔍 Méthode : {entity.get('detection_method', 'N/A')}")
            print(f"      📍 Position : {entity.get('start_position', '?')}-{entity.get('end_position', '?')}")
    else:
        print("   ❌ Aucune entité détectée")
    print()

    # ----- ANALYSE DU TYPE D'AGENT UTILISÉ ----------------------------------
    metrics_resp = session.get(f"{BASE_URL}/conversation/metrics")
    metrics_resp.raise_for_status()
    metrics_data = metrics_resp.json()
    
    print("🤖 AGENTS UTILISÉS :")
    agent_perf = metrics_data.get("agent_metrics", {}).get("agent_performance", {})
    
    if "intent_agent" in agent_perf:
        intent_agent = agent_perf["intent_agent"]
        agent_type = intent_agent.get("agent_type", "Unknown")
        print(f"   🧠 Agent d'intention : {agent_type}")
        
        if agent_type == "MockIntentAgent":
            print("      ✅ Mock agent utilisé (mode test)")
        else:
            print(f"      ℹ️  Agent réel utilisé : {agent_type}")
    
    # Autres agents
    for agent_name, agent_data in agent_perf.items():
        if agent_name != "intent_agent":
            print(f"   🔧 {agent_name} : {agent_data.get('agent_type', 'Unknown')}")
    print()

    # ----- ANALYSE DE LA RECHERCHE EFFECTUÉE --------------------------------
    print("🔍 ANALYSE DE LA RECHERCHE :")
    
    # Extraire les informations de recherche depuis les métadonnées
    metadata = chat_data.get("metadata", {})
    workflow_data = metadata.get("workflow_data", {})

    search_results_count = 0
    if isinstance(workflow_data, dict):
        search_results_count = workflow_data.get("search_results_count", 0)

    print(f"   📊 Résultats trouvés par l'agent : {search_results_count}")
    
    # Analyser les entités pour comprendre la requête générée
    merchant = None
    date_filter = None
    
    for entity in entities:
        if entity['entity_type'] == 'MERCHANT':
            merchant = entity['normalized_value']
        elif entity['entity_type'] in ['RELATIVE_DATE', 'DATE']:
            date_filter = entity['normalized_value']
    
    print(f"   🏪 Marchand recherché : {merchant or 'N/A'}")
    print(f"   📅 Filtre temporel : {date_filter or 'N/A'}")
    
    # Déduire la requête probable de l'agent
    if date_filter == 'current_month':
        now = datetime.now()
        expected_filter = f"{now.year}-{now.month:02d}-01 à {now.year}-{now.month:02d}-31"
        print(f"   🗓️  Période déduite : {expected_filter}")
    
    print()

    # ----- ANALYSE DES PERFORMANCES -----------------------------------------
    processing_time = chat_data.get("processing_time_ms", 0)
    print("⚡ PERFORMANCES :")
    print(f"   ⏱️  Temps total : {processing_time}ms")
    
    if "orchestrator_performance" in metrics_data.get("agent_metrics", {}):
        orch_perf = metrics_data["agent_metrics"]["orchestrator_performance"]
        exec_times = orch_perf.get("execution_times", {})
        print(f"   🎭 Temps moyen orchestrateur : {exec_times.get('average_ms', 'N/A')}ms")
    
    # Temps par agent
    for agent_name, agent_data in agent_perf.items():
        exec_times = agent_data.get("execution_times", {})
        avg_time = exec_times.get("average_ms", 0)
        if avg_time > 0:
            print(f"   🔧 {agent_name} : {avg_time}ms")
    print()

    # ----- ANALYSE DE LA QUALITÉ DE LA RÉPONSE ------------------------------
    response_text = chat_data['message']
    print("✨ ANALYSE DE LA RÉPONSE :")
    print(f"   📏 Longueur : {len(response_text)} caractères")
    print(f"   🔤 Mots : ~{len(response_text.split())} mots")
    
    # Indicateurs de qualité
    quality_indicators = {
        "Structure markdown": "**" in response_text or "#" in response_text,
        "Actions suggérées": "Actions suggérées" in response_text or "suggestions" in response_text.lower(),
        "Insights/Observations": "insights" in response_text.lower() or "observations" in response_text.lower(),
        "Liens/références": "http" in response_text or "www." in response_text,
        "Contextualisation temporelle": any(month in response_text.lower() for month in ['janvier', 'février', 'mars', 'avril', 'mai', 'juin', 'juillet', 'août', 'septembre', 'octobre', 'novembre', 'décembre'])
    }
    
    print("   📋 Indicateurs de qualité :")
    for indicator, present in quality_indicators.items():
        status = "✅" if present else "❌"
        print(f"      {status} {indicator}")
    print()

    # ----- RÉSUMÉ EXÉCUTIF ---------------------------------------------------
    print("📋 RÉSUMÉ EXÉCUTIF :")
    print(f"   🎯 Intention correctement détectée : {'✅' if intent['intent_type'] == 'SEARCH_BY_AMOUNT' else '❌'}")
    print(f"   🧩 Entités extraites : {'✅' if len(entities) > 0 else '❌'}")
    print(f"   🔍 Recherche exécutée : {'✅' if 'search_results_count' in chat_data['metadata'] else '❌'}")
    print(f"   💬 Réponse générée : {'✅' if len(response_text) > 50 else '❌'}")
    print(f"   ⚡ Performance acceptable : {'✅' if processing_time < 30000 else '❌'} ({processing_time}ms)")
    
    # Cohérence globale
    coherence_score = sum([
        intent['intent_type'] == 'SEARCH_BY_AMOUNT',
        len(entities) > 0,
        'search_results_count' in chat_data['metadata'],
        len(response_text) > 50,
        processing_time < 30000
    ])
    
    print(f"   🏆 Score de cohérence : {coherence_score}/5")
    
    if coherence_score >= 4:
        print("   🎉 Workflow fonctionnel et cohérent !")
    elif coherence_score >= 3:
        print("   ⚠️  Workflow fonctionnel avec améliorations possibles")
    else:
        print("   ❌ Problèmes détectés dans le workflow")

if __name__ == "__main__":
    main()
<|MERGE_RESOLUTION|>--- conflicted
+++ resolved
@@ -19,16 +19,14 @@
 ]
 
 def run_question(
-<<<<<<< HEAD
     session: requests.Session, user_id: int, question: str, conv_id: str
 ) -> tuple[dict | None, str, str, str, float]:
-=======
     session: requests.Session, user_id: int, question: str
 ) -> tuple[dict | None, str, str, float]:
 
     session: requests.Session, user_id: int, question: str, conv_id: str
 ) -> tuple[dict | None, dict, float]:
->>>>>>> 2edb23e4
+
     """Exécute une question de chat et affiche le résultat."""
 
     chat_payload = {
@@ -38,13 +36,11 @@
         "priority": "normal",
     }
     start_time = time.perf_counter()
-<<<<<<< HEAD
     intent_type = "N/A"
     confidence = "N/A"
     category = "N/A"
-=======
+
     intent: dict = {}
->>>>>>> 2edb23e4
 
     try:
         chat_resp = session.post(
@@ -52,7 +48,6 @@
         )
         elapsed_ms = (time.perf_counter() - start_time) * 1000
         if chat_resp.status_code // 100 != 2:
-<<<<<<< HEAD
             return None, intent_type, confidence, category, elapsed_ms
 
         chat_data = chat_resp.json()
@@ -60,13 +55,10 @@
         intent_type = intent_result.get("intent_type", "N/A")
         confidence = intent_result.get("confidence", "N/A")
         category = intent_result.get("category", "N/A")
-=======
             return None, intent, elapsed_ms
 
         chat_data = chat_resp.json()
         intent = chat_data.get("intent", {})
->>>>>>> 2edb23e4
-
         print("✅ Conversation réussie")
         print(f"🗨️ Question posée : {question}")
         print(f"💬 Réponse générée : {chat_data['message']}")
@@ -83,17 +75,14 @@
             print("📊 Agrégats :", json.dumps(aggregations, indent=2, ensure_ascii=False))
         print()
 
-<<<<<<< HEAD
         return chat_data, intent_type, confidence, category, elapsed_ms
     except requests.RequestException:
         elapsed_ms = (time.perf_counter() - start_time) * 1000
         return None, intent_type, confidence, category, elapsed_ms
-=======
         return chat_data, intent, elapsed_ms
     except requests.RequestException:
         elapsed_ms = (time.perf_counter() - start_time) * 1000
         return None, intent, elapsed_ms
->>>>>>> 2edb23e4
 
 def main() -> None:
     session = requests.Session()
@@ -122,25 +111,19 @@
             session, user_id, question
     for i, question in enumerate(QUESTIONS):
         conversation_id = f"test-chat-analysis-{i}"
-<<<<<<< HEAD
         chat_data, intent_type, confidence, category, elapsed_ms = run_question(
-=======
         chat_data, intent, elapsed_ms = run_question(
->>>>>>> 2edb23e4
             session, user_id, question, conversation_id
         )
         report.append(
             {
                 "question": question,
-<<<<<<< HEAD
                 "intent_type": intent_type,
                 "confidence": confidence,
                 "category": category,
-=======
                 "intent_type": intent.get("intent_type", "N/A"),
                 "confidence": intent.get("confidence", "N/A"),
                 "category": intent.get("category", "N/A"),
->>>>>>> 2edb23e4
                 "elapsed_ms": elapsed_ms,
             }
         )
