--- conflicted
+++ resolved
@@ -51,13 +51,11 @@
             },
             "sort": self._build_sort_criteria(request),
             "_source": self._get_source_fields(),
-<<<<<<< HEAD
             "size": page_size,
             "from": offset
-=======
+
             "size": request.page_size,
             "from": request.offset
->>>>>>> 79af56ca
         }
 
         logger.info(f"Pagination utilisée - page: {page}, page_size: {page_size}")
