import logging
from typing import Dict, Any, List, Optional
from search_service.models.request import SearchRequest

logger = logging.getLogger(__name__)

# 🔥 DEBUG FORCING - Cette ligne DOIT apparaître dans les logs
logger.critical("🔥🔥🔥 QUERY BUILDER VERSION FINALE CORRIGÉE CHARGÉE 🔥🔥🔥")

class QueryBuilder:
    """Constructeur de requêtes Elasticsearch - 🔥 VERSION FINALE CORRIGÉE AVEC DEBUG FORCING"""
    
    def __init__(self):
        logger.critical("🔥 QueryBuilder.__init__() - VERSION FINALE CORRIGÉE")
        # ✅ CORRECTION : Configuration des champs de recherche basée sur mapping réel
        self.search_fields = [
            "primary_description^1.5",   # Description transaction (existe)
            "merchant_name^1.8",         # Nom marchand (existe) 
            "category_name^1.0",         # Catégorie (existe)
            # ❌ SUPPRIMÉ : "searchable_text^2.0" car potentiellement inexistant
        ]

    @staticmethod
    def _is_numeric(value: str) -> bool:
        """Vérifie si la chaîne fournie représente un nombre."""
        try:
            float(value)
            return True
        except (TypeError, ValueError):
            return False

    def build_query(self, request: SearchRequest) -> Dict[str, Any]:
        """
        🔥 VERSION FINALE CORRIGÉE avec séparation query/filter + debug forcing complet
        """
        logger.critical(f"🔥 build_query() APPELÉE - query='{request.query}', highlight={bool(request.highlight)}")
        
        # ✅ CORRECTION CRITIQUE : Séparation query et filters
        text_query_part = None
        must_filters = []
        
        # Filtre obligatoire user_id (toujours en filter)
        must_filters.append({"term": {"user_id": request.user_id}})
        logger.critical(f"🔥 Ajout filtre user_id: {request.user_id}")
        
        # ✅ CORRECTION : Requête textuelle devient une QUERY (pas filter) 
        if request.query and request.query.strip():
            cleaned_query = request.query.strip()
            logger.critical(f"🔥 REQUÊTE TEXTUELLE DÉTECTÉE: '{cleaned_query}'")
            
            if self._is_numeric(cleaned_query):
                value = float(cleaned_query)
                must_filters.append({"range": {"account_balance": {"gte": value, "lte": value}}})
                logger.critical(f"🔥 Ajout filtre numérique account_balance: {value}")
            else:
                text_query_part = self._build_text_query(cleaned_query)
                logger.critical(f"🔥 REQUÊTE DE SCORING CRÉÉE: {text_query_part}")
        else:
            logger.critical("🔥 Pas de requête textuelle fournie")
        
        # Filtres additionnels
        additional_filters = self._build_additional_filters(request.filters)
        must_filters.extend(additional_filters)
        logger.critical(f"🔥 Total filtres ajoutés: {len(additional_filters)} additionnels")
        
        # ✅ CORRECTION CRITIQUE : Construction requête avec séparation query/filter
        bool_query = {}
        
        if text_query_part:
            bool_query["must"] = [text_query_part]
            logger.critical("🔥 SCORING QUERY AJOUTÉE DANS 'must' - va générer _score")
        
        if must_filters:
            if text_query_part:
                bool_query["filter"] = must_filters
                logger.critical(f"🔥 {len(must_filters)} FILTRES AJOUTÉS DANS 'filter' (pas de scoring)")
            else:
                bool_query["must"] = must_filters
                logger.critical(f"🔥 {len(must_filters)} FILTRES AJOUTÉS DANS 'must' (pas de query textuelle)")
        
        # Pagination : calcul de l'offset basé sur page/page_size
        page = getattr(request, "page", 1)
        page_size = request.page_size
        offset = (page - 1) * page_size
        # Construction requête finale
<<<<<<< HEAD
        if request.sort is not None:
            sort_criteria = request.sort
            logger.critical(f"🔥 TRI PERSONNALISÉ UTILISÉ: {sort_criteria}")
        else:
            sort_criteria = self._build_sort_criteria(request)
=======
        sort_criteria = self._build_sort_criteria(request)

>>>>>>> 2990951a
        query = {
            "query": {"bool": bool_query},
            "sort": sort_criteria,
            "_source": self._get_source_fields(),
            "size": request.page_size,
            "from": request.offset
        }

        # Activer le tracking des scores lorsque _score est utilisé avec au moins un autre tri
        if any("_score" in field for field in sort_criteria) and len(sort_criteria) > 1:
            query["track_scores"] = True

        # ✅ CORRECTION HIGHLIGHTING : Toujours ajouté si demandé
        if request.highlight:
            query["highlight"] = request.highlight
            logger.critical(f"🔥 HIGHLIGHTING AJOUTÉ À LA REQUÊTE: {request.highlight}")
        else:
            logger.critical("🔥 Pas de highlighting demandé")

        logger.critical(f"🔥 PAGINATION: page={page}, page_size={page_size}, offset={offset}")
        logger.critical(f"🔥 REQUÊTE FINALE GÉNÉRÉE: {query}")
        
        return query

    def _build_text_query(self, query_text: str) -> Dict[str, Any]:
        """
        Construction de la requête textuelle optimisée
        🔥 VERSION FINALE CORRIGÉE - Requête qui génère _score
        """
        logger.critical(f"🔥 _build_text_query('{query_text}')")
        
        terms_count = len(query_text.split())
        minimum_should_match = "50%" if terms_count >= 2 else "100%"
        
        text_query = {
            "multi_match": {
                "query": query_text,
                "fields": self.search_fields,
                "type": "best_fields",
                "fuzziness": "AUTO",
                "minimum_should_match": minimum_should_match
            }
        }
        
        logger.critical(f"🔥 TEXT QUERY GÉNÉRÉE: {text_query}")
        logger.critical(f"🔥 Champs de recherche utilisés: {self.search_fields}")
        return text_query

    def _build_sort_criteria(self, request: SearchRequest) -> List[Dict[str, Any]]:
        """
        Construction des critères de tri
        🔥 VERSION FINALE CORRIGÉE - Sort par score uniquement si query textuelle
        """
        sort_criteria = []
        
        # ✅ CORRECTION : Si c'est une recherche textuelle NON-NUMÉRIQUE, trier par score d'abord
        if (request.query and request.query.strip() and 
            not self._is_numeric(request.query.strip())):
            sort_criteria.append({"_score": {"order": "desc"}})
            logger.critical("🔥 TRI PAR _score AJOUTÉ (recherche textuelle)")
        else:
            logger.critical("🔥 Pas de tri par _score (pas de recherche textuelle ou requête numérique)")
        
        # Toujours trier par date décroissante en second
        sort_criteria.append({"date": {"order": "desc"}})
        
        logger.critical(f"🔥 CRITÈRES DE TRI FINAUX: {sort_criteria}")
        return sort_criteria

    def _build_additional_filters(self, filters: Dict[str, Any]) -> List[Dict[str, Any]]:
        """Construction des filtres additionnels - 🔥 VERSION FINALE AVEC DEBUG"""
        logger.critical(f"🔥 _build_additional_filters() - {len(filters)} filtres à traiter")
        
        filter_list: List[Dict[str, Any]] = []

        for field, value in filters.items():
            if value is None:
                continue
            
            logger.critical(f"🔥 Traitement filtre: {field} = {value}")

            # --- Dictionnaire : différents types de filtres ---
            if isinstance(value, dict):
                # 1) Range : détection des opérateurs numériques
                if {"gt", "gte", "lt", "lte"} & set(value.keys()):
                    filter_list.append({"range": {field: value}})
                    logger.critical(f"🔥 Ajout range filter sur {field}: {value}")

                # 2) Exists
                elif value.get("exists"):
                    filter_list.append({"exists": {"field": field}})
                    logger.critical(f"🔥 Ajout exists filter sur {field}")

                # 3) Wildcard
                elif "wildcard" in value:
                    field_name = self._get_filter_field_name(field)
                    pattern = value["wildcard"]
                    filter_list.append({"wildcard": {field_name: {"value": pattern}}})
                    logger.critical(f"🔥 Ajout wildcard filter sur {field_name}: {pattern}")

                # 4) Prefix
                elif "prefix" in value:
                    field_name = self._get_filter_field_name(field)
                    prefix = value["prefix"]
                    filter_list.append({"prefix": {field_name: prefix}})
                    logger.critical(f"🔥 Ajout prefix filter sur {field_name}: {prefix}")

                # 5) Regexp
                elif "regexp" in value:
                    field_name = self._get_filter_field_name(field)
                    regex = value["regexp"]
                    filter_list.append({"regexp": {field_name: regex}})
                    logger.critical(f"🔥 Ajout regexp filter sur {field_name}: {regex}")

                # 6) Term / Terms explicit
                elif "term" in value:
                    field_name = self._get_filter_field_name(field)
                    filter_list.append({"term": {field_name: value["term"]}})
                    logger.critical(f"🔥 Ajout explicit term filter sur {field_name}: {value['term']}")

                elif "terms" in value:
                    field_name = self._get_filter_field_name(field)
                    filter_list.append({"terms": {field_name: value["terms"]}})
                    logger.critical(f"🔥 Ajout explicit terms filter sur {field_name}: {len(value['terms'])} values")

                else:
                    # Filtre inconnu => erreur claire
                    msg = f"Unsupported filter type for field '{field}': {value}"
                    logger.error(f"🔥 ERREUR: {msg}")
                    raise ValueError(msg)

            # --- Liste : terms ---
            elif isinstance(value, list):
                field_name = self._get_filter_field_name(field)
                filter_list.append({"terms": {field_name: value}})
                logger.critical(f"🔥 Ajout terms filter sur {field_name}: {len(value)} values")

            # --- Valeur simple : term ---
            else:
                field_name = self._get_filter_field_name(field)
                filter_list.append({"term": {field_name: value}})
                logger.critical(f"🔥 Ajout term filter sur {field_name}: {value}")

        logger.critical(f"🔥 FILTRES FINAUX GÉNÉRÉS: {len(filter_list)} filtres")
        return filter_list
    
    def _get_filter_field_name(self, field: str) -> str:
        """
        Détermine le nom de champ correct pour les filtres
        Ajoute .keyword pour les champs textuels si nécessaire
        """
        # Champs qui nécessitent .keyword pour les filtres exacts
        keyword_fields = {
            'category_name', 'merchant_name', 'operation_type',
            'currency_code', 'transaction_type', 'weekday',
            'account_name', 'account_type', 'account_currency'
        }
        
        field_name = f"{field}.keyword" if field in keyword_fields else field
        logger.critical(f"🔥 Nom de champ pour filtre: {field} -> {field_name}")
        return field_name
    
    def _get_source_fields(self) -> List[str]:
        """Définit les champs à retourner dans les résultats"""
        source_fields = [
            "transaction_id", "user_id", "account_id",
            "account_name", "account_type", "account_balance", "account_currency",
            "amount", "amount_abs", "currency_code", "transaction_type",
            "date", "month_year", "weekday",
            "primary_description", "merchant_name", "category_name", "operation_type"
        ]
        logger.critical(f"🔥 Source fields définis: {len(source_fields)} champs")
        return source_fields
    
    def build_aggregation_query(
        self, request: SearchRequest, aggregation: Optional[Dict[str, Any]] = None
    ) -> Dict[str, Any]:
        """
        Construction d'une requête avec agrégations Elasticsearch natives.
        🔥 VERSION FINALE CORRIGÉE - Support des deux formats avec debug
        """
        logger.critical(f"🔥 build_aggregation_query() APPELÉE")
        
        base_query = self.build_query(request)

        if not aggregation:
            logger.critical("🔥 Pas d'agrégations fournies")
            return base_query

        aggregations: Dict[str, Any] = {}

        # ✅ NOUVEAU : Détection et traitement du format Elasticsearch natif
        if self._is_elasticsearch_native_format(aggregation):
            logger.critical("🔥 Format d'agrégation Elasticsearch natif détecté")
            # Validation et passage direct des agrégations
            validated_aggs = self._validate_elasticsearch_aggregations(aggregation)
            aggregations = validated_aggs
        
        # ✅ ANCIEN : Support format abstrait pour compatibilité arrière
        else:
            logger.critical("🔥 Format d'agrégation abstrait legacy détecté")
            group_by = aggregation.get("group_by") or []
            metrics = aggregation.get("metrics") or []

            if group_by:
                for field in group_by:
                    field_name = self._get_filter_field_name(field)
                    agg_def: Dict[str, Any] = {
                        "terms": {"field": field_name, "size": 10}
                    }
                    sub_aggs: Dict[str, Any] = {}
                    if "sum" in metrics:
                        sub_aggs["amount_sum"] = {"sum": {"field": "amount"}}
                    if sub_aggs:
                        agg_def["aggs"] = sub_aggs
                    aggregations[f"{field}_terms"] = agg_def
            elif "sum" in metrics:
                aggregations["amount_sum"] = {"sum": {"field": "amount"}}

        # Ajouter les agrégations à la requête finale
        if aggregations:
            base_query["aggs"] = aggregations
            logger.critical(f"🔥 Ajout de {len(aggregations)} agrégations: {list(aggregations.keys())}")
            if getattr(request, "aggregation_only", False):
                base_query["size"] = 0
                logger.critical("🔥 Requête aggregation-only: size = 0")
            else:
                base_query["size"] = request.page_size
                logger.critical(f"🔥 Requête avec agrégations + résultats: size = {request.page_size}")
        else:
            logger.critical("🔥 Aucune agrégation valide générée")

        return base_query

    def _is_elasticsearch_native_format(self, aggregation: Dict[str, Any]) -> bool:
        """
        Détecte si les agrégations sont au format Elasticsearch natif.
        """
        # Si contient les clés abstraites, c'est l'ancien format
        abstract_keys = {"group_by", "metrics", "types"}
        if any(key in aggregation for key in abstract_keys):
            return False
        
        # Vérifier que c'est bien du format Elasticsearch natif
        elasticsearch_agg_types = {
            # Métriques simples
            "sum", "avg", "min", "max", "value_count", "cardinality",
            "stats", "extended_stats", "percentiles", "percentile_ranks",
            
            # Buckets
            "terms", "date_histogram", "histogram", "range", "date_range",
            "filters", "filter", "missing", "nested", "reverse_nested",
            "global", "sampler", "diversified_sampler"
        }
        
        # Vérifier chaque agrégation
        for agg_name, agg_def in aggregation.items():
            if not isinstance(agg_def, dict):
                continue
                
            # Chercher un type d'agrégation ES valide au niveau racine
            agg_types_found = set(agg_def.keys()) & elasticsearch_agg_types
            if agg_types_found:
                return True
                
            # Vérifier les sous-agrégations (aggs)
            if "aggs" in agg_def and isinstance(agg_def["aggs"], dict):
                return True
        
        return False

    def _validate_elasticsearch_aggregations(self, aggregation: Dict[str, Any]) -> Dict[str, Any]:
        """
        Valide et nettoie les agrégations Elasticsearch natives.
        """
        # Champs autorisés pour les agrégations
        allowed_fields = {
            "amount", "amount_abs", "date", "transaction_id", "user_id", "account_id",
            "currency_code", "transaction_type", "operation_type", "category_name",
            "merchant_name", "primary_description", "month_year", "weekday",
            "account_name", "account_type", "account_balance", "account_currency"
        }
        
        validated = {}
        
        for agg_name, agg_def in aggregation.items():
            # Validation nom agrégation (pas d'injection)
            if not isinstance(agg_name, str) or len(agg_name) > 100:
                logger.warning(f"Invalid aggregation name: {agg_name}")
                continue
                
            if not isinstance(agg_def, dict):
                logger.warning(f"Invalid aggregation definition for {agg_name}")
                continue
                
            # Validation récursive de la définition
            validated_def = self._validate_aggregation_definition(agg_def, allowed_fields)
            if validated_def:
                validated[agg_name] = validated_def
        
        logger.critical(f"🔥 Agrégations validées: {list(validated.keys())}")
        return validated

    def _validate_aggregation_definition(self, agg_def: Dict[str, Any], allowed_fields: set) -> Optional[Dict[str, Any]]:
        """Valide récursivement une définition d'agrégation."""
        validated = {}
        
        for key, value in agg_def.items():
            # Clé 'field' - valider que le champ existe
            if key == "field" and isinstance(value, str):
                # Retirer .keyword pour la validation
                field_name = value.replace(".keyword", "")
                if field_name in allowed_fields:
                    validated[key] = value
                else:
                    logger.warning(f"Field not allowed in aggregation: {value}")
                    return None  # Rejeter toute l'agrégation
            
            # Clé 'aggs' - validation récursive
            elif key == "aggs" and isinstance(value, dict):
                sub_aggs = {}
                for sub_name, sub_def in value.items():
                    validated_sub = self._validate_aggregation_definition(sub_def, allowed_fields)
                    if validated_sub:
                        sub_aggs[sub_name] = validated_sub
                if sub_aggs:
                    validated[key] = sub_aggs
            
            # Autres clés - passage direct avec validation basique
            else:
                # Limiter les valeurs numériques
                if isinstance(value, (int, float)):
                    if -1000000 <= value <= 1000000:  # Limites raisonnables
                        validated[key] = value
                    else:
                        logger.warning(f"Numeric value out of range: {value}")
                        return None
                
                # Strings courtes seulement
                elif isinstance(value, str) and len(value) <= 100:
                    validated[key] = value
                
                # Dictionnaires et listes - passage direct
                elif isinstance(value, (dict, list)):
                    validated[key] = value
                
                else:
                    logger.warning(f"Invalid value type for key {key}: {type(value)}")
                    return None
        
        return validated if validated else None<|MERGE_RESOLUTION|>--- conflicted
+++ resolved
@@ -83,16 +83,13 @@
         page_size = request.page_size
         offset = (page - 1) * page_size
         # Construction requête finale
-<<<<<<< HEAD
         if request.sort is not None:
             sort_criteria = request.sort
             logger.critical(f"🔥 TRI PERSONNALISÉ UTILISÉ: {sort_criteria}")
         else:
             sort_criteria = self._build_sort_criteria(request)
-=======
+
         sort_criteria = self._build_sort_criteria(request)
-
->>>>>>> 2990951a
         query = {
             "query": {"bool": bool_query},
             "sort": sort_criteria,
