import logging
import time
import json
import asyncio
import math
from datetime import datetime
from collections import deque, defaultdict
from typing import Dict, Any

from search_service.utils.cache import (
    MultiLevelCache,
    generate_cache_key,
)
from config_service.config import settings
from search_service.models.request import SearchRequest
from search_service.models.response import SearchResult
from .query_builder import QueryBuilder


class RateLimitExceeded(Exception):
    """Raised when the rate limit for a user is exceeded."""

    def __init__(self, limit: int, window: int):
        self.limit = limit
        self.window = window
        super().__init__(
            f"Rate limit exceeded: {limit} requests per {window} seconds"
        )


class ElasticsearchHTTPError(Exception):
    """Represents an HTTP error from Elasticsearch."""

    def __init__(self, status_code: int, message: str):
        self.status_code = status_code
        self.message = message
        super().__init__(f"Elasticsearch error {status_code}: {message}")

logger = logging.getLogger(__name__)

class SearchEngine:
    """Moteur de recherche unifié utilisant le client Elasticsearch existant"""

    def __init__(self, elasticsearch_client=None, cache_enabled: bool = True):
        self.elasticsearch_client = elasticsearch_client
        self.query_builder = QueryBuilder()
        self.index_name = "harena_transactions"  # Basé sur votre config existante

        # Cache multi-niveaux pour réponses de recherche
        self.cache_enabled = cache_enabled
        self.cache = MultiLevelCache()
        self.cache_hits = 0
        self.cache_misses = 0

        # Rate limiting (par utilisateur)
        self.requests_per_minute = getattr(
            settings,
            "SEARCH_RATE_LIMIT_REQUESTS_PER_MINUTE",
            getattr(settings, "RATE_LIMIT_REQUESTS_PER_MINUTE", 60),
        )
        self.rate_limit_window = getattr(
            settings,
            "SEARCH_RATE_LIMIT_WINDOW_SECONDS",
            getattr(settings, "RATE_LIMIT_PERIOD", 60),
        )
        self._rate_limit_storage: Dict[int, deque] = defaultdict(deque)
    
    def set_elasticsearch_client(self, client):
        """Définit le client Elasticsearch à utiliser"""
        self.elasticsearch_client = client
        if hasattr(client, 'index_name'):
            self.index_name = client.index_name

    def _generate_cache_key(self, request: SearchRequest) -> str:
        """Génère une clé de cache basée sur les paramètres de la requête."""
        return generate_cache_key(
            "search",
            query=request.query,
            filters=json.dumps(request.filters, sort_keys=True),
            offset=request.offset,
            page_size=request.page_size,
        )

    def _check_rate_limit(self, user_id: int) -> None:
        """Applique un rate limiting simple par utilisateur."""
        requests = self._rate_limit_storage[user_id]
        now = time.time()
        while requests and now - requests[0] >= self.rate_limit_window:
            requests.popleft()
        if len(requests) >= self.requests_per_minute:
            raise RateLimitExceeded(
                self.requests_per_minute, self.rate_limit_window
            )
        requests.append(now)

    def get_stats(self) -> Dict[str, Any]:
        """Retourne les statistiques de cache et de rate limiting."""
        total = self.cache_hits + self.cache_misses
        hit_rate = self.cache_hits / total if total > 0 else 0.0
        return {
            "cache": {
                "hits": self.cache_hits,
                "misses": self.cache_misses,
                "hit_rate": hit_rate,
            },
            "rate_limit": {
                "requests_per_minute": self.requests_per_minute,
                "window_seconds": self.rate_limit_window,
            },
        }

    async def clear_cache(self) -> None:
        """Vide le cache et réinitialise les statistiques associées."""
        if self.cache:
            await self.cache.clear()
        self.cache_hits = 0
        self.cache_misses = 0

    async def search(self, request: SearchRequest) -> Dict[str, Any]:
        """Execute a search and always return a structured response.

        This method now guarantees that even in error scenarios a predictable
        response structure is returned.  This structure contains a
        ``response_metadata`` block with default timings and counts so that
        higher level services (e.g. ``SearchServiceResponse``) can safely
        parse the output.
        """

        start_time = time.time()

        try:
            if not self.elasticsearch_client:
                raise RuntimeError("Client Elasticsearch non initialisé")

            # Rate limit check
            self._check_rate_limit(request.user_id)

            # Vérification cache
            cache_key = None
            if self.cache_enabled:
                cache_key = self._generate_cache_key(request)
                cached = await self.cache.get(request.user_id, cache_key)
                if cached:
                    self.cache_hits += 1
                    cached["response_metadata"]["cache_hit"] = True
                    return cached
                else:
                    self.cache_misses += 1

            # Construction requête Elasticsearch
            if request.aggregations:
                es_query = self.query_builder.build_aggregation_query(
                    request, request.aggregations
                )
            else:
                es_query = self.query_builder.build_query(request)

            logger.debug(
                f"Executing search for user {request.user_id} with query: '{request.query}'"
            )

            # Exécution via le client existant avec retry
            es_response = await self._execute_search(es_query, request)

            # Traitement des résultats
            processed = self._process_results(es_response)
            # Sécurité supplémentaire : filtrer par user_id côté application
            results = [r for r in processed if r.user_id == request.user_id]

            aggregations = es_response.get("aggregations")
            total_hits = es_response.get("hits", {}).get("total", {}).get("value", len(results))

            # Récupération complète des résultats si agrégations demandées
            if request.aggregations and not request.aggregation_only:
                next_offset = request.offset + request.limit
                while request.offset + len(results) < total_hits:
                    next_request = request.model_copy(update={"offset": next_offset, "aggregations": None})
                    es_query_page = self.query_builder.build_query(next_request)
                    es_response_page = await self._execute_search(es_query_page, next_request)
                    processed_page = self._process_results(es_response_page)
                    page_results = [r for r in processed_page if r.user_id == request.user_id]
                    if not page_results:
                        break
                    results.extend(page_results)
                    next_offset += request.limit
                total_results = total_hits
            else:
                total_results = len(results)

            # Calcul temps d'exécution
            execution_time = int((time.time() - start_time) * 1000)

            returned_results = len(results)
            page_size = request.limit
            page = (request.offset // page_size) + 1
            total_pages = math.ceil(total_results / page_size) if page_size else 0

            response = {
                "results": [r.model_dump() for r in results],
                "aggregations": aggregations,
                "success": True,
                "error_message": None,
                "response_metadata": {
                    "query_id": (request.metadata or {}).get("query_id", "unknown"),
                    "response_timestamp": datetime.utcnow().isoformat(),
                    "processing_time_ms": execution_time,
                    "total_results": total_results,
                    "returned_results": returned_results,
<<<<<<< HEAD
                    "page": page,
                    "page_size": page_size,
                    "total_pages": total_pages,
                    "has_more_results": page < total_pages,
=======
                    "has_more_results": (request.offset + returned_results) < total_results,
>>>>>>> a08898f8
                    "search_strategy_used": (request.metadata or {}).get(
                        "search_strategy", "standard"
                    ),
                    "elasticsearch_took": es_response.get("took", 0),
                    "cache_hit": False,
                },
            }

            if request.metadata.get("debug"):
                response["response_metadata"]["debug_info"] = self._build_debug_info(
                    request, es_query
                )

            # Mise en cache du résultat
            if self.cache_enabled:
                await self.cache.set(request.user_id, cache_key, response, ttl=settings.SEARCH_CACHE_TTL)

            logger.info(
                f"Search completed: {returned_results}/{total_results} results in {execution_time}ms"
            )
            return response

        except Exception as e:
            logger.error(f"Search failed for user {request.user_id}: {str(e)}")
            execution_time = int((time.time() - start_time) * 1000)
            page_size = request.limit
            page = (request.offset // page_size) + 1

            return {
                "results": [],
                "aggregations": None,
                "success": False,
                "error_message": str(e),
                "response_metadata": {
                    "query_id": (request.metadata or {}).get("query_id", "unknown"),
                    "response_timestamp": datetime.utcnow().isoformat(),
                    "processing_time_ms": execution_time,
                    "total_results": 0,
                    "returned_results": 0,
                    "page": page,
                    "page_size": page_size,
                    "total_pages": 0,
                    "has_more_results": False,
                    "search_strategy_used": (request.metadata or {}).get(
                        "search_strategy", "standard"
                    ),
                    "elasticsearch_took": 0,
                    "cache_hit": False,
                },
            }
    
    async def _execute_search(self, es_query: Dict[str, Any], request: SearchRequest) -> Dict[str, Any]:
        """Exécute la recherche via le client Elasticsearch avec retries."""

        max_retries = settings.INTENT_MAX_RETRIES
        backoff_base = settings.INTENT_BACKOFF_BASE
        retry_statuses = {429, 500, 502, 503, 504}

        for attempt in range(max_retries):
            try:
                # Utiliser la méthode search du client existant
                if hasattr(self.elasticsearch_client, "search"):
                    response = await self.elasticsearch_client.search(
                        index=self.index_name,
                        body=es_query,
                        size=request.page_size,
                        from_=request.offset,
                    )
                else:
                    # Fallback: requête HTTP directe
                    search_url = f"/{self.index_name}/_search"
                    es_query["size"] = request.page_size
                    es_query["from"] = request.offset
                    async with self.elasticsearch_client.session.post(
                        f"{self.elasticsearch_client.base_url}{search_url}",
                        json=es_query,
                    ) as resp:
                        if resp.status != 200:
                            error_text = await resp.text()
                            raise ElasticsearchHTTPError(resp.status, error_text)
                        response = await resp.json()

                return response

            except ElasticsearchHTTPError as e:
                if e.status_code in retry_statuses and attempt < max_retries - 1:
                    wait = backoff_base * (2 ** attempt)
                    logger.warning(
                        f"Elasticsearch HTTP error {e.status_code}, retrying in {wait:.1f}s"
                    )
                    await asyncio.sleep(wait)
                    continue
                raise
            except Exception as e:
                if attempt < max_retries - 1:
                    wait = backoff_base * (2 ** attempt)
                    logger.warning(
                        f"Elasticsearch request failed: {e}, retrying in {wait:.1f}s"
                    )
                    await asyncio.sleep(wait)
                    continue
                raise
    
    def _process_results(self, es_response: Dict[str, Any]) -> list[SearchResult]:
        """
        Traite les résultats Elasticsearch en objets SearchResult
        VERSION CORRIGÉE - Robuste aux données manquantes/nulles
        """
        results = []

        hits = es_response.get('hits', {}).get('hits', [])
        if not hits:
            logger.debug("No hits returned from Elasticsearch")
            return []
        logger.debug(f"Processing {len(hits)} hits from Elasticsearch")
        
        for i, hit in enumerate(hits):
            source = hit.get('_source', {})
            score = hit.get('_score')
            
            try:
                # ✅ CORRECTION : Gestion robuste de tous les champs avec valeurs par défaut sécurisées
                result = SearchResult(
                    # Champs obligatoires avec fallbacks robustes
                    transaction_id=str(source.get('transaction_id', f'tx_{i}_{int(time.time())}')),
                    user_id=int(source.get('user_id', 0)),
                    amount=float(source.get('amount', 0.0)),
                    amount_abs=float(source.get('amount_abs', abs(float(source.get('amount', 0.0))))),
                    currency_code=str(source.get('currency_code', 'EUR')),
                    
                    # ✅ CORRECTION CRITIQUE : Gérer les champs obligatoires qui peuvent être vides
                    transaction_type=str(source.get('transaction_type', 'unknown')),
                    date=str(source.get('date', '')),
                    primary_description=str(source.get('primary_description', 'Description non disponible')),
                    
                    # Champs optionnels - gestion explicite des None
                    account_id=source.get('account_id'),  # Peut être None
                    month_year=source.get('month_year'),  # Peut être None
                    weekday=source.get('weekday'),        # Peut être None
                    merchant_name=source.get('merchant_name'),      # Peut être None ou ""
                    category_name=source.get('category_name'),      # Peut être None ou ""
                    operation_type=source.get('operation_type'),    # Peut être None ou ""
                    
                    # Métadonnées de recherche
                    score=float(score) if score is not None else 0.0,
                    highlights=hit.get('highlight')
                )
                results.append(result)
                
                # Log de succès pour debug
                logger.debug(f"✅ Successfully processed result {i+1}: {result.transaction_id} - {result.primary_description[:50]}")
                
            except ValueError as ve:
                # Erreur de conversion de type (int, float)
                logger.error(f"❌ ValueError processing search result {i+1}: {str(ve)}")
                logger.error(f"   Problematic source data: {json.dumps(source, indent=2, default=str)}")
                logger.error(f"   Score: {score}")
                
                # Essayer de créer un résultat minimal avec des types corrects
                try:
                    minimal_result = SearchResult(
                        transaction_id=str(source.get('transaction_id', f'error_tx_{i}')),
                        user_id=int(source.get('user_id', 0)) if source.get('user_id') is not None else 0,
                        amount=0.0,
                        amount_abs=0.0,
                        currency_code='EUR',
                        transaction_type='error',
                        date='',
                        primary_description=f'Erreur conversion: {str(ve)[:100]}',
                        score=0.0
                    )
                    results.append(minimal_result)
                    logger.warning(f"⚠️ Created minimal result for failed conversion {i+1}")
                except Exception as e2:
                    logger.error(f"❌ Failed to create minimal result: {str(e2)}")
                    continue
                    
            except Exception as e:
                # Autres erreurs (validation Pydantic, etc.)
                logger.error(f"❌ General error processing search result {i+1}: {str(e)}")
                logger.error(f"   Exception type: {type(e).__name__}")
                logger.error(f"   Source data: {json.dumps(source, indent=2, default=str)}")
                logger.error(f"   Score: {score}")
                
                # Log des champs spécifiques pour debug
                logger.error(f"   transaction_id: {repr(source.get('transaction_id'))}")
                logger.error(f"   user_id: {repr(source.get('user_id'))}")
                logger.error(f"   transaction_type: {repr(source.get('transaction_type'))}")
                logger.error(f"   primary_description: {repr(source.get('primary_description'))}")
                logger.error(f"   amount: {repr(source.get('amount'))}")
                
                continue
        
        success_count = len(results)
        total_count = len(hits)
        
        if success_count < total_count:
            logger.warning(f"⚠️ Processed only {success_count}/{total_count} results due to errors")
        else:
            logger.info(f"✅ Successfully processed all {success_count}/{total_count} Elasticsearch hits")
        
        return results
    
    def _get_total_hits(self, es_response: Dict[str, Any]) -> int:
        """Extrait le nombre total de résultats"""
        hits = es_response.get('hits', {})
        total = hits.get('total', 0)
        
        # Gestion des différents formats de total d'Elasticsearch
        if isinstance(total, dict):
            return total.get('value', 0)
        else:
            return int(total)
    
    def _build_debug_info(self, request: SearchRequest, es_query: Dict[str, Any]) -> Dict[str, Any]:
        """Construit les informations de debug"""
        return {
            "original_request": {
                "user_id": request.user_id,
                "query": request.query,
                "filters": request.filters,
                "page": request.page,
                "page_size": request.page_size,
                "offset": request.offset,
            },
            "elasticsearch_query": es_query,
            "index_used": self.index_name
        }
    
    async def count(self, request: SearchRequest) -> int:
        """Compte le nombre total de résultats sans les récupérer"""
        if not self.elasticsearch_client:
            raise RuntimeError("Client Elasticsearch non initialisé")
        
        try:
            # Construction requête de comptage
            count_query = {
                "query": self.query_builder.build_query(request)["query"]
            }
            
            # Exécution via le client
            if hasattr(self.elasticsearch_client, 'count'):
                response = await self.elasticsearch_client.count(
                    index=self.index_name,
                    body=count_query
                )
                return response.get('count', 0)
            else:
                # Fallback: utiliser _count endpoint
                count_url = f"/{self.index_name}/_count"
                async with self.elasticsearch_client.session.post(
                    f"{self.elasticsearch_client.base_url}{count_url}",
                    json=count_query
                ) as resp:
                    if resp.status != 200:
                        return 0
                    response = await resp.json()
                    return response.get('count', 0)
                    
        except Exception as e:
            logger.error(f"Count failed: {e}")
            return 0<|MERGE_RESOLUTION|>--- conflicted
+++ resolved
@@ -206,14 +206,11 @@
                     "processing_time_ms": execution_time,
                     "total_results": total_results,
                     "returned_results": returned_results,
-<<<<<<< HEAD
                     "page": page,
                     "page_size": page_size,
                     "total_pages": total_pages,
                     "has_more_results": page < total_pages,
-=======
                     "has_more_results": (request.offset + returned_results) < total_results,
->>>>>>> a08898f8
                     "search_strategy_used": (request.metadata or {}).get(
                         "search_strategy", "standard"
                     ),
