import logging
import time
import json
import asyncio
import math
from datetime import datetime
from collections import deque, defaultdict
from typing import Dict, Any

from search_service.utils.cache import (
    MultiLevelCache,
    generate_cache_key,
)
from config_service.config import settings
from search_service.models.request import SearchRequest
from search_service.models.response import SearchResult
from .query_builder import QueryBuilder


class RateLimitExceeded(Exception):
    """Raised when the rate limit for a user is exceeded."""

    def __init__(self, limit: int, window: int):
        self.limit = limit
        self.window = window
        super().__init__(
            f"Rate limit exceeded: {limit} requests per {window} seconds"
        )


class ElasticsearchHTTPError(Exception):
    """Represents an HTTP error from Elasticsearch."""

    def __init__(self, status_code: int, message: str):
        self.status_code = status_code
        self.message = message
        super().__init__(f"Elasticsearch error {status_code}: {message}")

logger = logging.getLogger(__name__)

class SearchEngine:
    """Moteur de recherche unifié utilisant le client Elasticsearch existant"""

    def __init__(self, elasticsearch_client=None, cache_enabled: bool = True):
        self.elasticsearch_client = elasticsearch_client
        self.query_builder = QueryBuilder()
        self.index_name = "harena_transactions"  # Basé sur votre config existante

        # Cache multi-niveaux pour réponses de recherche
        self.cache_enabled = cache_enabled
        self.cache = MultiLevelCache()
        self.cache_hits = 0
        self.cache_misses = 0

        # Rate limiting (par utilisateur)
        self.requests_per_minute = getattr(
            settings,
            "SEARCH_RATE_LIMIT_REQUESTS_PER_MINUTE",
            getattr(settings, "RATE_LIMIT_REQUESTS_PER_MINUTE", 60),
        )
        self.rate_limit_window = getattr(
            settings,
            "SEARCH_RATE_LIMIT_WINDOW_SECONDS",
            getattr(settings, "RATE_LIMIT_PERIOD", 60),
        )
        self._rate_limit_storage: Dict[int, deque] = defaultdict(deque)
    
    def set_elasticsearch_client(self, client):
        """Définit le client Elasticsearch à utiliser"""
        self.elasticsearch_client = client
        if hasattr(client, 'index_name'):
            self.index_name = client.index_name

    def _generate_cache_key(self, request: SearchRequest) -> str:
        """Génère une clé de cache basée sur les paramètres de la requête."""
        return generate_cache_key(
            "search",
            query=request.query,
            filters=json.dumps(request.filters, sort_keys=True),
            offset=request.offset,
            page_size=request.page_size,
        )

    def _check_rate_limit(self, user_id: int) -> None:
        """Applique un rate limiting simple par utilisateur."""
        requests = self._rate_limit_storage[user_id]
        now = time.time()
        while requests and now - requests[0] >= self.rate_limit_window:
            requests.popleft()
        if len(requests) >= self.requests_per_minute:
            raise RateLimitExceeded(
                self.requests_per_minute, self.rate_limit_window
            )
        requests.append(now)

    def get_stats(self) -> Dict[str, Any]:
        """Retourne les statistiques de cache et de rate limiting."""
        total = self.cache_hits + self.cache_misses
        hit_rate = self.cache_hits / total if total > 0 else 0.0
        return {
            "cache": {
                "hits": self.cache_hits,
                "misses": self.cache_misses,
                "hit_rate": hit_rate,
            },
            "rate_limit": {
                "requests_per_minute": self.requests_per_minute,
                "window_seconds": self.rate_limit_window,
            },
        }

    async def clear_cache(self) -> None:
        """Vide le cache et réinitialise les statistiques associées."""
        if self.cache:
            await self.cache.clear()
        self.cache_hits = 0
        self.cache_misses = 0

    async def search(self, request: SearchRequest) -> Dict[str, Any]:
        """Execute a search and always return a structured response.

        This method now guarantees that even in error scenarios a predictable
        response structure is returned.  This structure contains a
        ``response_metadata`` block with default timings and counts so that
        higher level services (e.g. ``SearchServiceResponse``) can safely
        parse the output.
        """

        start_time = time.time()

        try:
            if not self.elasticsearch_client:
                raise RuntimeError("Client Elasticsearch non initialisé")

            # Rate limit check
            self._check_rate_limit(request.user_id)

            # Vérification cache
            cache_key = None
            if self.cache_enabled:
                cache_key = self._generate_cache_key(request)
                cached = await self.cache.get(request.user_id, cache_key)
                if cached:
                    self.cache_hits += 1
                    cached["response_metadata"]["cache_hit"] = True
                    return cached
                else:
                    self.cache_misses += 1

            # Construction requête Elasticsearch
            if request.aggregations:
                es_query = self.query_builder.build_aggregation_query(
                    request, request.aggregations
                )
            else:
                es_query = self.query_builder.build_query(request)

            logger.debug(
                f"Executing search for user {request.user_id} with query: '{request.query}'"
            )

            # Exécution via le client existant avec retry
            es_response = await self._execute_search(es_query, request)

            # Traitement des résultats
            processed = self._process_results(es_response)
            # Sécurité supplémentaire : filtrer par user_id côté application
            results = [r for r in processed if r.user_id == request.user_id]

<<<<<<< HEAD
            # Extraire le nombre total de résultats rapporté par Elasticsearch
            total_hits = self._get_total_hits(es_response)
            es_took = es_response.get("took", 0)

            # ✅ Nouvelle logique : si des agrégations sont demandées et que
            # aggregation_only est False, on récupère toutes les pages de résultats
            if request.aggregations and not request.aggregation_only:
                current_offset = request.offset + request.limit
                while len(results) + request.offset < total_hits:
                    next_req_data = request.model_dump()
                    next_req_data["offset"] = current_offset
                    next_request = SearchRequest(**next_req_data)
                    page_response = await self._execute_search(es_query, next_request)
                    es_took += page_response.get("took", 0)
                    page_processed = self._process_results(page_response)
                    page_results = [r for r in page_processed if r.user_id == request.user_id]
                    if not page_results:
                        break
                    results.extend(page_results)
                    current_offset += request.limit
=======
            aggregations = es_response.get("aggregations")
            total_hits = es_response.get("hits", {}).get("total", {}).get("value", len(results))

            # Récupération complète des résultats si agrégations demandées
            if request.aggregations and not request.aggregation_only:
                next_offset = request.offset + request.limit
                while request.offset + len(results) < total_hits:
                    next_request = request.model_copy(update={"offset": next_offset, "aggregations": None})
                    es_query_page = self.query_builder.build_query(next_request)
                    es_response_page = await self._execute_search(es_query_page, next_request)
                    processed_page = self._process_results(es_response_page)
                    page_results = [r for r in processed_page if r.user_id == request.user_id]
                    if not page_results:
                        break
                    results.extend(page_results)
                    next_offset += request.limit
                total_results = total_hits
            else:
                total_results = len(results)
>>>>>>> 89eeae2d

            # Calcul temps d'exécution
            execution_time = int((time.time() - start_time) * 1000)

<<<<<<< HEAD
            total_pages = max(1, (total_hits + request.limit - 1) // request.limit)
            total_results = total_hits
=======
>>>>>>> 89eeae2d
            returned_results = len(results)
            page_size = request.limit
            page = (request.offset // page_size) + 1
            total_pages = math.ceil(total_results / page_size) if page_size else 0

            response = {
                "results": [r.model_dump() for r in results],
                "aggregations": aggregations,
                "success": True,
                "error_message": None,
                "response_metadata": {
                    "query_id": (request.metadata or {}).get("query_id", "unknown"),
                    "response_timestamp": datetime.utcnow().isoformat(),
                    "processing_time_ms": execution_time,
                    "total_results": total_results,
                    "returned_results": returned_results,
<<<<<<< HEAD
                    "has_more_results": returned_results + request.offset < total_results,
                    "total_pages": total_pages,
=======
                    "page": page,
                    "page_size": page_size,
                    "total_pages": total_pages,
                    "has_more_results": page < total_pages,
                    "has_more_results": (request.offset + returned_results) < total_results,
>>>>>>> 89eeae2d
                    "search_strategy_used": (request.metadata or {}).get(
                        "search_strategy", "standard"
                    ),
                    "elasticsearch_took": es_took,
                    "cache_hit": False,
                },
            }

            if request.metadata.get("debug"):
                response["response_metadata"]["debug_info"] = self._build_debug_info(
                    request, es_query
                )

            # Mise en cache du résultat
            if self.cache_enabled:
                await self.cache.set(request.user_id, cache_key, response, ttl=settings.SEARCH_CACHE_TTL)

            logger.info(
                f"Search completed: {returned_results}/{total_results} results in {execution_time}ms"
            )
            return response

        except Exception as e:
            logger.error(f"Search failed for user {request.user_id}: {str(e)}")
            execution_time = int((time.time() - start_time) * 1000)
            page_size = request.limit
            page = (request.offset // page_size) + 1

            return {
                "results": [],
                "aggregations": None,
                "success": False,
                "error_message": str(e),
                "response_metadata": {
                    "query_id": (request.metadata or {}).get("query_id", "unknown"),
                    "response_timestamp": datetime.utcnow().isoformat(),
                    "processing_time_ms": execution_time,
                    "total_results": 0,
                    "returned_results": 0,
                    "page": page,
                    "page_size": page_size,
                    "total_pages": 0,
                    "has_more_results": False,
                    "search_strategy_used": (request.metadata or {}).get(
                        "search_strategy", "standard"
                    ),
                    "elasticsearch_took": 0,
                    "cache_hit": False,
                },
            }
    
    async def _execute_search(self, es_query: Dict[str, Any], request: SearchRequest) -> Dict[str, Any]:
        """Exécute la recherche via le client Elasticsearch avec retries."""

        max_retries = settings.INTENT_MAX_RETRIES
        backoff_base = settings.INTENT_BACKOFF_BASE
        retry_statuses = {429, 500, 502, 503, 504}

        for attempt in range(max_retries):
            try:
                # Utiliser la méthode search du client existant
                if hasattr(self.elasticsearch_client, "search"):
                    response = await self.elasticsearch_client.search(
                        index=self.index_name,
                        body=es_query,
                        size=request.page_size,
                        from_=request.offset,
                    )
                else:
                    # Fallback: requête HTTP directe
                    search_url = f"/{self.index_name}/_search"
                    es_query["size"] = request.page_size
                    es_query["from"] = request.offset
                    async with self.elasticsearch_client.session.post(
                        f"{self.elasticsearch_client.base_url}{search_url}",
                        json=es_query,
                    ) as resp:
                        if resp.status != 200:
                            error_text = await resp.text()
                            raise ElasticsearchHTTPError(resp.status, error_text)
                        response = await resp.json()

                return response

            except ElasticsearchHTTPError as e:
                if e.status_code in retry_statuses and attempt < max_retries - 1:
                    wait = backoff_base * (2 ** attempt)
                    logger.warning(
                        f"Elasticsearch HTTP error {e.status_code}, retrying in {wait:.1f}s"
                    )
                    await asyncio.sleep(wait)
                    continue
                raise
            except Exception as e:
                if attempt < max_retries - 1:
                    wait = backoff_base * (2 ** attempt)
                    logger.warning(
                        f"Elasticsearch request failed: {e}, retrying in {wait:.1f}s"
                    )
                    await asyncio.sleep(wait)
                    continue
                raise
    
    def _process_results(self, es_response: Dict[str, Any]) -> list[SearchResult]:
        """
        Traite les résultats Elasticsearch en objets SearchResult
        VERSION CORRIGÉE - Robuste aux données manquantes/nulles
        """
        results = []

        hits = es_response.get('hits', {}).get('hits', [])
        if not hits:
            logger.debug("No hits returned from Elasticsearch")
            return []
        logger.debug(f"Processing {len(hits)} hits from Elasticsearch")
        
        for i, hit in enumerate(hits):
            source = hit.get('_source', {})
            score = hit.get('_score')
            
            try:
                # ✅ CORRECTION : Gestion robuste de tous les champs avec valeurs par défaut sécurisées
                result = SearchResult(
                    # Champs obligatoires avec fallbacks robustes
                    transaction_id=str(source.get('transaction_id', f'tx_{i}_{int(time.time())}')),
                    user_id=int(source.get('user_id', 0)),
                    amount=float(source.get('amount', 0.0)),
                    amount_abs=float(source.get('amount_abs', abs(float(source.get('amount', 0.0))))),
                    currency_code=str(source.get('currency_code', 'EUR')),
                    
                    # ✅ CORRECTION CRITIQUE : Gérer les champs obligatoires qui peuvent être vides
                    transaction_type=str(source.get('transaction_type', 'unknown')),
                    date=str(source.get('date', '')),
                    primary_description=str(source.get('primary_description', 'Description non disponible')),
                    
                    # Champs optionnels - gestion explicite des None
                    account_id=source.get('account_id'),  # Peut être None
                    month_year=source.get('month_year'),  # Peut être None
                    weekday=source.get('weekday'),        # Peut être None
                    merchant_name=source.get('merchant_name'),      # Peut être None ou ""
                    category_name=source.get('category_name'),      # Peut être None ou ""
                    operation_type=source.get('operation_type'),    # Peut être None ou ""
                    
                    # Métadonnées de recherche
                    score=float(score) if score is not None else 0.0,
                    highlights=hit.get('highlight')
                )
                results.append(result)
                
                # Log de succès pour debug
                logger.debug(f"✅ Successfully processed result {i+1}: {result.transaction_id} - {result.primary_description[:50]}")
                
            except ValueError as ve:
                # Erreur de conversion de type (int, float)
                logger.error(f"❌ ValueError processing search result {i+1}: {str(ve)}")
                logger.error(f"   Problematic source data: {json.dumps(source, indent=2, default=str)}")
                logger.error(f"   Score: {score}")
                
                # Essayer de créer un résultat minimal avec des types corrects
                try:
                    minimal_result = SearchResult(
                        transaction_id=str(source.get('transaction_id', f'error_tx_{i}')),
                        user_id=int(source.get('user_id', 0)) if source.get('user_id') is not None else 0,
                        amount=0.0,
                        amount_abs=0.0,
                        currency_code='EUR',
                        transaction_type='error',
                        date='',
                        primary_description=f'Erreur conversion: {str(ve)[:100]}',
                        score=0.0
                    )
                    results.append(minimal_result)
                    logger.warning(f"⚠️ Created minimal result for failed conversion {i+1}")
                except Exception as e2:
                    logger.error(f"❌ Failed to create minimal result: {str(e2)}")
                    continue
                    
            except Exception as e:
                # Autres erreurs (validation Pydantic, etc.)
                logger.error(f"❌ General error processing search result {i+1}: {str(e)}")
                logger.error(f"   Exception type: {type(e).__name__}")
                logger.error(f"   Source data: {json.dumps(source, indent=2, default=str)}")
                logger.error(f"   Score: {score}")
                
                # Log des champs spécifiques pour debug
                logger.error(f"   transaction_id: {repr(source.get('transaction_id'))}")
                logger.error(f"   user_id: {repr(source.get('user_id'))}")
                logger.error(f"   transaction_type: {repr(source.get('transaction_type'))}")
                logger.error(f"   primary_description: {repr(source.get('primary_description'))}")
                logger.error(f"   amount: {repr(source.get('amount'))}")
                
                continue
        
        success_count = len(results)
        total_count = len(hits)
        
        if success_count < total_count:
            logger.warning(f"⚠️ Processed only {success_count}/{total_count} results due to errors")
        else:
            logger.info(f"✅ Successfully processed all {success_count}/{total_count} Elasticsearch hits")
        
        return results
    
    def _get_total_hits(self, es_response: Dict[str, Any]) -> int:
        """Extrait le nombre total de résultats"""
        hits = es_response.get('hits', {})
        total = hits.get('total', 0)
        
        # Gestion des différents formats de total d'Elasticsearch
        if isinstance(total, dict):
            return total.get('value', 0)
        else:
            return int(total)
    
    def _build_debug_info(self, request: SearchRequest, es_query: Dict[str, Any]) -> Dict[str, Any]:
        """Construit les informations de debug"""
        return {
            "original_request": {
                "user_id": request.user_id,
                "query": request.query,
                "filters": request.filters,
                "page": request.page,
                "page_size": request.page_size,
                "offset": request.offset,
            },
            "elasticsearch_query": es_query,
            "index_used": self.index_name
        }
    
    async def count(self, request: SearchRequest) -> int:
        """Compte le nombre total de résultats sans les récupérer"""
        if not self.elasticsearch_client:
            raise RuntimeError("Client Elasticsearch non initialisé")
        
        try:
            # Construction requête de comptage
            count_query = {
                "query": self.query_builder.build_query(request)["query"]
            }
            
            # Exécution via le client
            if hasattr(self.elasticsearch_client, 'count'):
                response = await self.elasticsearch_client.count(
                    index=self.index_name,
                    body=count_query
                )
                return response.get('count', 0)
            else:
                # Fallback: utiliser _count endpoint
                count_url = f"/{self.index_name}/_count"
                async with self.elasticsearch_client.session.post(
                    f"{self.elasticsearch_client.base_url}{count_url}",
                    json=count_query
                ) as resp:
                    if resp.status != 200:
                        return 0
                    response = await resp.json()
                    return response.get('count', 0)
                    
        except Exception as e:
            logger.error(f"Count failed: {e}")
            return 0<|MERGE_RESOLUTION|>--- conflicted
+++ resolved
@@ -167,7 +167,6 @@
             # Sécurité supplémentaire : filtrer par user_id côté application
             results = [r for r in processed if r.user_id == request.user_id]
 
-<<<<<<< HEAD
             # Extraire le nombre total de résultats rapporté par Elasticsearch
             total_hits = self._get_total_hits(es_response)
             es_took = es_response.get("took", 0)
@@ -188,7 +187,6 @@
                         break
                     results.extend(page_results)
                     current_offset += request.limit
-=======
             aggregations = es_response.get("aggregations")
             total_hits = es_response.get("hits", {}).get("total", {}).get("value", len(results))
 
@@ -208,16 +206,13 @@
                 total_results = total_hits
             else:
                 total_results = len(results)
->>>>>>> 89eeae2d
 
             # Calcul temps d'exécution
             execution_time = int((time.time() - start_time) * 1000)
 
-<<<<<<< HEAD
             total_pages = max(1, (total_hits + request.limit - 1) // request.limit)
             total_results = total_hits
-=======
->>>>>>> 89eeae2d
+
             returned_results = len(results)
             page_size = request.limit
             page = (request.offset // page_size) + 1
@@ -234,16 +229,14 @@
                     "processing_time_ms": execution_time,
                     "total_results": total_results,
                     "returned_results": returned_results,
-<<<<<<< HEAD
                     "has_more_results": returned_results + request.offset < total_results,
                     "total_pages": total_pages,
-=======
                     "page": page,
                     "page_size": page_size,
                     "total_pages": total_pages,
                     "has_more_results": page < total_pages,
                     "has_more_results": (request.offset + returned_results) < total_results,
->>>>>>> 89eeae2d
+
                     "search_strategy_used": (request.metadata or {}).get(
                         "search_strategy", "standard"
                     ),
