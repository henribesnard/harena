"""Simple orchestrator that chains classification, extraction, querying and response."""

from typing import Any, Dict, List

from agent_types import ChatMessage, TaskResult


class TeamOrchestrator:
    """Run a pipeline of assistant agents sequentially."""

    def __init__(
        self,
        classifier,
        extractor,
        query_agent,
        responder,
    ) -> None:
        self._classifier = classifier
        self._extractor = extractor
        self._query_agent = query_agent
        self._responder = responder
        self.context: Dict[str, Any] = {}

    async def run(self, task: str) -> TaskResult:
        """Execute the pipeline and return the resulting messages."""
        messages: List[ChatMessage] = [ChatMessage(content=task, source="user")]
        self.context = {}
        for agent in [
            self._classifier,
            self._extractor,
            self._query_agent,
            self._responder,
        ]:
            if agent is None:
                continue
            response = await agent.on_messages(messages, None)
            msg = response.chat_message
            messages.append(msg)
            name = getattr(agent, "name", agent.__class__.__name__)
            self.context[name] = msg.content
        return TaskResult(messages=messages)
<<<<<<< HEAD

    async def query_agents(
        self, conversation_id: str, message: str, user_id: int, db: Session
    ) -> str:
        start = time.time()
        history_models = self.get_history(conversation_id, db) or []
        context: Dict[str, Any] = {
            "user_message": message,
            "user_id": user_id,
            "history": [m.model_dump() for m in history_models],
        }
        repo = ConversationMessageRepository(db)
        repo.add(
            conversation_id=conversation_id,
            user_id=user_id,
            role="user",
            content=message,
        )
        self._total_calls += 1
        try:
            context = await self._call_agent(
                self._classifier, context, repo, conversation_id, user_id
            )
            context = await self._call_agent(
                self._extractor, context, repo, conversation_id, user_id
            )
            context = await self._call_agent(
                self._query_agent, context, repo, conversation_id, user_id
            )
            context = await self._call_agent(
                self._responder, context, repo, conversation_id, user_id
            )
            reply = context.get("response", "")
        except Exception:
            self._error_calls += 1
            logger.exception("Agent processing failed")
            reply = (
                "Désolé, une erreur est survenue lors du traitement de votre demande."
            )
        repo.add(
            conversation_id=conversation_id,
            user_id=user_id,
            role="assistant",
            content=reply,
        )
        duration = (time.time() - start) * 1000
        self._metrics.record_orchestrator_call(
            operation="query_agents", success=True, processing_time_ms=duration
        )
        return reply

    def get_error_metrics(self) -> Dict[str, float]:
        return {
            "total_calls": float(self._total_calls),
            "error_calls": float(self._error_calls),
            "error_rate": (
                self._error_calls / self._total_calls if self._total_calls else 0.0
            ),
        }
=======
>>>>>>> 7c11d91a
<|MERGE_RESOLUTION|>--- conflicted
+++ resolved
@@ -39,7 +39,6 @@
             name = getattr(agent, "name", agent.__class__.__name__)
             self.context[name] = msg.content
         return TaskResult(messages=messages)
-<<<<<<< HEAD
 
     async def query_agents(
         self, conversation_id: str, message: str, user_id: int, db: Session
@@ -99,5 +98,3 @@
                 self._error_calls / self._total_calls if self._total_calls else 0.0
             ),
         }
-=======
->>>>>>> 7c11d91a
