--- conflicted
+++ resolved
@@ -60,9 +60,7 @@
         else:
             raise ValueError("Task must be a string or TextMessage")
 
-<<<<<<< HEAD
 import time
-=======
         outputs: list[AgentEvent | ChatMessage] = [message]
 
         # Intent classification
@@ -89,7 +87,6 @@
         outputs.append(resp.chat_message)
 import asyncio
 import logging
->>>>>>> 7ec48496
 from typing import Dict, List, Optional
 from uuid import uuid4
 
@@ -106,7 +103,6 @@
 
         return TaskResult(messages=outputs)
 
-<<<<<<< HEAD
     def __init__(self, metrics: Optional[MetricsCollector] = None) -> None:
         self._conversations: Dict[str, List[ConversationMessage]] = {}
         self._metrics = metrics or metrics_collector
@@ -133,7 +129,6 @@
             processing_time_ms=duration,
         )
         return history
-=======
     def run_stream(
         self,
         *,
@@ -199,7 +194,6 @@
                     await asyncio.sleep(2 ** (attempt - 1))
         assert last_error is not None
         raise last_error
->>>>>>> 7ec48496
 
     async def save_state(self) -> Mapping[str, Any]:
         return {"context": dict(self.context)}
@@ -210,11 +204,9 @@
         Errors are logged and surfaced with user-friendly messages. The current
         behaviour echoes the user's message as a placeholder.
         """
-<<<<<<< HEAD
         start = time.time()
         history = self._conversations.setdefault(conversation_id, [])
         history.append(ConversationMessage(role="user", content=message))
-=======
         self._total_calls += 1
         try:
             history = self._conversations.setdefault(conversation_id, [])
@@ -223,7 +215,6 @@
             self._error_calls += 1
             logger.exception("Failed to record user message")
             return "Une erreur est survenue lors de l'enregistrement du message."
->>>>>>> 7ec48496
 
         try:
             reply = await self._call_agent(message)
@@ -232,14 +223,11 @@
             logger.exception("Agent processing failed")
             reply = "Désolé, une erreur est survenue lors du traitement de votre demande."
         history.append(ConversationMessage(role="assistant", content=reply))
-<<<<<<< HEAD
 
         duration = (time.time() - start) * 1000
         self._metrics.record_orchestrator_call(
             operation="query_agents", success=True, processing_time_ms=duration
         )
-        return reply
-=======
         return reply
 
     def get_error_metrics(self) -> Dict[str, float]:
@@ -249,5 +237,4 @@
             "error_calls": float(self._error_calls),
             "error_rate":
                 self._error_calls / self._total_calls if self._total_calls else 0.0,
-        }
->>>>>>> 7ec48496
+        }