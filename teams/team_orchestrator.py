--- conflicted
+++ resolved
@@ -62,7 +62,6 @@
 
         outputs: list[AgentEvent | ChatMessage] = [message]
 
-<<<<<<< HEAD
         # Intent classification
         resp = await self.classifier.on_messages([message], cancellation_token)
         self.context["classification"] = resp.chat_message.content
@@ -79,7 +78,12 @@
         resp = await self.query_agent.on_messages([msg], cancellation_token)
         self.context["query"] = resp.chat_message.content
         outputs.append(resp.chat_message)
-=======
+
+        # Response generation
+        msg = TextMessage(content=resp.chat_message.content, source=self.query_agent.name)
+        resp = await self.responder.on_messages([msg], cancellation_token)
+        self.context["response"] = resp.chat_message.content
+        outputs.append(resp.chat_message)
 import asyncio
 import logging
 from typing import Dict, List, Optional
@@ -91,15 +95,7 @@
 
 logger = logging.getLogger(__name__)
 
->>>>>>> cbcaa555
-
-        # Response generation
-        msg = TextMessage(content=resp.chat_message.content, source=self.query_agent.name)
-        resp = await self.responder.on_messages([msg], cancellation_token)
-        self.context["response"] = resp.chat_message.content
-        outputs.append(resp.chat_message)
-
-<<<<<<< HEAD
+
         return TaskResult(messages=outputs)
 
     def run_stream(
@@ -115,7 +111,14 @@
             yield result
 
         return _gen()
-=======
+
+    async def reset(self) -> None:
+        self.context.clear()
+        token = CancellationToken()
+        await self.classifier.on_reset(token)
+        await self.extractor.on_reset(token)
+        await self.query_agent.on_reset(token)
+        await self.responder.on_reset(token)
     def __init__(self) -> None:
         self._conversations: Dict[str, List[ConversationMessage]] = {}
         self._total_calls: int = 0
@@ -160,23 +163,13 @@
                     await asyncio.sleep(2 ** (attempt - 1))
         assert last_error is not None
         raise last_error
->>>>>>> cbcaa555
-
-    async def reset(self) -> None:
-        self.context.clear()
-        token = CancellationToken()
-        await self.classifier.on_reset(token)
-        await self.extractor.on_reset(token)
-        await self.query_agent.on_reset(token)
-        await self.responder.on_reset(token)
-
-<<<<<<< HEAD
+
     async def save_state(self) -> Mapping[str, Any]:
         return {"context": dict(self.context)}
 
     async def load_state(self, state: Mapping[str, Any]) -> None:
         self.context = dict(state.get("context", {}))
-=======
+
         Errors are logged and surfaced with user-friendly messages. The current
         behaviour echoes the user's message as a placeholder.
         """
@@ -205,5 +198,4 @@
             "error_calls": float(self._error_calls),
             "error_rate":
                 self._error_calls / self._total_calls if self._total_calls else 0.0,
-        }
->>>>>>> cbcaa555
+        }