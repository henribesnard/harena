"""Simple orchestrator chaining intent classification, entity extraction,
query generation and response production.

The first two stages (intent classification and entity extraction) are
independent and therefore executed concurrently using ``asyncio.gather``.
The results are then fed sequentially into the query and response
generators.
"""

from __future__ import annotations

import asyncio
import json
import logging
import time
import uuid
from typing import Any, Dict, List, Optional

from sqlalchemy.orm import Session

from agent_types import ChatMessage, TaskResult
from conversation_service.agents.entity_extractor_agent import (
    EntityExtractorAgent,
)
from conversation_service.agents.intent_classifier_agent import (
    IntentClassifierAgent,
)
<<<<<<< HEAD
from conversation_service.agents.query_generator_agent import (
    QueryGeneratorAgent,
)
=======
from conversation_service.agents.query_generator_agent import QueryGeneratorAgent
>>>>>>> 22425eb9
from conversation_service.agents.response_generator_agent import (
    ResponseGeneratorAgent,
)
from conversation_service.core.metrics_collector import metrics_collector
from conversation_service.message_repository import ConversationMessageRepository
from conversation_service.repository import ConversationRepository


logger = logging.getLogger(__name__)


class TeamOrchestrator:
    """Run a pipeline of assistant agents.

    Intent classification and entity extraction are launched concurrently
    to reduce overall latency.  The shared ``ctx`` dictionary is updated by
    each agent with its result.
    """

    def __init__(
        self,
        classifier: Optional[IntentClassifierAgent] = None,
        extractor: Optional[EntityExtractorAgent] = None,
        query_agent: Optional[QueryGeneratorAgent] = None,
        responder: Optional[ResponseGeneratorAgent] = None,
    ) -> None:
<<<<<<< HEAD
=======
        """Initialise the orchestrator with optional agent instances."""
>>>>>>> 22425eb9
        self._classifier = classifier
        self._extractor = extractor
        self._query_agent = query_agent
        self._responder = responder

        self.context: Dict[str, Any] = {}
        self._metrics = metrics_collector
        self._total_calls = 0
        self._error_calls = 0

    async def run(self, task: str) -> TaskResult:
        """Execute the pipeline and return resulting messages.

        This helper is used only in tests and mirrors the behaviour of the
        main ``query_agents`` method but without persistence.
        """

        messages: List[ChatMessage] = [ChatMessage(content=task, source="user")]
        self.context = {}
        for agent in [
            self._classifier,
            self._extractor,
            self._query_agent,
            self._responder,
        ]:
            if agent is None:
                continue
            response = await agent.on_messages(messages, None)
            msg = response.chat_message
            messages.append(msg)
            name = getattr(agent, "name", agent.__class__.__name__)
            self.context[name] = msg.content
        return TaskResult(messages=messages)

    def start_conversation(self, user_id: int, db: Session) -> str:
        """Create a new conversation for ``user_id`` and return its ID."""

        conversation_id = str(uuid.uuid4())
        ConversationRepository(db).create(user_id, conversation_id)
        return conversation_id

    def get_history(
        self, conversation_id: str, db: Session
    ) -> Optional[List["ConversationMessage"]]:
        """Return the persisted history for ``conversation_id`` if it exists."""

        repo = ConversationRepository(db)
        if repo.get_by_conversation_id(conversation_id) is None:
            return None
        return ConversationMessageRepository(db).list_models(conversation_id)

    async def query_agents(
        self, conversation_id: str, message: str, user_id: int, db: Session
    ) -> str:
        """Run the agent pipeline for a user message and return the reply."""
        start = time.time()
        history_models = self.get_history(conversation_id, db) or []
        ctx: Dict[str, Any] = {
            "user_id": user_id,
            "history": [m.model_dump() for m in history_models],
        }

        repo = ConversationMessageRepository(db)
        repo.add(
            conversation_id=conversation_id,
            user_id=user_id,
            role="user",
            content=message,
        )

        self._total_calls += 1
        success = True
        try:
<<<<<<< HEAD
            # 1 & 2. Classification and extraction in parallel
            tasks = []
            if self._classifier is not None:
                tasks.append(
                    self._call_agent(
                        self._classifier,
                        {"user_message": message},
                        ctx,
                        repo,
                        conversation_id,
                        user_id,
                    )
                )
            if self._extractor is not None:
                tasks.append(
                    self._call_agent(
                        self._extractor,
                        {"user_message": message},
                        ctx,
                        repo,
                        conversation_id,
                        user_id,
                    )
                )
            if tasks:
                await asyncio.gather(*tasks)

            # 3. Query generation
=======
            ctx = await self._call_agent(
                self._classifier,
                {"user_message": message},
                ctx,
                repo,
                conversation_id,
                user_id,
            )
            ctx = await self._call_agent(
                self._extractor,
                {"user_message": message, "intent": ctx.get("intent")},
                ctx,
                repo,
                conversation_id,
                user_id,
            )
>>>>>>> 22425eb9
            ctx = await self._call_agent(
                self._query_agent,
                {"intent": ctx.get("intent"), "entities": ctx.get("entities")},
                ctx,
                repo,
                conversation_id,
                user_id,
            )
            ctx = await self._call_agent(
                self._responder,
                {"search_response": ctx.get("search_response")},
                ctx,
                repo,
                conversation_id,
                user_id,
            )
            reply = ctx.get("response", "")
        except Exception:  # pragma: no cover - defensive
            success = False
            self._error_calls += 1
            logger.exception("Agent processing failed")
            reply = (
                "Désolé, une erreur est survenue lors du traitement de votre demande."
            )

        repo.add(
            conversation_id=conversation_id,
            user_id=user_id,
            role="assistant",
            content=reply,
        )

        duration = (time.time() - start) * 1000
        self._metrics.record_orchestrator_call(
            operation="query_agents", success=success, processing_time_ms=duration
        )
        return reply

    async def _call_agent(
        self,
        agent: Optional[Any],
        payload: Dict[str, Any],
        context: Dict[str, Any],
        repo: ConversationMessageRepository,
        conversation_id: str,
        user_id: int,
    ) -> Dict[str, Any]:
<<<<<<< HEAD
        """Invoke ``agent`` with ``payload`` while updating/persisting context."""

=======
        """Execute ``agent`` with ``payload`` and persist its output."""
>>>>>>> 22425eb9
        if agent is None:
            return context

        payload["context"] = context
        start = time.time()
        response = await agent.process(payload)  # type: ignore[call-arg]
        duration_ms = int((time.time() - start) * 1000)

        result: Dict[str, Any]
        if hasattr(response, "result"):
            result = response.result  # type: ignore[attr-defined]
        else:
            result = response or {}

        context.update(result)
        name = getattr(agent, "name", agent.__class__.__name__)
        repo.add(
            conversation_id=conversation_id,
            user_id=user_id,
            role=name,
            content=json.dumps(result, ensure_ascii=False),
        )

        await self._metrics.record_agent_call(
            agent_name=name, success=True, processing_time_ms=duration_ms
        )
        return context

<<<<<<< HEAD
=======
    def start_conversation(self, user_id: int, db: Session) -> str:
        """Create and persist a new conversation session."""
        conv_id = uuid.uuid4().hex
        ConversationRepository(db).create(user_id, conv_id)
        return conv_id

    def get_history(
        self, conversation_id: str, db: Session
    ) -> Optional[List["ConversationMessage"]]:
        """Return the persisted history for ``conversation_id`` if it exists."""
        repo = ConversationRepository(db)
        if repo.get_by_conversation_id(conversation_id) is None:
            return None
        return ConversationMessageRepository(db).list_models(conversation_id)

>>>>>>> 22425eb9
    def get_error_metrics(self) -> Dict[str, float]:
        """Return counters summarising orchestrator errors."""
        return {
            "total_calls": float(self._total_calls),
            "error_calls": float(self._error_calls),
            "error_rate": (
                self._error_calls / self._total_calls if self._total_calls else 0.0
            ),
        }


__all__ = ["TeamOrchestrator"]
<|MERGE_RESOLUTION|>--- conflicted
+++ resolved
@@ -25,13 +25,10 @@
 from conversation_service.agents.intent_classifier_agent import (
     IntentClassifierAgent,
 )
-<<<<<<< HEAD
 from conversation_service.agents.query_generator_agent import (
     QueryGeneratorAgent,
 )
-=======
 from conversation_service.agents.query_generator_agent import QueryGeneratorAgent
->>>>>>> 22425eb9
 from conversation_service.agents.response_generator_agent import (
     ResponseGeneratorAgent,
 )
@@ -58,10 +55,8 @@
         query_agent: Optional[QueryGeneratorAgent] = None,
         responder: Optional[ResponseGeneratorAgent] = None,
     ) -> None:
-<<<<<<< HEAD
-=======
+
         """Initialise the orchestrator with optional agent instances."""
->>>>>>> 22425eb9
         self._classifier = classifier
         self._extractor = extractor
         self._query_agent = query_agent
@@ -135,7 +130,6 @@
         self._total_calls += 1
         success = True
         try:
-<<<<<<< HEAD
             # 1 & 2. Classification and extraction in parallel
             tasks = []
             if self._classifier is not None:
@@ -164,7 +158,6 @@
                 await asyncio.gather(*tasks)
 
             # 3. Query generation
-=======
             ctx = await self._call_agent(
                 self._classifier,
                 {"user_message": message},
@@ -181,7 +174,6 @@
                 conversation_id,
                 user_id,
             )
->>>>>>> 22425eb9
             ctx = await self._call_agent(
                 self._query_agent,
                 {"intent": ctx.get("intent"), "entities": ctx.get("entities")},
@@ -229,12 +221,9 @@
         conversation_id: str,
         user_id: int,
     ) -> Dict[str, Any]:
-<<<<<<< HEAD
         """Invoke ``agent`` with ``payload`` while updating/persisting context."""
 
-=======
         """Execute ``agent`` with ``payload`` and persist its output."""
->>>>>>> 22425eb9
         if agent is None:
             return context
 
@@ -263,8 +252,6 @@
         )
         return context
 
-<<<<<<< HEAD
-=======
     def start_conversation(self, user_id: int, db: Session) -> str:
         """Create and persist a new conversation session."""
         conv_id = uuid.uuid4().hex
@@ -280,7 +267,6 @@
             return None
         return ConversationMessageRepository(db).list_models(conversation_id)
 
->>>>>>> 22425eb9
     def get_error_metrics(self) -> Dict[str, float]:
         """Return counters summarising orchestrator errors."""
         return {
