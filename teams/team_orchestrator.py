"""Simple orchestrator chaining intent classification, entity extraction,
query generation and response production."""

from __future__ import annotations

import asyncio
import json
import logging
import time
import uuid
from typing import Any, Dict, List, Optional, Tuple

import sqlalchemy
from sqlalchemy.orm import Session

from agent_types import ChatMessage, Response
from conversation_service.agents.entity_extractor_agent import (
    EntityExtractorAgent,
)
from conversation_service.agents.intent_classifier_agent import (
    IntentClassifierAgent,
)
from conversation_service.agents.query_generator_agent import (
    QueryGeneratorAgent,
)
from conversation_service.agents.response_generator_agent import (
    ResponseGeneratorAgent,
)
from conversation_service.core.metrics_collector import metrics_collector
from conversation_service.core.conversation_service import save_conversation_turn
from conversation_service.message_repository import ConversationMessageRepository
from conversation_service.models.conversation_models import (
    ConversationMessage,
    MessageCreate,
)
from conversation_service.service import ConversationService
from conversation_service.repository import ConversationRepository

logger = logging.getLogger(__name__)


class TeamOrchestrator:

    def __init__(
        self,
        classifier: Optional[IntentClassifierAgent] = None,
        extractor: Optional[EntityExtractorAgent] = None,
        query_agent: Optional[QueryGeneratorAgent] = None,
        responder: Optional[ResponseGeneratorAgent] = None,
    ) -> None:
        """Initialise the orchestrator with optional agent instances."""

        self._classifier = classifier
        self._extractor = extractor
        self._query_agent = query_agent
        self._responder = responder

        self.context: Dict[str, Any] = {}
        self._metrics = metrics_collector
        self._total_calls = 0
        self._error_calls = 0
        self._conversation_id: Optional[str] = None
        self._conversation_db_id: Optional[int] = None
        self._user_id: Optional[int] = None
        self._db: Optional[Session] = None

    async def run(self, task: str, user_id: int, db: Session) -> Response:
        if self._conversation_id is None:
            # Lazily initialise conversation and context
            self.start_conversation(user_id, db)
        else:
            # Ensure persistence attributes are set for subsequent calls
            self._user_id = self._user_id or user_id
            self._db = self._db or db
            if self._conversation_db_id is None:
                conv = ConversationRepository(db).get_by_conversation_id(
                    self._conversation_id
                )
                self._conversation_db_id = conv.id if conv is not None else None

        reply = await self.query_agents(
            self._conversation_id, task, self._user_id, self._db
        )
        return Response(chat_message=ChatMessage(content=reply, source="assistant"))

    async def query_agents(
        self, conversation_id: str, message: str, user_id: int, db: Session
    ) -> str:
        if not message.strip():
            raise ValueError("message must not be empty")

        start = time.time()
        history_models = self.get_history(conversation_id, db) or []
        ctx: Dict[str, Any] = {
            "user_id": user_id,
            "history": [m.model_dump() for m in history_models],
        }

<<<<<<< HEAD
        # Validate user message before any processing to avoid partial writes
        MessageCreate(role="user", content=message)

        repo = ConversationMessageRepository(db)
        service = ConversationService(repo)
        if self._conversation_db_id is None:
            raise RuntimeError("Conversation database id not initialised")
=======
        agent_messages: List[Tuple[str, str]] = []
>>>>>>> 7220f8be

        self._total_calls += 1
        success = True
        try:
            tasks = []
            if self._classifier is not None:
                tasks.append(
                    self._call_agent_safe(
                        self._classifier,
                        {"user_message": message},
                        ctx,
                        agent_messages,
                    )
                )
            if self._extractor is not None:
                tasks.append(
                    self._call_agent_safe(
                        self._extractor,
                        {"user_message": message},
                        ctx,
                        agent_messages,
                    )
                )
            if tasks:
                await asyncio.gather(*tasks)

            ctx = await self._call_agent_safe(
                self._query_agent,
                {
                    "intent": ctx.get("intent"),
                    "entities": ctx.get("entities"),
                },
                ctx,
                agent_messages,
            )
            ctx = await self._call_agent_safe(
                self._responder,
                {"search_response": ctx.get("search_response")},
                ctx,
                agent_messages,
            )
            reply = ctx.get("response", "")
        except Exception:  # pragma: no cover - defensive
            success = False
            self._error_calls += 1
            logger.exception("Agent processing failed")
            reply = (
                "Désolé, une erreur est survenue lors du traitement de votre demande."
            )

<<<<<<< HEAD
        service.save_conversation_turn(
            conversation_db_id=self._conversation_db_id,
            user_id=user_id,
            messages=[
                MessageCreate(role="user", content=message),
                MessageCreate(role="assistant", content=reply),
            ],
=======
        if self._conversation_db_id is None:
            raise RuntimeError("Conversation database id not initialised")

        save_conversation_turn(
            db,
            conversation_db_id=self._conversation_db_id,
            user_id=user_id,
            user_message=message,
            agent_messages=agent_messages,
            assistant_reply=reply,
>>>>>>> 7220f8be
        )

        duration = (time.time() - start) * 1000
        self._metrics.record_orchestrator_call(
            operation="query_agents", success=success, processing_time_ms=duration
        )
        self.context = dict(ctx)
        return reply

    async def _call_agent_safe(
        self,
        agent: Optional[Any],
        payload: Dict[str, Any],
        context: Dict[str, Any],
        messages: List[Tuple[str, str]],
    ) -> Dict[str, Any]:
        if agent is None:
            return context

        payload["context"] = context
        start = time.time()
        name = getattr(agent, "name", agent.__class__.__name__)
        try:
            response = await agent.process(payload)  # type: ignore[call-arg]
            result: Dict[str, Any]
            if hasattr(response, "result"):
                result = response.result  # type: ignore[attr-defined]
            else:
                result = response or {}
            context.update(result)
            if result:
                messages.append(
                    (name, json.dumps(result, ensure_ascii=False))
                )
            success = True
        except Exception:
            result = {}
            success = False
            logger.exception("Agent %s failed", name)

        duration_ms = int((time.time() - start) * 1000)
        await self._metrics.record_agent_call(
            agent_name=name, success=success, processing_time_ms=duration_ms
        )
        return context

    def start_conversation(self, user_id: int, db: Session) -> str:
        """Start a new conversation and load any existing history.

        If the conversation messages table has not been created yet, an empty
        history is returned instead of raising an error.

        Args:
            user_id: Identifier for the user starting the conversation.
            db: SQLAlchemy session used for persistence.

        Returns:
            The identifier of the newly created conversation.
        """

        conv_id = uuid.uuid4().hex
        conv = ConversationRepository(db).create(user_id, conv_id)
        try:
            history = ConversationMessageRepository(db).list_models(conv_id)
        except sqlalchemy.exc.ProgrammingError:
            history = []

        self.context = {
            "user_id": user_id,
            "history": [m.model_dump() for m in history],
        }
        self._conversation_id = conv_id
        self._conversation_db_id = conv.id
        self._user_id = user_id
        self._db = db
        return conv_id

    def get_history(
        self, conversation_id: str, db: Session
    ) -> Optional[List[ConversationMessage]]:
        repo = ConversationRepository(db)
        if repo.get_by_conversation_id(conversation_id) is None:
            return None
        try:
            return ConversationMessageRepository(db).list_models(conversation_id)
        except sqlalchemy.exc.ProgrammingError:
            return []

    def get_error_metrics(self) -> Dict[str, float]:
        return {
            "total_calls": float(self._total_calls),
            "error_calls": float(self._error_calls),
            "error_rate": (
                self._error_calls / self._total_calls if self._total_calls else 0.0
            ),
        }


__all__ = ["TeamOrchestrator"]<|MERGE_RESOLUTION|>--- conflicted
+++ resolved
@@ -96,7 +96,6 @@
             "history": [m.model_dump() for m in history_models],
         }
 
-<<<<<<< HEAD
         # Validate user message before any processing to avoid partial writes
         MessageCreate(role="user", content=message)
 
@@ -104,9 +103,7 @@
         service = ConversationService(repo)
         if self._conversation_db_id is None:
             raise RuntimeError("Conversation database id not initialised")
-=======
         agent_messages: List[Tuple[str, str]] = []
->>>>>>> 7220f8be
 
         self._total_calls += 1
         success = True
@@ -157,7 +154,6 @@
                 "Désolé, une erreur est survenue lors du traitement de votre demande."
             )
 
-<<<<<<< HEAD
         service.save_conversation_turn(
             conversation_db_id=self._conversation_db_id,
             user_id=user_id,
@@ -165,7 +161,6 @@
                 MessageCreate(role="user", content=message),
                 MessageCreate(role="assistant", content=reply),
             ],
-=======
         if self._conversation_db_id is None:
             raise RuntimeError("Conversation database id not initialised")
 
@@ -176,7 +171,6 @@
             user_message=message,
             agent_messages=agent_messages,
             assistant_reply=reply,
->>>>>>> 7220f8be
         )
 
         duration = (time.time() - start) * 1000
