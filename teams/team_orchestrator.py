--- conflicted
+++ resolved
@@ -1,4 +1,3 @@
-<<<<<<< HEAD
 from __future__ import annotations
 
 """Simple orchestrator that persists conversation messages to the database."""
@@ -23,7 +22,6 @@
 
 logger = logging.getLogger(__name__)
 
-=======
 """Agent team orchestration using lightweight agent protocol."""
 
 from __future__ import annotations
@@ -102,12 +100,10 @@
         resp = await self.responder.on_messages([msg], cancellation_token)
         self.context["response"] = resp.chat_message.content
         outputs.append(resp.chat_message)
->>>>>>> ef905c1d
 
 class TeamOrchestrator:
     """Coordinate agent interactions and store message history."""
 
-<<<<<<< HEAD
     def __init__(self, metrics: Optional[MetricsCollector] = None) -> None:
         self._metrics = metrics or metrics_collector
         self._total_calls = 0
@@ -177,7 +173,7 @@
             if self._total_calls
             else 0.0,
         }
-=======
+
     def run_stream(
         self,
         *,
@@ -204,5 +200,4 @@
         return {"context": dict(self.context)}
 
     async def load_state(self, state: Mapping[str, Any]) -> None:
-        self.context = dict(state.get("context", {}))
->>>>>>> ef905c1d
+        self.context = dict(state.get("context", {}))