"""Simple orchestrator that chains classification, extraction, querying and response."""

from __future__ import annotations

<<<<<<< HEAD
import json
=======
>>>>>>> 80f62d40
import logging
import time
import uuid
from typing import Any, Dict, List, Optional

from sqlalchemy.orm import Session
<<<<<<< HEAD

from agent_types import ChatMessage, TaskResult
=======

from sqlalchemy.orm import Session

from agent_types import ChatMessage, TaskResult
from conversation_service.agents.entity_extractor_agent import EntityExtractorAgent
from conversation_service.agents.intent_classifier_agent import IntentClassifierAgent
from conversation_service.agents.query_generator_agent import QueryGeneratorAgent
from conversation_service.agents.response_generator_agent import ResponseGeneratorAgent
>>>>>>> 80f62d40
from conversation_service.core.metrics_collector import metrics_collector
from conversation_service.message_repository import ConversationMessageRepository
from conversation_service.repository import ConversationRepository

<<<<<<< HEAD

=======
>>>>>>> 80f62d40
logger = logging.getLogger(__name__)


class TeamOrchestrator:
    """Run a pipeline of assistant agents sequentially."""

    def __init__(
        self,
<<<<<<< HEAD
        classifier: Optional[Any] = None,
        extractor: Optional[Any] = None,
        query_agent: Optional[Any] = None,
        responder: Optional[Any] = None,
=======
        classifier: Optional[IntentClassifierAgent] = None,
        extractor: Optional[EntityExtractorAgent] = None,
        query_agent: Optional[QueryGeneratorAgent] = None,
        responder: Optional[ResponseGeneratorAgent] = None,
>>>>>>> 80f62d40
    ) -> None:
        """Initialise the orchestrator with optional agent instances."""

        self._classifier = classifier
        self._extractor = extractor
        self._query_agent = query_agent
        self._responder = responder
        self.context: Dict[str, Any] = {}
<<<<<<< HEAD
        self._metrics = metrics_collector
        self._total_calls = 0
        self._error_calls = 0
=======
        self._total_calls = 0
        self._error_calls = 0
        self._metrics = metrics_collector
>>>>>>> 80f62d40

    async def run(self, task: str) -> TaskResult:
        """Execute the pipeline and return the resulting messages."""
        messages: List[ChatMessage] = [ChatMessage(content=task, source="user")]
        self.context = {}
        for agent in [
            self._classifier,
            self._extractor,
            self._query_agent,
            self._responder,
        ]:
            if agent is None:
                continue
            response = await agent.on_messages(messages, None)
            msg = response.chat_message
            messages.append(msg)
            name = getattr(agent, "name", agent.__class__.__name__)
            self.context[name] = msg.content
        return TaskResult(messages=messages)

    async def query_agents(
        self, conversation_id: str, message: str, user_id: int, db: Session
    ) -> str:
<<<<<<< HEAD
        """Run classification → extraction → query → response for a message."""
=======
        """Run the agent pipeline for a user message and return the reply."""
>>>>>>> 80f62d40

        start = time.time()
        history_models = self.get_history(conversation_id, db) or []
        ctx: Dict[str, Any] = {
            "user_id": user_id,
            "history": [m.model_dump() for m in history_models],
        }
        repo = ConversationMessageRepository(db)
        repo.add(
            conversation_id=conversation_id,
            user_id=user_id,
            role="user",
            content=message,
        )
        self._total_calls += 1
        try:
            # 1. Intent classification
            ctx = await self._call_agent(
                self._classifier,
                {"user_message": message},
                ctx,
                repo,
                conversation_id,
                user_id,
            )

            # 2. Entity extraction
            ctx = await self._call_agent(
                self._extractor,
                {"user_message": message, "intent": ctx.get("intent")},
                ctx,
                repo,
                conversation_id,
                user_id,
            )

            # 3. Query generation
            ctx = await self._call_agent(
                self._query_agent,
                {
                    "intent": ctx.get("intent"),
                    "entities": ctx.get("entities"),
                },
                ctx,
                repo,
                conversation_id,
                user_id,
            )

            # 4. Response generation
            ctx = await self._call_agent(
                self._responder,
                {"search_response": ctx.get("search_response")},
                ctx,
                repo,
                conversation_id,
                user_id,
            )
<<<<<<< HEAD

            reply = ctx.get("response", "")
        except Exception:  # pragma: no cover - defensive
=======
            reply = context.get("response", "")
            success = True
        except Exception:
            success = False
>>>>>>> 80f62d40
            self._error_calls += 1
            logger.exception("Agent processing failed")
            reply = (
                "Désolé, une erreur est survenue lors du traitement de votre demande."
            )
        repo.add(
            conversation_id=conversation_id,
            user_id=user_id,
            role="assistant",
            content=reply,
        )
        duration = (time.time() - start) * 1000
        self._metrics.record_orchestrator_call(
            operation="query_agents", success=success, processing_time_ms=duration
        )
        return reply

<<<<<<< HEAD
    async def _call_agent(
        self,
        agent: Optional[Any],
        payload: Dict[str, Any],
=======
    def start_conversation(self, user_id: int, db: Session) -> str:
        """Create a new conversation for ``user_id`` and return its identifier."""

        conversation_id = str(uuid.uuid4())
        ConversationRepository(db).create(user_id, conversation_id)
        return conversation_id

    def get_history(
        self, conversation_id: str, db: Session
    ) -> Optional[List["ConversationMessage"]]:
        """Return the persisted history for ``conversation_id`` if it exists."""

        repo = ConversationRepository(db)
        if repo.get_by_conversation_id(conversation_id) is None:
            return None
        return ConversationMessageRepository(db).list_models(conversation_id)

    async def _call_agent(
        self,
        agent: Optional[object],
>>>>>>> 80f62d40
        context: Dict[str, Any],
        repo: ConversationMessageRepository,
        conversation_id: str,
        user_id: int,
    ) -> Dict[str, Any]:
<<<<<<< HEAD
        """Invoke ``agent`` with ``payload`` while updating/persisting context."""
=======
        """Execute ``agent`` with ``context`` and persist its output."""
>>>>>>> 80f62d40

        if agent is None:
            return context

<<<<<<< HEAD
        # Propagate current context to the agent
        payload["context"] = context
        start = time.time()
        response = await agent.process(payload)  # type: ignore[call-arg]
        duration_ms = int((time.time() - start) * 1000)

        result: Dict[str, Any]
        if hasattr(response, "result"):
            result = response.result  # type: ignore[attr-defined]
        else:
            result = response or {}

        # Update shared context and persist agent output
        context.update(result)
        name = getattr(agent, "name", agent.__class__.__name__)
        repo.add(
            conversation_id=conversation_id,
            user_id=user_id,
            role=name,
            content=json.dumps(result, ensure_ascii=False),
        )

        await self._metrics.record_agent_call(
            agent_name=name, success=True, processing_time_ms=duration_ms
        )

        return context

    def start_conversation(self, user_id: int, db: Session) -> str:
        """Create and persist a new conversation session."""

        conv_id = uuid.uuid4().hex
        repo = ConversationRepository(db)
        repo.create(user_id=user_id, conversation_id=conv_id)
        return conv_id

    def get_history(self, conversation_id: str, db: Session):
        """Return persisted user/assistant message history."""

        repo = ConversationMessageRepository(db)
        return repo.list_models(conversation_id)
=======
        start = time.time()
        agent_name = getattr(getattr(agent, "config", None), "name", None) or getattr(
            agent, "name", agent.__class__.__name__
        )
        success = False
        try:
            response = await agent.process(context)
            if not getattr(response, "success", False):
                raise RuntimeError(getattr(response, "error_message", "agent error"))
            result = getattr(response, "result", {}) or {}
            context.update(result)
            content = (
                result.get("response")
                or result.get("intent")
                or str(result.get("entities", result))
            )
            repo.add(
                conversation_id=conversation_id,
                user_id=user_id,
                role=agent_name,
                content=str(content),
            )
            success = True
            return context
        finally:
            duration = (time.time() - start) * 1000
            self._metrics.record_orchestrator_call(
                operation=agent_name, success=success, processing_time_ms=duration
            )
>>>>>>> 80f62d40

    def get_error_metrics(self) -> Dict[str, float]:
        """Return counters summarising orchestrator errors."""

        return {
            "total_calls": float(self._total_calls),
            "error_calls": float(self._error_calls),
            "error_rate": (
                self._error_calls / self._total_calls if self._total_calls else 0.0
            ),
        }
<|MERGE_RESOLUTION|>--- conflicted
+++ resolved
@@ -2,20 +2,15 @@
 
 from __future__ import annotations
 
-<<<<<<< HEAD
 import json
-=======
->>>>>>> 80f62d40
+
 import logging
 import time
 import uuid
 from typing import Any, Dict, List, Optional
 
 from sqlalchemy.orm import Session
-<<<<<<< HEAD
-
 from agent_types import ChatMessage, TaskResult
-=======
 
 from sqlalchemy.orm import Session
 
@@ -24,15 +19,10 @@
 from conversation_service.agents.intent_classifier_agent import IntentClassifierAgent
 from conversation_service.agents.query_generator_agent import QueryGeneratorAgent
 from conversation_service.agents.response_generator_agent import ResponseGeneratorAgent
->>>>>>> 80f62d40
 from conversation_service.core.metrics_collector import metrics_collector
 from conversation_service.message_repository import ConversationMessageRepository
 from conversation_service.repository import ConversationRepository
 
-<<<<<<< HEAD
-
-=======
->>>>>>> 80f62d40
 logger = logging.getLogger(__name__)
 
 
@@ -41,17 +31,14 @@
 
     def __init__(
         self,
-<<<<<<< HEAD
         classifier: Optional[Any] = None,
         extractor: Optional[Any] = None,
         query_agent: Optional[Any] = None,
         responder: Optional[Any] = None,
-=======
         classifier: Optional[IntentClassifierAgent] = None,
         extractor: Optional[EntityExtractorAgent] = None,
         query_agent: Optional[QueryGeneratorAgent] = None,
         responder: Optional[ResponseGeneratorAgent] = None,
->>>>>>> 80f62d40
     ) -> None:
         """Initialise the orchestrator with optional agent instances."""
 
@@ -60,15 +47,12 @@
         self._query_agent = query_agent
         self._responder = responder
         self.context: Dict[str, Any] = {}
-<<<<<<< HEAD
         self._metrics = metrics_collector
         self._total_calls = 0
         self._error_calls = 0
-=======
         self._total_calls = 0
         self._error_calls = 0
         self._metrics = metrics_collector
->>>>>>> 80f62d40
 
     async def run(self, task: str) -> TaskResult:
         """Execute the pipeline and return the resulting messages."""
@@ -92,11 +76,8 @@
     async def query_agents(
         self, conversation_id: str, message: str, user_id: int, db: Session
     ) -> str:
-<<<<<<< HEAD
         """Run classification → extraction → query → response for a message."""
-=======
         """Run the agent pipeline for a user message and return the reply."""
->>>>>>> 80f62d40
 
         start = time.time()
         history_models = self.get_history(conversation_id, db) or []
@@ -155,16 +136,13 @@
                 conversation_id,
                 user_id,
             )
-<<<<<<< HEAD
 
             reply = ctx.get("response", "")
         except Exception:  # pragma: no cover - defensive
-=======
             reply = context.get("response", "")
             success = True
         except Exception:
             success = False
->>>>>>> 80f62d40
             self._error_calls += 1
             logger.exception("Agent processing failed")
             reply = (
@@ -182,12 +160,10 @@
         )
         return reply
 
-<<<<<<< HEAD
     async def _call_agent(
         self,
         agent: Optional[Any],
         payload: Dict[str, Any],
-=======
     def start_conversation(self, user_id: int, db: Session) -> str:
         """Create a new conversation for ``user_id`` and return its identifier."""
 
@@ -208,22 +184,17 @@
     async def _call_agent(
         self,
         agent: Optional[object],
->>>>>>> 80f62d40
         context: Dict[str, Any],
         repo: ConversationMessageRepository,
         conversation_id: str,
         user_id: int,
     ) -> Dict[str, Any]:
-<<<<<<< HEAD
         """Invoke ``agent`` with ``payload`` while updating/persisting context."""
-=======
         """Execute ``agent`` with ``context`` and persist its output."""
->>>>>>> 80f62d40
 
         if agent is None:
             return context
 
-<<<<<<< HEAD
         # Propagate current context to the agent
         payload["context"] = context
         start = time.time()
@@ -265,7 +236,6 @@
 
         repo = ConversationMessageRepository(db)
         return repo.list_models(conversation_id)
-=======
         start = time.time()
         agent_name = getattr(getattr(agent, "config", None), "name", None) or getattr(
             agent, "name", agent.__class__.__name__
@@ -295,7 +265,6 @@
             self._metrics.record_orchestrator_call(
                 operation=agent_name, success=success, processing_time_ms=duration
             )
->>>>>>> 80f62d40
 
     def get_error_metrics(self) -> Dict[str, float]:
         """Return counters summarising orchestrator errors."""
