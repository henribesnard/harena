#!/usr/bin/env python3
"""
Script de test corrigé pour Phi-3.5 - Détection d'intention
Version optimisée avec meilleur prompt et gestion d'erreurs
"""

import argparse
import json
import time
import sys
import os
from datetime import datetime
from typing import Dict, List, Any, Optional, Tuple
from enum import Enum
import warnings
warnings.filterwarnings("ignore")

try:
    import torch
    from transformers import AutoModelForCausalLM, AutoTokenizer
    from pydantic import BaseModel, Field
except ImportError as e:
    print(f"❌ Erreur d'import : {e}")
    print("\n📦 Installation des dépendances requises...")
    print("Exécutez : pip install transformers torch pydantic accelerate sentencepiece protobuf")
    sys.exit(1)

# ==================== CONFIGURATION ====================

# Dataset complet du mock Harena
MOCK_INTENT_RESPONSES = {
    "Mes transactions Netflix ce mois": {
        "intent_type": "TRANSACTION_SEARCH",
        "intent_category": "FINANCIAL_QUERY",
        "confidence": 0.95,
        "entities": [
            {"entity_type": "MERCHANT", "raw_value": "Netflix", "normalized_value": "netflix", "confidence": 0.98},
            {"entity_type": "RELATIVE_DATE", "raw_value": "ce mois", "normalized_value": "current_month", "confidence": 0.90}
        ]
    },
    "Combien j'ai dépensé chez Carrefour ?": {
        "intent_type": "SPENDING_ANALYSIS",
        "intent_category": "FINANCIAL_QUERY",
        "confidence": 0.93,
        "entities": [
            {"entity_type": "MERCHANT", "raw_value": "Carrefour", "normalized_value": "carrefour", "confidence": 0.97}
        ]
    },
    "Mes achats de plus de 50 euros": {
        "intent_type": "TRANSACTION_SEARCH",
        "intent_category": "FINANCIAL_QUERY",
        "confidence": 0.92,
        "entities": [
            {"entity_type": "AMOUNT", "raw_value": "50 euros", "normalized_value": 50.0, "confidence": 0.95}
        ]
    },
    "Quelles sont mes dépenses restaurant ?": {
        "intent_type": "SPENDING_ANALYSIS",
        "intent_category": "FINANCIAL_QUERY",
        "confidence": 0.91,
        "entities": [
            {"entity_type": "CATEGORY", "raw_value": "restaurant", "normalized_value": "restaurant", "confidence": 0.94}
        ]
    },
    "Quel est mon solde ?": {
        "intent_type": "ACCOUNT_BALANCE",
        "intent_category": "FINANCIAL_QUERY",
        "confidence": 0.96,
        "entities": []
    },
    "Bonjour": {
        "intent_type": "CONVERSATIONAL",
        "intent_category": "GREETING",
        "confidence": 0.97,
        "entities": []
    }
}

# ==================== Gabarit de prompt ====================

PROMPT_TEMPLATE = """<|system|>
You are a financial intent classifier. Analyze the user query and return a JSON object.

Intent types: TRANSACTION_SEARCH, SPENDING_ANALYSIS, ACCOUNT_BALANCE, BUDGET_TRACKING, CONVERSATIONAL
Categories: FINANCIAL_QUERY, GREETING, FILTER_REQUEST, GOAL_TRACKING
Entity types: AMOUNT, DATE, MERCHANT, CATEGORY, ACCOUNT

Example 1:
Query: "Show my Netflix transactions"
Output: {"intent_type": "TRANSACTION_SEARCH", "intent_category": "FINANCIAL_QUERY", "confidence": 0.95, "entities": [{"entity_type": "MERCHANT", "raw_value": "Netflix", "normalized_value": "netflix", "confidence": 0.98}]}

Example 2:
Query: "What's my balance?"
Output: {"intent_type": "ACCOUNT_BALANCE", "intent_category": "FINANCIAL_QUERY", "confidence": 0.96, "entities": []}

Example 3:
Query: "Hello"
Output: {"intent_type": "CONVERSATIONAL", "intent_category": "GREETING", "confidence": 0.97, "entities": []}

IMPORTANT: Return ONLY the JSON object, no explanations (retourner uniquement du JSON).<|end|>
<|user|>
Query: "%QUESTION%"
<|end|>
<|assistant|>
"""


def build_prompt(question: str) -> str:
    """Injecte la question utilisateur dans le gabarit de prompt.

    Toute modification du format de sortie ou des exemples doit être faite
    exclusivement dans ``PROMPT_TEMPLATE`` pour faciliter l'expérimentation.
    """

    return PROMPT_TEMPLATE.replace("%QUESTION%", question)

# ==================== MODÈLES PYDANTIC SIMPLIFIÉS ====================

class IntentCategory(str, Enum):
    FINANCIAL_QUERY = "FINANCIAL_QUERY"
    GREETING = "GREETING"
    FILTER_REQUEST = "FILTER_REQUEST"
    GOAL_TRACKING = "GOAL_TRACKING"
    CONFIRMATION = "CONFIRMATION"
    CLARIFICATION = "CLARIFICATION"
    UNKNOWN = "UNKNOWN"

class EntityType(str, Enum):
    AMOUNT = "AMOUNT"
    DATE = "DATE"
    MERCHANT = "MERCHANT"
    CATEGORY = "CATEGORY"
    ACCOUNT = "ACCOUNT"
    RELATIVE_DATE = "RELATIVE_DATE"
    TRANSACTION_TYPE = "TRANSACTION_TYPE"

class FinancialEntity(BaseModel):
    entity_type: EntityType
    raw_value: str
    normalized_value: Any
    confidence: float = Field(default=0.9, ge=0.0, le=1.0)

class IntentResult(BaseModel):
    intent_type: str
    intent_category: IntentCategory
    confidence: float = Field(ge=0.0, le=1.0)
    entities: List[FinancialEntity] = Field(default_factory=list)
    processing_time_ms: float = Field(default=0.0, ge=0.0)
    raw_user_message: Optional[str] = None

# ==================== DÉTECTEUR CORRIGÉ ====================

class ImprovedIntentDetector:
    """Détecteur amélioré avec meilleur prompt et gestion d'erreurs"""

    def __init__(
        self,
        use_model: bool = True,
        debug: bool = False,
        model_name: Optional[str] = None,
    ):
        """Initialise le détecteur.

        Args:
            use_model: Active le chargement du modèle si ``True``.
            debug: Active les sorties de debug.
            model_name: Nom ou chemin du modèle à charger. Peut également être
                fourni via la variable d'environnement ``MODEL_NAME``.
        """

        self.use_model = use_model
        self.debug = debug
        self.model = None
        self.tokenizer = None
        # Permet de définir le modèle via paramètre, variable d'env ou valeur par défaut
        self.model_name = model_name or os.getenv(
            "MODEL_NAME", "microsoft/Phi-3.5-mini-instruct"
        )

        if use_model:
            print(f"🚀 Chargement du modèle {self.model_name}...")
            try:
                self._load_model(self.model_name)
                print("✅ Modèle chargé avec succès\n")
            except Exception as e:
                print(f"⚠️ Impossible de charger le modèle : {e}")
                print("📌 Basculement en mode mock uniquement\n")
                self.use_model = False

    def _load_model(self, model_name: str):
        """Charge le modèle avec configuration optimisée"""

        # Tokenizer avec configuration correcte
        self.tokenizer = AutoTokenizer.from_pretrained(
            model_name,
            trust_remote_code=True,
            padding_side='left'  # Important pour Phi-3.5
        )

        # Fix du pad_token
        if self.tokenizer.pad_token is None:
            self.tokenizer.pad_token = self.tokenizer.eos_token
            self.tokenizer.pad_token_id = self.tokenizer.eos_token_id

        # Modèle
        self.model = AutoModelForCausalLM.from_pretrained(
            model_name,
            torch_dtype=torch.float32,
            trust_remote_code=True,
            low_cpu_mem_usage=True,
            attn_implementation="eager"  # Évite le warning flash-attention
        )
        self.model.eval()
    
    
    def _extract_json_safely(self, response: str) -> Dict[str, Any]:
        """Extraction JSON robuste avec multiples stratégies"""
        
        if self.debug:
            print(f"DEBUG - Raw response: {response[:200]}...")
        
        # Nettoyer la réponse
        response = response.strip()
        
        # Stratégie 1: JSON direct
        try:
            return json.loads(response)
        except:
            pass
        
        # Stratégie 2: Trouver le JSON entre accolades
        try:
            start = response.find('{')
            end = response.rfind('}') + 1
            if start >= 0 and end > 0:
                json_str = response[start:end]
                return json.loads(json_str)
        except:
            pass
        
        # Stratégie 3: Essayer de réparer le JSON
        try:
            # Remplacer les single quotes par double quotes
            fixed = response.replace("'", '"')
            return json.loads(fixed)
        except:
            pass
        
        # Stratégie 4: Parser manuel pour cas simples
        if "TRANSACTION_SEARCH" in response:
            return {
                "intent_type": "TRANSACTION_SEARCH",
                "intent_category": "FINANCIAL_QUERY",
                "confidence": 0.7,
                "entities": []
            }
        elif "SPENDING_ANALYSIS" in response:
            return {
                "intent_type": "SPENDING_ANALYSIS",
                "intent_category": "FINANCIAL_QUERY",
                "confidence": 0.7,
                "entities": []
            }
        elif "ACCOUNT_BALANCE" in response:
            return {
                "intent_type": "ACCOUNT_BALANCE",
                "intent_category": "FINANCIAL_QUERY",
                "confidence": 0.7,
                "entities": []
            }
        elif "CONVERSATIONAL" in response or "GREETING" in response:
            return {
                "intent_type": "CONVERSATIONAL",
                "intent_category": "GREETING",
                "confidence": 0.7,
                "entities": []
            }
        
        # Échec total
        raise ValueError(f"Impossible d'extraire JSON de: {response[:100]}")
    
    @torch.no_grad()
    def detect_with_model(self, query: str) -> IntentResult:
        """Détection améliorée avec gestion d'erreurs"""
        start = time.time()
        
        try:
            # Prompt amélioré
            prompt = build_prompt(query)
            
            # Tokenisation avec attention au padding
            inputs = self.tokenizer(
                prompt,
                return_tensors="pt",
                max_length=512,
                truncation=True,
                padding=True,
                return_attention_mask=True
            )
            
            # Génération avec paramètres optimisés
            generation_config = {
                "max_new_tokens": 150,  # Plus de tokens
                "temperature": 0.1,
                "do_sample": False,
                "pad_token_id": self.tokenizer.pad_token_id,
                "eos_token_id": self.tokenizer.eos_token_id,
                "repetition_penalty": 1.1,
                "num_beams": 1  # Greedy pour vitesse
            }
            
            outputs = self.model.generate(
                **inputs,
                **generation_config
            )
            
            # Décoder uniquement la partie générée
            generated_tokens = outputs[0][len(inputs.input_ids[0]):]
            response = self.tokenizer.decode(
                generated_tokens,
                skip_special_tokens=True,
                clean_up_tokenization_spaces=True
            )
            
            if self.debug:
                print(f"DEBUG - Generated: {response}")
            
            # Extraire et parser le JSON
            result_dict = self._extract_json_safely(response)
            
            # Créer les entités
            entities = []
            for ent in result_dict.get("entities", []):
                try:
                    entities.append(FinancialEntity(
                        entity_type=EntityType(ent["entity_type"]),
                        raw_value=ent.get("raw_value", ""),
                        normalized_value=ent.get("normalized_value", ent.get("raw_value", "")),
                        confidence=ent.get("confidence", 0.9)
                    ))
                except:
                    continue  # Ignorer les entités mal formées
            
            # Valider la catégorie
            try:
                category = IntentCategory(result_dict.get("intent_category", "UNKNOWN"))
            except:
                category = IntentCategory.UNKNOWN
            
            return IntentResult(
                intent_type=result_dict.get("intent_type", "UNKNOWN"),
                intent_category=category,
                confidence=result_dict.get("confidence", 0.5),
                entities=entities,
                processing_time_ms=(time.time() - start) * 1000,
                raw_user_message=query
            )
            
        except Exception as e:
            if self.debug:
                print(f"DEBUG - Error: {e}")
            
            # Fallback intelligent basé sur mots-clés
            return self._fallback_detection(query, (time.time() - start) * 1000)
    
    def _fallback_detection(self, query: str, processing_time: float) -> IntentResult:
        """Détection de fallback basée sur mots-clés"""
        query_lower = query.lower()
        
        # Règles simples
        if any(word in query_lower for word in ["solde", "balance", "combien j'ai"]):
            return IntentResult(
                intent_type="ACCOUNT_BALANCE",
                intent_category=IntentCategory.FINANCIAL_QUERY,
                confidence=0.6,
                entities=[],
                processing_time_ms=processing_time,
                raw_user_message=query
            )
        elif any(word in query_lower for word in ["dépensé", "dépenses", "achats"]):
            return IntentResult(
                intent_type="SPENDING_ANALYSIS",
                intent_category=IntentCategory.FINANCIAL_QUERY,
                confidence=0.6,
                entities=[],
                processing_time_ms=processing_time,
                raw_user_message=query
            )
        elif any(word in query_lower for word in ["transaction", "paiement", "achat"]):
            return IntentResult(
                intent_type="TRANSACTION_SEARCH",
                intent_category=IntentCategory.FINANCIAL_QUERY,
                confidence=0.6,
                entities=[],
                processing_time_ms=processing_time,
                raw_user_message=query
            )
        elif any(word in query_lower for word in ["bonjour", "salut", "hello"]):
            return IntentResult(
                intent_type="CONVERSATIONAL",
                intent_category=IntentCategory.GREETING,
                confidence=0.8,
                entities=[],
                processing_time_ms=processing_time,
                raw_user_message=query
            )
        else:
            return IntentResult(
                intent_type="UNKNOWN",
                intent_category=IntentCategory.UNKNOWN,
                confidence=0.3,
                entities=[],
                processing_time_ms=processing_time,
                raw_user_message=query
            )
    
    def detect_with_mock(self, query: str) -> IntentResult:
        """Détection avec données mock"""
        start = time.time()
        
        if query in MOCK_INTENT_RESPONSES:
            data = MOCK_INTENT_RESPONSES[query]
            
            entities = []
            for ent in data.get("entities", []):
                entities.append(FinancialEntity(
                    entity_type=EntityType(ent["entity_type"]),
                    raw_value=ent["raw_value"],
                    normalized_value=ent["normalized_value"],
                    confidence=ent["confidence"]
                ))
            
            return IntentResult(
                intent_type=data["intent_type"],
                intent_category=IntentCategory(data["intent_category"]),
                confidence=data["confidence"],
                entities=entities,
                processing_time_ms=(time.time() - start) * 1000,
                raw_user_message=query
            )
        else:
            return IntentResult(
                intent_type="UNKNOWN",
                intent_category=IntentCategory.UNKNOWN,
                confidence=0.0,
                entities=[],
                processing_time_ms=(time.time() - start) * 1000,
                raw_user_message=query
            )
    
    def detect(self, query: str) -> Tuple[IntentResult, IntentResult]:
        """Détecte avec mock et modèle"""
        mock_result = self.detect_with_mock(query)
        
        if self.use_model:
            model_result = self.detect_with_model(query)
        else:
            model_result = None

        return mock_result, model_result

# ==================== ÉVALUATION ====================

<<<<<<< HEAD

def compute_accuracy(predictions, expected):
    """Calcule précision, rappel et F1."""

    total = len(expected)
    true_positive = sum(
        1 for q, p in predictions.items()
        if q in expected and p == expected[q]["intent_type"]
    )

    precision = true_positive / len(predictions) if predictions else 0.0
    recall = true_positive / total if total else 0.0
    f1 = (2 * precision * recall / (precision + recall)) if (precision + recall) else 0.0

    return {"precision": precision, "recall": recall, "f1": f1}


# ==================== FONCTION PRINCIPALE ====================


def main(
    use_model: bool = False,
    debug: bool = False,
    model_name: str = os.getenv("MODEL_NAME", "microsoft/Phi-3.5-mini-instruct"),
) -> int:
    """Test amélioré avec meilleure gestion d'erreurs"""
=======
>>>>>>> 1a87c4ac

def evaluate(detector, dataset):
    """Exécute la boucle de test et retourne les prédictions, succès et métriques."""

    predictions: Dict[str, Optional[str]] = {}

<<<<<<< HEAD
    detector = ImprovedIntentDetector(
        use_model=use_model, debug=debug, model_name=model_name
    )

    test_questions = list(MOCK_INTENT_RESPONSES.keys())
    print(f"\n🚀 TEST DE {len(test_questions)} QUESTIONS\n")

    successes = 0
    latencies = []
    predictions: Dict[str, Optional[str]] = {}
=======
    test_questions = list(dataset.keys())
    print(f"\n🚀 TEST DE {len(test_questions)} QUESTIONS\n")

    successes = 0
    test_questions = list(dataset.keys())
>>>>>>> 1a87c4ac

    for i, query in enumerate(test_questions, 1):
        print(f"\n[{i}/{len(test_questions)}] 💬 {query}")
        print("-" * 60)

        mock_result, model_result = detector.detect(query)
        expected_intent = mock_result.intent_type
        print(f"📌 Attendu : {expected_intent} ({mock_result.confidence:.2f})")

        if model_result:
            predicted_intent = model_result.intent_type
            predictions[query] = predicted_intent
            print(f"🤖 Modèle  : {predicted_intent} ({model_result.confidence:.2f})")

            if predicted_intent == expected_intent:
                print("✅ Match!")
                successes += 1
            else:
                print("❌ Différent")
        else:
            predictions[query] = None
            print("⚠️ Mode mock uniquement")

    return predictions, successes
    total = len(test_questions)
    print("\n" + "=" * 80)
    print("📊 RÉSUMÉ")
    print("=" * 80)

    if latencies:
        print(f"\n🎯 PRÉCISION:")
        print(f"   Succès : {successes}/{total} ({(successes/total)*100:.1f}%)")
        print(f"   Échecs : {total - successes}/{total}")

        print(f"\n⏱️ PERFORMANCE:")
        print(f"   Latence moyenne : {sum(latencies)/len(latencies):.1f}ms")
        print(f"   Latence min : {min(latencies):.1f}ms")
        print(f"   Latence max : {max(latencies):.1f}ms")

    metrics = compute_accuracy(predictions, dataset)

    print("\n✅ Test terminé!")
<<<<<<< HEAD
    metrics = compute_accuracy(predictions, MOCK_INTENT_RESPONSES)
=======

    return predictions, successes, metrics


def compute_accuracy(predictions, expected):
    """Calcule précision, rappel et F1."""

    total = len(expected)
    true_positive = sum(
        1 for q, p in predictions.items()
        if q in expected and p == expected[q]["intent_type"]
    )

    precision = true_positive / len(predictions) if predictions else 0.0
    recall = true_positive / total if total else 0.0
    f1 = (2 * precision * recall / (precision + recall)) if (precision + recall) else 0.0

    return {"precision": precision, "recall": recall, "f1": f1}

# ==================== FONCTION PRINCIPALE ====================

def main(use_model: bool = False, debug: bool = False, model_name: Optional[str] = None):
    """Test amélioré avec meilleure gestion d'erreurs"""

def main(model_name: str, use_model: bool, debug: bool):
    """Test amélioré avec meilleure gestion d'erreurs."""

    print("=" * 80)
    print("🧪 TEST AMÉLIORÉ - DÉTECTION D'INTENTION PHI-3.5")
    print("=" * 80)
    print(f"📅 Date : {datetime.now().strftime('%Y-%m-%d %H:%M:%S')}")
    print("=" * 80)
    print()

    mode_desc = "Mock + Modèle" if use_model else "Mock uniquement"
    if debug:
        mode_desc += " (DEBUG)"
    print(f"Mode : {mode_desc}\n")

    detector = ImprovedIntentDetector(
        use_model=use_model, debug=debug, model_name=model_name
    )


    mode_desc = "Mock + Modèle" if use_model else "Mock uniquement"
    if debug:
        mode_desc += " (DEBUG)"
    print(f"Mode : {mode_desc}\n")

    detector = ImprovedIntentDetector(
        use_model=use_model, debug=debug, model_name=model_name
    )

    predictions, successes, metrics = evaluate(detector, MOCK_INTENT_RESPONSES)
>>>>>>> 1a87c4ac
    print(f"\nScore global (F1) : {metrics['f1']:.2f}")

    threshold = 0.8
    return 0 if metrics["f1"] >= threshold else 1


if __name__ == "__main__":
    parser = argparse.ArgumentParser(description="Test de détection d'intention")
    parser.add_argument(
        "--model-name",
        default=os.getenv("MODEL_NAME", "microsoft/Phi-3.5-mini-instruct"),
        help="Nom ou chemin du modèle à utiliser (peut être local ou sur HuggingFace)",
    )
    parser.add_argument("--use-model", action="store_true", help="Activer le modèle")
    parser.add_argument("--debug", action="store_true", help="Activer le mode débogage")
<<<<<<< HEAD
=======
    args = parser.parse_args()

    try:
        status = main(
            model_name=args.model_name,
            use_model=args.use_model,
            debug=args.debug,

>>>>>>> 1a87c4ac
    parser.add_argument(
        "--use-model", action="store_true", help="Activer le modèle"
    )
    parser.add_argument(
        "--debug", action="store_true", help="Activer le mode débogage"
    )
    args = parser.parse_args()

    try:
        sys.exit(
            main(
<<<<<<< HEAD
                use_model=args.use_model,
                debug=args.debug,
                model_name=args.model_name,
=======
                model_name=args.model_name,
                use_model=args.use_model,
                debug=args.debug,
>>>>>>> 1a87c4ac
            )
        )
    except KeyboardInterrupt:
        print("\n\n⚠️ Test interrompu")
        status = 1
    except Exception as e:
        print(f"\n❌ Erreur : {e}")
        import traceback

        traceback.print_exc()
        status = 1

    sys.exit(status)<|MERGE_RESOLUTION|>--- conflicted
+++ resolved
@@ -461,7 +461,6 @@
 
 # ==================== ÉVALUATION ====================
 
-<<<<<<< HEAD
 
 def compute_accuracy(predictions, expected):
     """Calcule précision, rappel et F1."""
@@ -488,15 +487,13 @@
     model_name: str = os.getenv("MODEL_NAME", "microsoft/Phi-3.5-mini-instruct"),
 ) -> int:
     """Test amélioré avec meilleure gestion d'erreurs"""
-=======
->>>>>>> 1a87c4ac
+
 
 def evaluate(detector, dataset):
     """Exécute la boucle de test et retourne les prédictions, succès et métriques."""
 
     predictions: Dict[str, Optional[str]] = {}
 
-<<<<<<< HEAD
     detector = ImprovedIntentDetector(
         use_model=use_model, debug=debug, model_name=model_name
     )
@@ -507,13 +504,11 @@
     successes = 0
     latencies = []
     predictions: Dict[str, Optional[str]] = {}
-=======
     test_questions = list(dataset.keys())
     print(f"\n🚀 TEST DE {len(test_questions)} QUESTIONS\n")
 
     successes = 0
     test_questions = list(dataset.keys())
->>>>>>> 1a87c4ac
 
     for i, query in enumerate(test_questions, 1):
         print(f"\n[{i}/{len(test_questions)}] 💬 {query}")
@@ -556,9 +551,8 @@
     metrics = compute_accuracy(predictions, dataset)
 
     print("\n✅ Test terminé!")
-<<<<<<< HEAD
     metrics = compute_accuracy(predictions, MOCK_INTENT_RESPONSES)
-=======
+
 
     return predictions, successes, metrics
 
@@ -613,7 +607,6 @@
     )
 
     predictions, successes, metrics = evaluate(detector, MOCK_INTENT_RESPONSES)
->>>>>>> 1a87c4ac
     print(f"\nScore global (F1) : {metrics['f1']:.2f}")
 
     threshold = 0.8
@@ -629,8 +622,7 @@
     )
     parser.add_argument("--use-model", action="store_true", help="Activer le modèle")
     parser.add_argument("--debug", action="store_true", help="Activer le mode débogage")
-<<<<<<< HEAD
-=======
+
     args = parser.parse_args()
 
     try:
@@ -639,7 +631,6 @@
             use_model=args.use_model,
             debug=args.debug,
 
->>>>>>> 1a87c4ac
     parser.add_argument(
         "--use-model", action="store_true", help="Activer le modèle"
     )
@@ -651,15 +642,12 @@
     try:
         sys.exit(
             main(
-<<<<<<< HEAD
                 use_model=args.use_model,
                 debug=args.debug,
                 model_name=args.model_name,
-=======
                 model_name=args.model_name,
                 use_model=args.use_model,
                 debug=args.debug,
->>>>>>> 1a87c4ac
             )
         )
     except KeyboardInterrupt:
