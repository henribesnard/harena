--- conflicted
+++ resolved
@@ -455,12 +455,11 @@
 
 # ==================== ÉVALUATION ====================
 
-<<<<<<< HEAD
 def evaluate(detector, dataset):
     """Exécute la boucle de test et retourne les prédictions et succès."""
 
     test_questions = list(dataset.keys())
-=======
+
 def main(use_model: bool = False, debug: bool = False):
 
 def main(model_name: str):
@@ -498,7 +497,6 @@
     # Questions de test sélectionnées
     test_questions = list(MOCK_INTENT_RESPONSES.keys())
     
->>>>>>> 0bf09b4b
     print(f"\n🚀 TEST DE {len(test_questions)} QUESTIONS\n")
 
     successes = 0
@@ -615,11 +613,9 @@
     )
     args = parser.parse_args()
     try:
-<<<<<<< HEAD
         sys.exit(main())
-=======
+
         main(model_name=args.model_name)
->>>>>>> 0bf09b4b
     except KeyboardInterrupt:
         print("\n\n⚠️ Test interrompu")
         sys.exit(1)
