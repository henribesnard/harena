#!/usr/bin/env python3
"""
Script de test corrigé pour Phi-3.5 - Détection d'intention
Version optimisée avec meilleur prompt et gestion d'erreurs
"""

import argparse
import json
import time
import sys
import os
from datetime import datetime
from typing import Dict, List, Any, Optional, Tuple
from enum import Enum
import argparse
import warnings
warnings.filterwarnings("ignore")

try:
    import torch
    from transformers import AutoModelForCausalLM, AutoTokenizer
    from pydantic import BaseModel, Field
except ImportError as e:
    print(f"❌ Erreur d'import : {e}")
    print("\n📦 Installation des dépendances requises...")
    print("Exécutez : pip install transformers torch pydantic accelerate sentencepiece protobuf")
    sys.exit(1)

# ==================== CONFIGURATION ====================

# Dataset complet du mock Harena
MOCK_INTENT_RESPONSES = {
    "Mes transactions Netflix ce mois": {
        "intent_type": "TRANSACTION_SEARCH",
        "intent_category": "FINANCIAL_QUERY",
        "confidence": 0.95,
        "entities": [
            {"entity_type": "MERCHANT", "raw_value": "Netflix", "normalized_value": "netflix", "confidence": 0.98},
            {"entity_type": "RELATIVE_DATE", "raw_value": "ce mois", "normalized_value": "current_month", "confidence": 0.90}
        ]
    },
    "Combien j'ai dépensé chez Carrefour ?": {
        "intent_type": "SPENDING_ANALYSIS",
        "intent_category": "FINANCIAL_QUERY",
        "confidence": 0.93,
        "entities": [
            {"entity_type": "MERCHANT", "raw_value": "Carrefour", "normalized_value": "carrefour", "confidence": 0.97}
        ]
    },
    "Mes achats de plus de 50 euros": {
        "intent_type": "TRANSACTION_SEARCH",
        "intent_category": "FINANCIAL_QUERY",
        "confidence": 0.92,
        "entities": [
            {"entity_type": "AMOUNT", "raw_value": "50 euros", "normalized_value": 50.0, "confidence": 0.95}
        ]
    },
    "Quelles sont mes dépenses restaurant ?": {
        "intent_type": "SPENDING_ANALYSIS",
        "intent_category": "FINANCIAL_QUERY",
        "confidence": 0.91,
        "entities": [
            {"entity_type": "CATEGORY", "raw_value": "restaurant", "normalized_value": "restaurant", "confidence": 0.94}
        ]
    },
    "Quel est mon solde ?": {
        "intent_type": "ACCOUNT_BALANCE",
        "intent_category": "FINANCIAL_QUERY",
        "confidence": 0.96,
        "entities": []
    },
    "Bonjour": {
        "intent_type": "CONVERSATIONAL",
        "intent_category": "GREETING",
        "confidence": 0.97,
        "entities": []
    }
}

# ==================== Gabarit de prompt ====================

PROMPT_TEMPLATE = """<|system|>
You are a financial intent classifier. Analyze the user query and return a JSON object.

Intent types: TRANSACTION_SEARCH, SPENDING_ANALYSIS, ACCOUNT_BALANCE, BUDGET_TRACKING, CONVERSATIONAL
Categories: FINANCIAL_QUERY, GREETING, FILTER_REQUEST, GOAL_TRACKING
Entity types: AMOUNT, DATE, MERCHANT, CATEGORY, ACCOUNT

Example 1:
Query: "Show my Netflix transactions"
Output: {"intent_type": "TRANSACTION_SEARCH", "intent_category": "FINANCIAL_QUERY", "confidence": 0.95, "entities": [{"entity_type": "MERCHANT", "raw_value": "Netflix", "normalized_value": "netflix", "confidence": 0.98}]}

Example 2:
Query: "What's my balance?"
Output: {"intent_type": "ACCOUNT_BALANCE", "intent_category": "FINANCIAL_QUERY", "confidence": 0.96, "entities": []}

Example 3:
Query: "Hello"
Output: {"intent_type": "CONVERSATIONAL", "intent_category": "GREETING", "confidence": 0.97, "entities": []}

IMPORTANT: Return ONLY the JSON object, no explanations (retourner uniquement du JSON).<|end|>
<|user|>
Query: "%QUESTION%"
<|end|>
<|assistant|>
"""


def build_prompt(question: str) -> str:
    """Injecte la question utilisateur dans le gabarit de prompt.

    Toute modification du format de sortie ou des exemples doit être faite
    exclusivement dans ``PROMPT_TEMPLATE`` pour faciliter l'expérimentation.
    """

    return PROMPT_TEMPLATE.replace("%QUESTION%", question)

# ==================== MODÈLES PYDANTIC SIMPLIFIÉS ====================

class IntentCategory(str, Enum):
    FINANCIAL_QUERY = "FINANCIAL_QUERY"
    GREETING = "GREETING"
    FILTER_REQUEST = "FILTER_REQUEST"
    GOAL_TRACKING = "GOAL_TRACKING"
    CONFIRMATION = "CONFIRMATION"
    CLARIFICATION = "CLARIFICATION"
    UNKNOWN = "UNKNOWN"

class EntityType(str, Enum):
    AMOUNT = "AMOUNT"
    DATE = "DATE"
    MERCHANT = "MERCHANT"
    CATEGORY = "CATEGORY"
    ACCOUNT = "ACCOUNT"
    RELATIVE_DATE = "RELATIVE_DATE"
    TRANSACTION_TYPE = "TRANSACTION_TYPE"

class FinancialEntity(BaseModel):
    entity_type: EntityType
    raw_value: str
    normalized_value: Any
    confidence: float = Field(default=0.9, ge=0.0, le=1.0)

class IntentResult(BaseModel):
    intent_type: str
    intent_category: IntentCategory
    confidence: float = Field(ge=0.0, le=1.0)
    entities: List[FinancialEntity] = Field(default_factory=list)
    processing_time_ms: float = Field(default=0.0, ge=0.0)
    raw_user_message: Optional[str] = None

# ==================== DÉTECTEUR CORRIGÉ ====================

class ImprovedIntentDetector:
    """Détecteur amélioré avec meilleur prompt et gestion d'erreurs"""

    def __init__(
        self,
        use_model: bool = True,
        debug: bool = False,
        model_name: Optional[str] = None,
    ):
        """Initialise le détecteur.

        Args:
            use_model: Active le chargement du modèle si ``True``.
            debug: Active les sorties de debug.
            model_name: Nom ou chemin du modèle à charger. Peut également être
                fourni via la variable d'environnement ``MODEL_NAME``.
        """

        self.use_model = use_model
        self.debug = debug
        self.model = None
        self.tokenizer = None
        # Permet de définir le modèle via paramètre, variable d'env ou valeur par défaut
        self.model_name = model_name or os.getenv(
            "MODEL_NAME", "microsoft/Phi-3.5-mini-instruct"
        )

        if use_model:
            print(f"🚀 Chargement du modèle {self.model_name}...")
            try:
                self._load_model(self.model_name)
                print("✅ Modèle chargé avec succès\n")
            except Exception as e:
                print(f"⚠️ Impossible de charger le modèle : {e}")
                print("📌 Basculement en mode mock uniquement\n")
                self.use_model = False

    def _load_model(self, model_name: str):
        """Charge le modèle avec configuration optimisée"""

        # Tokenizer avec configuration correcte
        self.tokenizer = AutoTokenizer.from_pretrained(
            model_name,
            trust_remote_code=True,
            padding_side='left'  # Important pour Phi-3.5
        )

        # Fix du pad_token
        if self.tokenizer.pad_token is None:
            self.tokenizer.pad_token = self.tokenizer.eos_token
            self.tokenizer.pad_token_id = self.tokenizer.eos_token_id

        # Modèle
        self.model = AutoModelForCausalLM.from_pretrained(
            model_name,
            torch_dtype=torch.float32,
            trust_remote_code=True,
            low_cpu_mem_usage=True,
            attn_implementation="eager"  # Évite le warning flash-attention
        )
        self.model.eval()
    
    
    def _extract_json_safely(self, response: str) -> Dict[str, Any]:
        """Extraction JSON robuste avec multiples stratégies"""
        
        if self.debug:
            print(f"DEBUG - Raw response: {response[:200]}...")
        
        # Nettoyer la réponse
        response = response.strip()
        
        # Stratégie 1: JSON direct
        try:
            return json.loads(response)
        except:
            pass
        
        # Stratégie 2: Trouver le JSON entre accolades
        try:
            start = response.find('{')
            end = response.rfind('}') + 1
            if start >= 0 and end > 0:
                json_str = response[start:end]
                return json.loads(json_str)
        except:
            pass
        
        # Stratégie 3: Essayer de réparer le JSON
        try:
            # Remplacer les single quotes par double quotes
            fixed = response.replace("'", '"')
            return json.loads(fixed)
        except:
            pass
        
        # Stratégie 4: Parser manuel pour cas simples
        if "TRANSACTION_SEARCH" in response:
            return {
                "intent_type": "TRANSACTION_SEARCH",
                "intent_category": "FINANCIAL_QUERY",
                "confidence": 0.7,
                "entities": []
            }
        elif "SPENDING_ANALYSIS" in response:
            return {
                "intent_type": "SPENDING_ANALYSIS",
                "intent_category": "FINANCIAL_QUERY",
                "confidence": 0.7,
                "entities": []
            }
        elif "ACCOUNT_BALANCE" in response:
            return {
                "intent_type": "ACCOUNT_BALANCE",
                "intent_category": "FINANCIAL_QUERY",
                "confidence": 0.7,
                "entities": []
            }
        elif "CONVERSATIONAL" in response or "GREETING" in response:
            return {
                "intent_type": "CONVERSATIONAL",
                "intent_category": "GREETING",
                "confidence": 0.7,
                "entities": []
            }
        
        # Échec total
        raise ValueError(f"Impossible d'extraire JSON de: {response[:100]}")
    
    @torch.no_grad()
    def detect_with_model(self, query: str) -> IntentResult:
        """Détection améliorée avec gestion d'erreurs"""
        start = time.time()
        
        try:
            # Prompt amélioré
            prompt = build_prompt(query)
            
            # Tokenisation avec attention au padding
            inputs = self.tokenizer(
                prompt,
                return_tensors="pt",
                max_length=512,
                truncation=True,
                padding=True,
                return_attention_mask=True
            )
            
            # Génération avec paramètres optimisés
            generation_config = {
                "max_new_tokens": 150,  # Plus de tokens
                "temperature": 0.1,
                "do_sample": False,
                "pad_token_id": self.tokenizer.pad_token_id,
                "eos_token_id": self.tokenizer.eos_token_id,
                "repetition_penalty": 1.1,
                "num_beams": 1  # Greedy pour vitesse
            }
            
            outputs = self.model.generate(
                **inputs,
                **generation_config
            )
            
            # Décoder uniquement la partie générée
            generated_tokens = outputs[0][len(inputs.input_ids[0]):]
            response = self.tokenizer.decode(
                generated_tokens,
                skip_special_tokens=True,
                clean_up_tokenization_spaces=True
            )
            
            if self.debug:
                print(f"DEBUG - Generated: {response}")
            
            # Extraire et parser le JSON
            result_dict = self._extract_json_safely(response)
            
            # Créer les entités
            entities = []
            for ent in result_dict.get("entities", []):
                try:
                    entities.append(FinancialEntity(
                        entity_type=EntityType(ent["entity_type"]),
                        raw_value=ent.get("raw_value", ""),
                        normalized_value=ent.get("normalized_value", ent.get("raw_value", "")),
                        confidence=ent.get("confidence", 0.9)
                    ))
                except:
                    continue  # Ignorer les entités mal formées
            
            # Valider la catégorie
            try:
                category = IntentCategory(result_dict.get("intent_category", "UNKNOWN"))
            except:
                category = IntentCategory.UNKNOWN
            
            return IntentResult(
                intent_type=result_dict.get("intent_type", "UNKNOWN"),
                intent_category=category,
                confidence=result_dict.get("confidence", 0.5),
                entities=entities,
                processing_time_ms=(time.time() - start) * 1000,
                raw_user_message=query
            )
            
        except Exception as e:
            if self.debug:
                print(f"DEBUG - Error: {e}")
            
            # Fallback intelligent basé sur mots-clés
            return self._fallback_detection(query, (time.time() - start) * 1000)
    
    def _fallback_detection(self, query: str, processing_time: float) -> IntentResult:
        """Détection de fallback basée sur mots-clés"""
        query_lower = query.lower()
        
        # Règles simples
        if any(word in query_lower for word in ["solde", "balance", "combien j'ai"]):
            return IntentResult(
                intent_type="ACCOUNT_BALANCE",
                intent_category=IntentCategory.FINANCIAL_QUERY,
                confidence=0.6,
                entities=[],
                processing_time_ms=processing_time,
                raw_user_message=query
            )
        elif any(word in query_lower for word in ["dépensé", "dépenses", "achats"]):
            return IntentResult(
                intent_type="SPENDING_ANALYSIS",
                intent_category=IntentCategory.FINANCIAL_QUERY,
                confidence=0.6,
                entities=[],
                processing_time_ms=processing_time,
                raw_user_message=query
            )
        elif any(word in query_lower for word in ["transaction", "paiement", "achat"]):
            return IntentResult(
                intent_type="TRANSACTION_SEARCH",
                intent_category=IntentCategory.FINANCIAL_QUERY,
                confidence=0.6,
                entities=[],
                processing_time_ms=processing_time,
                raw_user_message=query
            )
        elif any(word in query_lower for word in ["bonjour", "salut", "hello"]):
            return IntentResult(
                intent_type="CONVERSATIONAL",
                intent_category=IntentCategory.GREETING,
                confidence=0.8,
                entities=[],
                processing_time_ms=processing_time,
                raw_user_message=query
            )
        else:
            return IntentResult(
                intent_type="UNKNOWN",
                intent_category=IntentCategory.UNKNOWN,
                confidence=0.3,
                entities=[],
                processing_time_ms=processing_time,
                raw_user_message=query
            )
    
    def detect_with_mock(self, query: str) -> IntentResult:
        """Détection avec données mock"""
        start = time.time()
        
        if query in MOCK_INTENT_RESPONSES:
            data = MOCK_INTENT_RESPONSES[query]
            
            entities = []
            for ent in data.get("entities", []):
                entities.append(FinancialEntity(
                    entity_type=EntityType(ent["entity_type"]),
                    raw_value=ent["raw_value"],
                    normalized_value=ent["normalized_value"],
                    confidence=ent["confidence"]
                ))
            
            return IntentResult(
                intent_type=data["intent_type"],
                intent_category=IntentCategory(data["intent_category"]),
                confidence=data["confidence"],
                entities=entities,
                processing_time_ms=(time.time() - start) * 1000,
                raw_user_message=query
            )
        else:
            return IntentResult(
                intent_type="UNKNOWN",
                intent_category=IntentCategory.UNKNOWN,
                confidence=0.0,
                entities=[],
                processing_time_ms=(time.time() - start) * 1000,
                raw_user_message=query
            )
    
    def detect(self, query: str) -> Tuple[IntentResult, IntentResult]:
        """Détecte avec mock et modèle"""
        mock_result = self.detect_with_mock(query)
        
        if self.use_model:
            model_result = self.detect_with_model(query)
        else:
            model_result = None

        return mock_result, model_result

# ==================== ÉVALUATION ====================


def evaluate(detector, dataset):
    """Exécute la boucle de test et retourne les prédictions, succès et métriques."""

<<<<<<< HEAD
    predictions: Dict[str, Optional[str]] = {}
=======
    test_questions = list(dataset.keys())
    print(f"\n🚀 TEST DE {len(test_questions)} QUESTIONS\n")

>>>>>>> b2ac6204
    successes = 0
    test_questions = list(dataset.keys())

    for i, query in enumerate(test_questions, 1):
        print(f"\n[{i}/{len(test_questions)}] 💬 {query}")
        print("-" * 60)

        mock_result, model_result = detector.detect(query)
        expected_intent = mock_result.intent_type
        print(f"📌 Attendu : {expected_intent} ({mock_result.confidence:.2f})")

        if model_result:
            predicted_intent = model_result.intent_type
            predictions[query] = predicted_intent
            print(f"🤖 Modèle  : {predicted_intent} ({model_result.confidence:.2f})")

            if predicted_intent == expected_intent:
                print("✅ Match!")
                successes += 1
            else:
                print("❌ Différent")
        else:
            predictions[query] = None
            print("⚠️ Mode mock uniquement")

<<<<<<< HEAD
    return predictions, successes
=======
    total = len(test_questions)
    print("\n" + "=" * 80)
    print("📊 RÉSUMÉ")
    print("=" * 80)

    if latencies:
        print(f"\n🎯 PRÉCISION:")
        print(f"   Succès : {successes}/{total} ({(successes/total)*100:.1f}%)")
        print(f"   Échecs : {total - successes}/{total}")

        print(f"\n⏱️ PERFORMANCE:")
        print(f"   Latence moyenne : {sum(latencies)/len(latencies):.1f}ms")
        print(f"   Latence min : {min(latencies):.1f}ms")
        print(f"   Latence max : {max(latencies):.1f}ms")

    metrics = compute_accuracy(predictions, dataset)

    print("\n✅ Test terminé!")

    return predictions, successes, metrics
>>>>>>> b2ac6204


def compute_accuracy(predictions, expected):
    """Calcule précision, rappel et F1."""

    total = len(expected)
    true_positive = sum(
        1 for q, p in predictions.items()
        if q in expected and p == expected[q]["intent_type"]
    )

    precision = true_positive / len(predictions) if predictions else 0.0
    recall = true_positive / total if total else 0.0
    f1 = (2 * precision * recall / (precision + recall)) if (precision + recall) else 0.0

    return {"precision": precision, "recall": recall, "f1": f1}

# ==================== FONCTION PRINCIPALE ====================

<<<<<<< HEAD
def main(use_model: bool = False, debug: bool = False, model_name: Optional[str] = None):
    """Test amélioré avec meilleure gestion d'erreurs"""
=======
def main(model_name: str, use_model: bool, debug: bool):
    """Test amélioré avec meilleure gestion d'erreurs."""
>>>>>>> b2ac6204

    print("=" * 80)
    print("🧪 TEST AMÉLIORÉ - DÉTECTION D'INTENTION PHI-3.5")
    print("=" * 80)
    print(f"📅 Date : {datetime.now().strftime('%Y-%m-%d %H:%M:%S')}")
    print("=" * 80)
    print()
<<<<<<< HEAD

    mode_desc = "Mock + Modèle" if use_model else "Mock uniquement"
    if debug:
        mode_desc += " (DEBUG)"
    print(f"Mode : {mode_desc}\n")

    detector = ImprovedIntentDetector(
        use_model=use_model, debug=debug, model_name=model_name
    )
=======
>>>>>>> b2ac6204

    mode_desc = "Mock + Modèle" if use_model else "Mock uniquement"
    if debug:
        mode_desc += " (DEBUG)"
    print(f"Mode : {mode_desc}\n")

    detector = ImprovedIntentDetector(
        use_model=use_model, debug=debug, model_name=model_name
    )

    predictions, successes, metrics = evaluate(detector, MOCK_INTENT_RESPONSES)
    print(f"\nScore global (F1) : {metrics['f1']:.2f}")

    threshold = 0.8
    return 0 if metrics["f1"] >= threshold else 1


if __name__ == "__main__":
    parser = argparse.ArgumentParser(description="Test de détection d'intention")
    parser.add_argument(
        "--model-name",
        default=os.getenv("MODEL_NAME", "microsoft/Phi-3.5-mini-instruct"),
        help="Nom ou chemin du modèle à utiliser (peut être local ou sur HuggingFace)",
    )
<<<<<<< HEAD
    parser.add_argument("--use-model", action="store_true", help="Activer le modèle")
    parser.add_argument("--debug", action="store_true", help="Activer le mode débogage")
    args = parser.parse_args()

    try:
        status = main(
            model_name=args.model_name,
            use_model=args.use_model,
            debug=args.debug,
=======
    parser.add_argument(
        "--use-model", action="store_true", help="Activer le modèle"
    )
    parser.add_argument(
        "--debug", action="store_true", help="Activer le mode débogage"
    )
    args = parser.parse_args()

    try:
        sys.exit(
            main(
                model_name=args.model_name,
                use_model=args.use_model,
                debug=args.debug,
            )
>>>>>>> b2ac6204
        )
    except KeyboardInterrupt:
        print("\n\n⚠️ Test interrompu")
        status = 1
    except Exception as e:
        print(f"\n❌ Erreur : {e}")
        import traceback
        traceback.print_exc()
        status = 1

    sys.exit(status)<|MERGE_RESOLUTION|>--- conflicted
+++ resolved
@@ -466,13 +466,11 @@
 def evaluate(detector, dataset):
     """Exécute la boucle de test et retourne les prédictions, succès et métriques."""
 
-<<<<<<< HEAD
     predictions: Dict[str, Optional[str]] = {}
-=======
+
     test_questions = list(dataset.keys())
     print(f"\n🚀 TEST DE {len(test_questions)} QUESTIONS\n")
 
->>>>>>> b2ac6204
     successes = 0
     test_questions = list(dataset.keys())
 
@@ -498,9 +496,7 @@
             predictions[query] = None
             print("⚠️ Mode mock uniquement")
 
-<<<<<<< HEAD
     return predictions, successes
-=======
     total = len(test_questions)
     print("\n" + "=" * 80)
     print("📊 RÉSUMÉ")
@@ -521,7 +517,6 @@
     print("\n✅ Test terminé!")
 
     return predictions, successes, metrics
->>>>>>> b2ac6204
 
 
 def compute_accuracy(predictions, expected):
@@ -541,13 +536,11 @@
 
 # ==================== FONCTION PRINCIPALE ====================
 
-<<<<<<< HEAD
 def main(use_model: bool = False, debug: bool = False, model_name: Optional[str] = None):
     """Test amélioré avec meilleure gestion d'erreurs"""
-=======
+
 def main(model_name: str, use_model: bool, debug: bool):
     """Test amélioré avec meilleure gestion d'erreurs."""
->>>>>>> b2ac6204
 
     print("=" * 80)
     print("🧪 TEST AMÉLIORÉ - DÉTECTION D'INTENTION PHI-3.5")
@@ -555,7 +548,6 @@
     print(f"📅 Date : {datetime.now().strftime('%Y-%m-%d %H:%M:%S')}")
     print("=" * 80)
     print()
-<<<<<<< HEAD
 
     mode_desc = "Mock + Modèle" if use_model else "Mock uniquement"
     if debug:
@@ -565,8 +557,7 @@
     detector = ImprovedIntentDetector(
         use_model=use_model, debug=debug, model_name=model_name
     )
-=======
->>>>>>> b2ac6204
+
 
     mode_desc = "Mock + Modèle" if use_model else "Mock uniquement"
     if debug:
@@ -591,7 +582,6 @@
         default=os.getenv("MODEL_NAME", "microsoft/Phi-3.5-mini-instruct"),
         help="Nom ou chemin du modèle à utiliser (peut être local ou sur HuggingFace)",
     )
-<<<<<<< HEAD
     parser.add_argument("--use-model", action="store_true", help="Activer le modèle")
     parser.add_argument("--debug", action="store_true", help="Activer le mode débogage")
     args = parser.parse_args()
@@ -601,7 +591,7 @@
             model_name=args.model_name,
             use_model=args.use_model,
             debug=args.debug,
-=======
+
     parser.add_argument(
         "--use-model", action="store_true", help="Activer le modèle"
     )
@@ -617,7 +607,6 @@
                 use_model=args.use_model,
                 debug=args.debug,
             )
->>>>>>> b2ac6204
         )
     except KeyboardInterrupt:
         print("\n\n⚠️ Test interrompu")
