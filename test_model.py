#!/usr/bin/env python3
"""
Script de test corrigé pour Phi-3.5 - Détection d'intention
Version optimisée avec meilleur prompt et gestion d'erreurs
"""

import argparse
import json
import time
import sys
import os
from datetime import datetime
from typing import Dict, List, Any, Optional, Tuple
from enum import Enum
import argparse
import warnings
warnings.filterwarnings("ignore")

try:
    import torch
    from transformers import AutoModelForCausalLM, AutoTokenizer
    from pydantic import BaseModel, Field
except ImportError as e:
    print(f"❌ Erreur d'import : {e}")
    print("\n📦 Installation des dépendances requises...")
    print("Exécutez : pip install transformers torch pydantic accelerate sentencepiece protobuf")
    sys.exit(1)

# ==================== CONFIGURATION ====================

# Dataset complet du mock Harena
MOCK_INTENT_RESPONSES = {
    "Mes transactions Netflix ce mois": {
        "intent_type": "TRANSACTION_SEARCH",
        "intent_category": "FINANCIAL_QUERY",
        "confidence": 0.95,
        "entities": [
            {"entity_type": "MERCHANT", "raw_value": "Netflix", "normalized_value": "netflix", "confidence": 0.98},
            {"entity_type": "RELATIVE_DATE", "raw_value": "ce mois", "normalized_value": "current_month", "confidence": 0.90}
        ]
    },
    "Combien j'ai dépensé chez Carrefour ?": {
        "intent_type": "SPENDING_ANALYSIS",
        "intent_category": "FINANCIAL_QUERY",
        "confidence": 0.93,
        "entities": [
            {"entity_type": "MERCHANT", "raw_value": "Carrefour", "normalized_value": "carrefour", "confidence": 0.97}
        ]
    },
    "Mes achats de plus de 50 euros": {
        "intent_type": "TRANSACTION_SEARCH",
        "intent_category": "FINANCIAL_QUERY",
        "confidence": 0.92,
        "entities": [
            {"entity_type": "AMOUNT", "raw_value": "50 euros", "normalized_value": 50.0, "confidence": 0.95}
        ]
    },
    "Quelles sont mes dépenses restaurant ?": {
        "intent_type": "SPENDING_ANALYSIS",
        "intent_category": "FINANCIAL_QUERY",
        "confidence": 0.91,
        "entities": [
            {"entity_type": "CATEGORY", "raw_value": "restaurant", "normalized_value": "restaurant", "confidence": 0.94}
        ]
    },
    "Quel est mon solde ?": {
        "intent_type": "ACCOUNT_BALANCE",
        "intent_category": "FINANCIAL_QUERY",
        "confidence": 0.96,
        "entities": []
    },
    "Bonjour": {
        "intent_type": "CONVERSATIONAL",
        "intent_category": "GREETING",
        "confidence": 0.97,
        "entities": []
    }
}

# ==================== MODÈLES PYDANTIC SIMPLIFIÉS ====================

class IntentCategory(str, Enum):
    FINANCIAL_QUERY = "FINANCIAL_QUERY"
    GREETING = "GREETING"
    FILTER_REQUEST = "FILTER_REQUEST"
    GOAL_TRACKING = "GOAL_TRACKING"
    CONFIRMATION = "CONFIRMATION"
    CLARIFICATION = "CLARIFICATION"
    UNKNOWN = "UNKNOWN"

class EntityType(str, Enum):
    AMOUNT = "AMOUNT"
    DATE = "DATE"
    MERCHANT = "MERCHANT"
    CATEGORY = "CATEGORY"
    ACCOUNT = "ACCOUNT"
    RELATIVE_DATE = "RELATIVE_DATE"
    TRANSACTION_TYPE = "TRANSACTION_TYPE"

class FinancialEntity(BaseModel):
    entity_type: EntityType
    raw_value: str
    normalized_value: Any
    confidence: float = Field(default=0.9, ge=0.0, le=1.0)

class IntentResult(BaseModel):
    intent_type: str
    intent_category: IntentCategory
    confidence: float = Field(ge=0.0, le=1.0)
    entities: List[FinancialEntity] = Field(default_factory=list)
    processing_time_ms: float = Field(default=0.0, ge=0.0)
    raw_user_message: Optional[str] = None

# ==================== DÉTECTEUR CORRIGÉ ====================

class ImprovedIntentDetector:
    """Détecteur amélioré avec meilleur prompt et gestion d'erreurs"""

    def __init__(
        self,
        use_model: bool = True,
        debug: bool = False,
        model_name: Optional[str] = None,
    ):
        """Initialise le détecteur.

        Args:
            use_model: Active le chargement du modèle si ``True``.
            debug: Active les sorties de debug.
            model_name: Nom ou chemin du modèle à charger. Peut également être
                fourni via la variable d'environnement ``MODEL_NAME``.
        """

        self.use_model = use_model
        self.debug = debug
        self.model = None
        self.tokenizer = None
        # Permet de définir le modèle via paramètre, variable d'env ou valeur par défaut
        self.model_name = model_name or os.getenv(
            "MODEL_NAME", "microsoft/Phi-3.5-mini-instruct"
        )

        if use_model:
            print(f"🚀 Chargement du modèle {self.model_name}...")
            try:
                self._load_model(self.model_name)
                print("✅ Modèle chargé avec succès\n")
            except Exception as e:
                print(f"⚠️ Impossible de charger le modèle : {e}")
                print("📌 Basculement en mode mock uniquement\n")
                self.use_model = False

    def _load_model(self, model_name: str):
        """Charge le modèle avec configuration optimisée"""

        # Tokenizer avec configuration correcte
        self.tokenizer = AutoTokenizer.from_pretrained(
            model_name,
            trust_remote_code=True,
            padding_side='left'  # Important pour Phi-3.5
        )

        # Fix du pad_token
        if self.tokenizer.pad_token is None:
            self.tokenizer.pad_token = self.tokenizer.eos_token
            self.tokenizer.pad_token_id = self.tokenizer.eos_token_id

        # Modèle
        self.model = AutoModelForCausalLM.from_pretrained(
            model_name,
            torch_dtype=torch.float32,
            trust_remote_code=True,
            low_cpu_mem_usage=True,
            attn_implementation="eager"  # Évite le warning flash-attention
        )
        self.model.eval()
    
    def _create_enhanced_prompt(self, query: str) -> str:
        """Prompt amélioré avec few-shot examples"""
        
        # Prompt structuré pour Phi-3.5
        prompt = """<|system|>
You are a financial intent classifier. Analyze the user query and return a JSON object.

Intent types: TRANSACTION_SEARCH, SPENDING_ANALYSIS, ACCOUNT_BALANCE, BUDGET_TRACKING, CONVERSATIONAL
Categories: FINANCIAL_QUERY, GREETING, FILTER_REQUEST, GOAL_TRACKING
Entity types: AMOUNT, DATE, MERCHANT, CATEGORY, ACCOUNT

Example 1:
Query: "Show my Netflix transactions"
Output: {"intent_type": "TRANSACTION_SEARCH", "intent_category": "FINANCIAL_QUERY", "confidence": 0.95, "entities": [{"entity_type": "MERCHANT", "raw_value": "Netflix", "normalized_value": "netflix", "confidence": 0.98}]}

Example 2:
Query: "What's my balance?"
Output: {"intent_type": "ACCOUNT_BALANCE", "intent_category": "FINANCIAL_QUERY", "confidence": 0.96, "entities": []}

Example 3:
Query: "Hello"
Output: {"intent_type": "CONVERSATIONAL", "intent_category": "GREETING", "confidence": 0.97, "entities": []}

IMPORTANT: Return ONLY the JSON object, no explanations.<|end|>
<|user|>
Query: "{}"
<|end|>
<|assistant|>
""".format(query)
        
        return prompt
    
    def _extract_json_safely(self, response: str) -> Dict[str, Any]:
        """Extraction JSON robuste avec multiples stratégies"""
        
        if self.debug:
            print(f"DEBUG - Raw response: {response[:200]}...")
        
        # Nettoyer la réponse
        response = response.strip()
        
        # Stratégie 1: JSON direct
        try:
            return json.loads(response)
        except:
            pass
        
        # Stratégie 2: Trouver le JSON entre accolades
        try:
            start = response.find('{')
            end = response.rfind('}') + 1
            if start >= 0 and end > 0:
                json_str = response[start:end]
                return json.loads(json_str)
        except:
            pass
        
        # Stratégie 3: Essayer de réparer le JSON
        try:
            # Remplacer les single quotes par double quotes
            fixed = response.replace("'", '"')
            return json.loads(fixed)
        except:
            pass
        
        # Stratégie 4: Parser manuel pour cas simples
        if "TRANSACTION_SEARCH" in response:
            return {
                "intent_type": "TRANSACTION_SEARCH",
                "intent_category": "FINANCIAL_QUERY",
                "confidence": 0.7,
                "entities": []
            }
        elif "SPENDING_ANALYSIS" in response:
            return {
                "intent_type": "SPENDING_ANALYSIS",
                "intent_category": "FINANCIAL_QUERY",
                "confidence": 0.7,
                "entities": []
            }
        elif "ACCOUNT_BALANCE" in response:
            return {
                "intent_type": "ACCOUNT_BALANCE",
                "intent_category": "FINANCIAL_QUERY",
                "confidence": 0.7,
                "entities": []
            }
        elif "CONVERSATIONAL" in response or "GREETING" in response:
            return {
                "intent_type": "CONVERSATIONAL",
                "intent_category": "GREETING",
                "confidence": 0.7,
                "entities": []
            }
        
        # Échec total
        raise ValueError(f"Impossible d'extraire JSON de: {response[:100]}")
    
    @torch.no_grad()
    def detect_with_model(self, query: str) -> IntentResult:
        """Détection améliorée avec gestion d'erreurs"""
        start = time.time()
        
        try:
            # Prompt amélioré
            prompt = self._create_enhanced_prompt(query)
            
            # Tokenisation avec attention au padding
            inputs = self.tokenizer(
                prompt,
                return_tensors="pt",
                max_length=512,
                truncation=True,
                padding=True,
                return_attention_mask=True
            )
            
            # Génération avec paramètres optimisés
            generation_config = {
                "max_new_tokens": 150,  # Plus de tokens
                "temperature": 0.1,
                "do_sample": False,
                "pad_token_id": self.tokenizer.pad_token_id,
                "eos_token_id": self.tokenizer.eos_token_id,
                "repetition_penalty": 1.1,
                "num_beams": 1  # Greedy pour vitesse
            }
            
            outputs = self.model.generate(
                **inputs,
                **generation_config
            )
            
            # Décoder uniquement la partie générée
            generated_tokens = outputs[0][len(inputs.input_ids[0]):]
            response = self.tokenizer.decode(
                generated_tokens,
                skip_special_tokens=True,
                clean_up_tokenization_spaces=True
            )
            
            if self.debug:
                print(f"DEBUG - Generated: {response}")
            
            # Extraire et parser le JSON
            result_dict = self._extract_json_safely(response)
            
            # Créer les entités
            entities = []
            for ent in result_dict.get("entities", []):
                try:
                    entities.append(FinancialEntity(
                        entity_type=EntityType(ent["entity_type"]),
                        raw_value=ent.get("raw_value", ""),
                        normalized_value=ent.get("normalized_value", ent.get("raw_value", "")),
                        confidence=ent.get("confidence", 0.9)
                    ))
                except:
                    continue  # Ignorer les entités mal formées
            
            # Valider la catégorie
            try:
                category = IntentCategory(result_dict.get("intent_category", "UNKNOWN"))
            except:
                category = IntentCategory.UNKNOWN
            
            return IntentResult(
                intent_type=result_dict.get("intent_type", "UNKNOWN"),
                intent_category=category,
                confidence=result_dict.get("confidence", 0.5),
                entities=entities,
                processing_time_ms=(time.time() - start) * 1000,
                raw_user_message=query
            )
            
        except Exception as e:
            if self.debug:
                print(f"DEBUG - Error: {e}")
            
            # Fallback intelligent basé sur mots-clés
            return self._fallback_detection(query, (time.time() - start) * 1000)
    
    def _fallback_detection(self, query: str, processing_time: float) -> IntentResult:
        """Détection de fallback basée sur mots-clés"""
        query_lower = query.lower()
        
        # Règles simples
        if any(word in query_lower for word in ["solde", "balance", "combien j'ai"]):
            return IntentResult(
                intent_type="ACCOUNT_BALANCE",
                intent_category=IntentCategory.FINANCIAL_QUERY,
                confidence=0.6,
                entities=[],
                processing_time_ms=processing_time,
                raw_user_message=query
            )
        elif any(word in query_lower for word in ["dépensé", "dépenses", "achats"]):
            return IntentResult(
                intent_type="SPENDING_ANALYSIS",
                intent_category=IntentCategory.FINANCIAL_QUERY,
                confidence=0.6,
                entities=[],
                processing_time_ms=processing_time,
                raw_user_message=query
            )
        elif any(word in query_lower for word in ["transaction", "paiement", "achat"]):
            return IntentResult(
                intent_type="TRANSACTION_SEARCH",
                intent_category=IntentCategory.FINANCIAL_QUERY,
                confidence=0.6,
                entities=[],
                processing_time_ms=processing_time,
                raw_user_message=query
            )
        elif any(word in query_lower for word in ["bonjour", "salut", "hello"]):
            return IntentResult(
                intent_type="CONVERSATIONAL",
                intent_category=IntentCategory.GREETING,
                confidence=0.8,
                entities=[],
                processing_time_ms=processing_time,
                raw_user_message=query
            )
        else:
            return IntentResult(
                intent_type="UNKNOWN",
                intent_category=IntentCategory.UNKNOWN,
                confidence=0.3,
                entities=[],
                processing_time_ms=processing_time,
                raw_user_message=query
            )
    
    def detect_with_mock(self, query: str) -> IntentResult:
        """Détection avec données mock"""
        start = time.time()
        
        if query in MOCK_INTENT_RESPONSES:
            data = MOCK_INTENT_RESPONSES[query]
            
            entities = []
            for ent in data.get("entities", []):
                entities.append(FinancialEntity(
                    entity_type=EntityType(ent["entity_type"]),
                    raw_value=ent["raw_value"],
                    normalized_value=ent["normalized_value"],
                    confidence=ent["confidence"]
                ))
            
            return IntentResult(
                intent_type=data["intent_type"],
                intent_category=IntentCategory(data["intent_category"]),
                confidence=data["confidence"],
                entities=entities,
                processing_time_ms=(time.time() - start) * 1000,
                raw_user_message=query
            )
        else:
            return IntentResult(
                intent_type="UNKNOWN",
                intent_category=IntentCategory.UNKNOWN,
                confidence=0.0,
                entities=[],
                processing_time_ms=(time.time() - start) * 1000,
                raw_user_message=query
            )
    
    def detect(self, query: str) -> Tuple[IntentResult, IntentResult]:
        """Détecte avec mock et modèle"""
        mock_result = self.detect_with_mock(query)
        
        if self.use_model:
            model_result = self.detect_with_model(query)
        else:
            model_result = None
        
        return mock_result, model_result

# ==================== FONCTION PRINCIPALE ====================

<<<<<<< HEAD
def main(use_model: bool = False, debug: bool = False):
=======
def main(model_name: str):
>>>>>>> b8591679
    """Test amélioré avec meilleure gestion d'erreurs"""

    print("=" * 80)
    print("🧪 TEST AMÉLIORÉ - DÉTECTION D'INTENTION PHI-3.5")
    print("=" * 80)
    print(f"📅 Date : {datetime.now().strftime('%Y-%m-%d %H:%M:%S')}")
    print("=" * 80)
    print()
<<<<<<< HEAD

    mode_desc = "Mock + Modèle" if use_model else "Mock uniquement"
    if debug:
        mode_desc += " (DEBUG)"
    print(f"Mode : {mode_desc}\n")

    detector = ImprovedIntentDetector(use_model=use_model, debug=debug)
=======
    
    print("🔧 OPTIONS DE TEST:")
    print("1. Mock uniquement (rapide)")
    print("2. Mock + Modèle (nécessite 4-6GB RAM)")
    print("3. Mock + Modèle avec DEBUG")
    print()
    
    choice = input("Votre choix (1, 2 ou 3) : ").strip()
    use_model = choice in ["2", "3"]
    debug = choice == "3"
    
    print()
    detector = ImprovedIntentDetector(
        use_model=use_model, debug=debug, model_name=model_name
    )
>>>>>>> b8591679
    
    # Questions de test sélectionnées
    test_questions = list(MOCK_INTENT_RESPONSES.keys())
    
    print(f"\n🚀 TEST DE {len(test_questions)} QUESTIONS\n")
    
    successes = 0
    failures = 0
    latencies = []
    
    for i, query in enumerate(test_questions, 1):
        print(f"\n[{i}/{len(test_questions)}] 💬 {query}")
        print("-" * 60)
        
        mock_result, model_result = detector.detect(query)
        
        # Afficher résultat attendu
        print(f"📌 Attendu : {mock_result.intent_type} ({mock_result.confidence:.2f})")
        
        if model_result:
            # Afficher résultat modèle
            print(f"🤖 Modèle  : {model_result.intent_type} ({model_result.confidence:.2f})")
            print(f"⏱️ Latence : {model_result.processing_time_ms:.1f}ms")
            
            # Vérifier match
            if mock_result.intent_type == model_result.intent_type:
                print("✅ Match!")
                successes += 1
            else:
                print("❌ Différent")
                failures += 1
            
            latencies.append(model_result.processing_time_ms)
        else:
            print("⚠️ Mode mock uniquement")
    
    # Résumé
    print("\n" + "=" * 80)
    print("📊 RÉSUMÉ")
    print("=" * 80)
    
    if latencies:
        total = successes + failures
        print(f"\n🎯 PRÉCISION:")
        print(f"   Succès : {successes}/{total} ({(successes/total)*100:.1f}%)")
        print(f"   Échecs : {failures}/{total}")
        
        print(f"\n⏱️ PERFORMANCE:")
        print(f"   Latence moyenne : {sum(latencies)/len(latencies):.1f}ms")
        print(f"   Latence min : {min(latencies):.1f}ms") 
        print(f"   Latence max : {max(latencies):.1f}ms")
    
    print("\n✅ Test terminé!")

if __name__ == "__main__":
<<<<<<< HEAD
    parser = argparse.ArgumentParser(description="Test de détection d'intention")
    parser.add_argument("--use-model", action="store_true", help="Activer le modèle")
    parser.add_argument("--debug", action="store_true", help="Activer le mode débogage")
    args = parser.parse_args()

    try:
        main(use_model=args.use_model, debug=args.debug)
=======
    parser = argparse.ArgumentParser()
    parser.add_argument(
        "--model-name",
        default=os.getenv("MODEL_NAME", "microsoft/Phi-3.5-mini-instruct"),
        help="Nom ou chemin du modèle à utiliser (peut être local ou sur HuggingFace)",
    )
    args = parser.parse_args()
    try:
        main(model_name=args.model_name)
>>>>>>> b8591679
    except KeyboardInterrupt:
        print("\n\n⚠️ Test interrompu")
    except Exception as e:
        print(f"\n❌ Erreur : {e}")
        import traceback
        traceback.print_exc()<|MERGE_RESOLUTION|>--- conflicted
+++ resolved
@@ -455,11 +455,9 @@
 
 # ==================== FONCTION PRINCIPALE ====================
 
-<<<<<<< HEAD
 def main(use_model: bool = False, debug: bool = False):
-=======
+
 def main(model_name: str):
->>>>>>> b8591679
     """Test amélioré avec meilleure gestion d'erreurs"""
 
     print("=" * 80)
@@ -468,7 +466,6 @@
     print(f"📅 Date : {datetime.now().strftime('%Y-%m-%d %H:%M:%S')}")
     print("=" * 80)
     print()
-<<<<<<< HEAD
 
     mode_desc = "Mock + Modèle" if use_model else "Mock uniquement"
     if debug:
@@ -476,7 +473,6 @@
     print(f"Mode : {mode_desc}\n")
 
     detector = ImprovedIntentDetector(use_model=use_model, debug=debug)
-=======
     
     print("🔧 OPTIONS DE TEST:")
     print("1. Mock uniquement (rapide)")
@@ -492,7 +488,6 @@
     detector = ImprovedIntentDetector(
         use_model=use_model, debug=debug, model_name=model_name
     )
->>>>>>> b8591679
     
     # Questions de test sélectionnées
     test_questions = list(MOCK_INTENT_RESPONSES.keys())
@@ -548,7 +543,6 @@
     print("\n✅ Test terminé!")
 
 if __name__ == "__main__":
-<<<<<<< HEAD
     parser = argparse.ArgumentParser(description="Test de détection d'intention")
     parser.add_argument("--use-model", action="store_true", help="Activer le modèle")
     parser.add_argument("--debug", action="store_true", help="Activer le mode débogage")
@@ -556,7 +550,6 @@
 
     try:
         main(use_model=args.use_model, debug=args.debug)
-=======
     parser = argparse.ArgumentParser()
     parser.add_argument(
         "--model-name",
@@ -566,7 +559,6 @@
     args = parser.parse_args()
     try:
         main(model_name=args.model_name)
->>>>>>> b8591679
     except KeyboardInterrupt:
         print("\n\n⚠️ Test interrompu")
     except Exception as e:
