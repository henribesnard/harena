--- conflicted
+++ resolved
@@ -173,7 +173,6 @@
 def test_app(mock_service_loader):
     """App FastAPI de test configurée"""
     app = create_test_app()
-<<<<<<< HEAD
     import asyncio
     asyncio.get_event_loop().run_until_complete(
         mock_service_loader.initialize_conversation_service(app)
@@ -186,7 +185,7 @@
     app.dependency_overrides[conversation_module.validate_path_user_id] = lambda *args, **kwargs: 1
     app.dependency_overrides[conversation_module.get_user_context] = lambda *args, **kwargs: {"sub": 1}
     app.dependency_overrides[conversation_module.rate_limit_dependency] = lambda: None
-=======
+
 
     from conversation_service.api.dependencies import (
         get_deepseek_client,
@@ -227,7 +226,6 @@
     app.dependency_overrides[validate_path_user_id] = override_validate_user
     app.dependency_overrides[get_user_context] = override_get_user_context
     app.dependency_overrides[rate_limit_dependency] = override_rate_limit
->>>>>>> 1886bb95
 
     yield app
 
