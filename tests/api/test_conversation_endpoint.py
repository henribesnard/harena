--- conflicted
+++ resolved
@@ -262,11 +262,8 @@
 
     def override_rate_limit(request: Request, user_id: int = 1):
         return None
-<<<<<<< HEAD
     app.dependency_overrides[get_conversation_service_status] = override_get_service_status
-=======
-
->>>>>>> 95ac17f6
+
     mock_runtime = MagicMock()
     mock_runtime.run_financial_team = AsyncMock(return_value={
         "final_answer": "mock",
