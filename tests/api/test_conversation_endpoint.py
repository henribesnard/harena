"""
Tests complets pour l'endpoint conversation - Compatible user_service JWT
"""
import os
import sys
import pytest
from jose import jwt
from unittest.mock import AsyncMock, patch, MagicMock
from datetime import datetime, timezone, timedelta
import json
import time

# Configuration environment pour tests AVANT les imports
os.environ["DEEPSEEK_API_KEY"] = "test-deepseek-key-12345"
os.environ["SECRET_KEY"] = "a" * 32 + "b" * 32  # Même clé que conftest.py
os.environ["CONVERSATION_SERVICE_ENABLED"] = "true"
os.environ["ENVIRONMENT"] = "testing"

import importlib
from pathlib import Path

# Import dynamique avec gestion d'erreur
try:
    from fastapi.testclient import TestClient
    from conversation_service.models.requests.conversation_requests import ConversationRequest
except ImportError as e:
    # Fallback si imports directs ne fonctionnent pas
    sys.path.insert(0, str(Path(__file__).parent.parent))
    from fastapi.testclient import TestClient
    from conversation_service.models.requests.conversation_requests import ConversationRequest

# ============================================================================
# GENERATION JWT COMPATIBLE user_service
# ============================================================================

def generate_test_jwt(sub: int = 1, expired: bool = False) -> str:
    """
    Génère un JWT compatible avec user_service.core.security.create_access_token
    
    Args:
        sub: Subject (user ID)
        expired: Si True, génère un token expiré
    
    Returns:
        str: Token JWT signé avec la même logique que user_service
    """
    # Logique temporelle identique à user_service.core.security.create_access_token
    if expired:
        expire = datetime.utcnow() + timedelta(hours=-1)  # Expiré depuis 1h
    else:
        expire = datetime.utcnow() + timedelta(minutes=60 * 24)  # 24h comme user_service
    
    # Payload compatible avec user_service.core.security.create_access_token
    payload = {
        "exp": expire,
        "sub": str(sub),  # user_service utilise str(subject)
        "permissions": ["chat:write"],  # Même format que user_service
    }
    
    # Utilise la même SECRET_KEY que les settings
    secret_key = os.environ.get("SECRET_KEY")
    if not secret_key:
        raise ValueError("SECRET_KEY manquante dans l'environnement de test")
    
    return jwt.encode(payload, secret_key, algorithm="HS256")

def get_test_auth_headers(user_id: int = 1) -> dict:
    """
    Génère les headers d'authentification pour les tests
    
    Args:
        user_id: ID de l'utilisateur pour le token
        
    Returns:
        dict: Headers avec Authorization Bearer
    """
    token = generate_test_jwt(user_id)
    return {"Authorization": f"Bearer {token}"}

# ============================================================================
# MOCKS POUR SERVICES EXTERNES
# ============================================================================

class MockDeepSeekClient:
    """Mock DeepSeek Client avec réponses configurables"""
    
    def __init__(self, *, invalid_json: bool = False, error_response: bool = False):
        self.invalid_json = invalid_json
        self.error_response = error_response
        self.call_count = 0
        self.last_call_args = None
        self.last_call_kwargs = None

    async def initialize(self):
        pass

    async def health_check(self) -> bool:
        return not self.error_response

    async def close(self):
        pass

    async def chat_completion(self, *args, **kwargs):
        self.call_count += 1
        self.last_call_args = args
        self.last_call_kwargs = kwargs
        
        if self.error_response:
            raise Exception("Simulated DeepSeek error")
        
        if self.invalid_json:
            content = "This is not valid JSON at all"
        else:
            content = json.dumps({
                "intent": "GREETING",
                "confidence": 0.95,
                "reasoning": "Message de salutation détecté"
            })
            
        return {
            "choices": [{"message": {"content": content}}],
            "usage": {"total_tokens": 100}
        }

class MockCacheManager:
    """Mock Cache Manager avec fonctionnalités configurables"""
    
    def __init__(self, *, cache_enabled: bool = True):
        self.cache_enabled = cache_enabled
        self.cache_data = {}
        self.get_calls = 0
        self.set_calls = 0

    async def initialize(self):
        pass

    async def health_check(self) -> bool:
        return self.cache_enabled

    async def close(self):
        pass

    async def get_semantic_cache(self, key: str, **kwargs):
        self.get_calls += 1
        if not self.cache_enabled:
            return None
        return self.cache_data.get(key)

    async def set_semantic_cache(self, key: str, data: dict, **kwargs):
        self.set_calls += 1
        if self.cache_enabled:
            self.cache_data[key] = data
        return self.cache_enabled

    async def get_cache_stats(self):
        return {
            "status": "active" if self.cache_enabled else "disabled",
            "keys_count": len(self.cache_data)
        }

    async def clear_all_cache(self):
        if self.cache_enabled:
            self.cache_data.clear()
            return True
        return False

class MockConversationServiceLoader:
    """Mock du service loader pour tests"""
    
    def __init__(self):
        self.service_healthy = True
        self.initialization_error = None
        self.deepseek_client = MockDeepSeekClient()
        self.cache_manager = MockCacheManager()

    async def initialize_conversation_service(self, app):
        if self.service_healthy:
            app.state.conversation_service = self
            app.state.deepseek_client = self.deepseek_client
            app.state.cache_manager = self.cache_manager
            app.state.service_config = {
                "phase": 2,
                "version": "1.0.0",
                "features": ["autogen_team"]
            }
            return True
        return False

    async def cleanup(self):
        pass

# ============================================================================
# CONFIGURATION APP DE TEST
# ============================================================================

def create_test_app():
    """Crée une app FastAPI pour les tests avec configuration complète"""
    from fastapi import FastAPI
    from conversation_service.api.routes.conversation import router as conversation_router
    from conversation_service.api.middleware.auth_middleware import JWTAuthMiddleware
    
    app = FastAPI(title="Test Conversation Service")
    
    # Middleware auth avec la configuration des tests
    app.add_middleware(JWTAuthMiddleware)
    
    # Routes
    app.include_router(conversation_router, prefix="/api/v1")
    
    return app

# ============================================================================
# FIXTURES PYTEST
# ============================================================================

@pytest.fixture
def mock_service_loader():
    """Service loader mocké"""
    return MockConversationServiceLoader()

@pytest.fixture
def test_app(mock_service_loader):
    """App FastAPI de test configurée avec dépendances mockées"""
    app = create_test_app()

    # Import des dépendances après la création de l'app
    from conversation_service.api.dependencies import (
        get_deepseek_client,
        get_cache_manager,
        get_conversation_service_status,
        validate_path_user_id,
        get_user_context,
        rate_limit_dependency,
        get_conversation_runtime,
    )
    from conversation_service.api.middleware.auth_middleware import verify_user_id_match
    from fastapi import Request
    
    def override_get_deepseek_client(request: Request):
        return mock_service_loader.deepseek_client

    def override_get_cache_manager(request: Request):
        return mock_service_loader.cache_manager

    def override_get_service_status(request: Request):
        return {"status": "healthy"}

    async def override_validate_user(
        request: Request, path_user_id: int, token_user_id: int = 1
    ) -> int:
        # Simule l'injection de user_id par le middleware auth
        request.state.user_id = token_user_id
        await verify_user_id_match(request, path_user_id)
        return path_user_id

    def override_get_user_context(request: Request, user_id: int = 1):
        return {"sub": str(getattr(request.state, "user_id", user_id))}

    def override_rate_limit(request: Request, user_id: int = 1):
        return None

    mock_runtime = MagicMock()
    mock_runtime.run_financial_team = AsyncMock(return_value={
        "final_answer": "mock",
        "intermediate_steps": [],
        "context": {}
    })
    app.state.conversation_runtime = mock_runtime

    def override_get_conversation_runtime(request: Request):
        return mock_runtime

    # Application des overrides
    app.dependency_overrides[get_deepseek_client] = override_get_deepseek_client
    app.dependency_overrides[get_cache_manager] = override_get_cache_manager
    app.dependency_overrides[get_conversation_service_status] = override_get_service_status
    app.dependency_overrides[validate_path_user_id] = override_validate_user
    app.dependency_overrides[get_user_context] = override_get_user_context
    app.dependency_overrides[rate_limit_dependency] = override_rate_limit
    app.dependency_overrides[get_conversation_runtime] = override_get_conversation_runtime

    yield app

@pytest.fixture
def client(test_app):
    """Client de test FastAPI"""
    return TestClient(test_app, raise_server_exceptions=False)


@pytest.fixture
def runtime(test_app):
    """Accès au runtime de conversation mocké"""
    return test_app.state.conversation_runtime

# ============================================================================
# TESTS D'AUTHENTIFICATION
# ============================================================================

class TestJWTCompatibility:
    """Tests de compatibilité JWT avec user_service"""

    def test_jwt_token_compatibility(self):
        """Test de compatibilité des tokens JWT entre services"""
        from conversation_service.api.middleware.auth_middleware import JWTValidator
        
        # Génère un token avec la même logique que user_service
        token = generate_test_jwt(sub=1)
        
        # Valide avec le middleware conversation_service
        validator = JWTValidator()
        result = validator.validate_token(token)
        
        assert result.success, f"Token invalide: {result.error_message}"
        assert result.user_id == 1, f"User ID incorrect: {result.user_id}"
        assert result.token_payload is not None, "Payload manquant"
        
        # Vérifications du payload
        payload = result.token_payload
        assert payload.get("sub") == "1", f"Subject incorrect: {payload.get('sub')}"
        assert "permissions" in payload, "Permissions manquantes"
        assert "chat:write" in payload["permissions"], "Permission chat:write manquante"

    def test_generate_test_jwt_format(self):
        """Test format du JWT généré"""
        token = generate_test_jwt(sub=42)
        
        # Vérification format JWT
        parts = token.split('.')
        assert len(parts) == 3, "JWT doit avoir 3 parties séparées par des points"
        
        # Décodage pour vérifier le contenu
        payload = jwt.decode(token, os.environ["SECRET_KEY"], algorithms=["HS256"])
        
        assert payload["sub"] == "42", "Subject doit être string"
        assert "exp" in payload, "Expiration manquante"
        assert "permissions" in payload, "Permissions manquantes"

    def test_expired_token_generation(self):
        """Test génération token expiré"""
        expired_token = generate_test_jwt(sub=1, expired=True)
        
        from conversation_service.api.middleware.auth_middleware import JWTValidator
        validator = JWTValidator()
        result = validator.validate_token(expired_token)
        
        assert not result.success, "Token expiré devrait être refusé"
        assert result.error_code == "TOKEN_EXPIRED", f"Code d'erreur incorrect: {result.error_code}"

# ============================================================================
# TESTS ENDPOINTS PRINCIPAUX
# ============================================================================

class TestConversationEndpoint:
    """Tests complets pour l'endpoint de conversation"""

<<<<<<< HEAD
    def test_conversation_success(self, client, runtime):
        """Test conversation réussie avec réponse d'équipe AutoGen"""
=======
    def test_conversation_success_greeting(self, client):
        """Test conversation réussie avec salutation"""
        
        with patch("conversation_service.agents.financial.intent_classifier.IntentClassifierAgent") as MockAgent:
            # Configuration du mock agent
            mock_result = IntentClassificationResult(
                intent_type=HarenaIntentType.GREETING,
                confidence=0.95,
                reasoning="Salutation détectée",
                original_message="Bonjour",
                category="CONVERSATIONAL",
                is_supported=True,
                alternatives=[],
                processing_time_ms=150
            )
            
            mock_agent_instance = AsyncMock()
            mock_agent_instance.classify_intent = AsyncMock(return_value=mock_result)
            MockAgent.return_value = mock_agent_instance
            
            response = client.post(
                "/api/v1/conversation/1",
                json={"message": "Bonjour"},
                headers=get_test_auth_headers(1)
            )
            
            assert response.status_code == 200
            data = response.json()
            
            assert data["user_id"] == 1
            assert data["message"] == "Bonjour"
            assert data["intent"]["intent_type"] == "GREETING"
            assert data["intent"]["confidence"] == 0.95
            assert data["processing_time_ms"] > 0
            assert "agent_metrics" in data

    def test_conversation_success_balance_inquiry(self, client):
        """Test conversation réussie pour demande de solde"""
        
        with patch("conversation_service.agents.financial.intent_classifier.IntentClassifierAgent") as MockAgent:
            mock_result = IntentClassificationResult(
                intent_type=HarenaIntentType.BALANCE_INQUIRY,
                confidence=0.98,
                reasoning="Demande de solde claire",
                original_message="Mon solde",
                category="ACCOUNT_BALANCE",
                is_supported=True,
                alternatives=[],
                processing_time_ms=200
            )
            
            mock_agent_instance = AsyncMock()
            mock_agent_instance.classify_intent = AsyncMock(return_value=mock_result)
            MockAgent.return_value = mock_agent_instance
            
            response = client.post(
                "/api/v1/conversation/1",
                json={"message": "Mon solde"},
                headers=get_test_auth_headers(1)
            )
            
            assert response.status_code == 200
            data = response.json()
            
            assert data["intent"]["intent_type"] == "BALANCE_INQUIRY"
            assert data["intent"]["category"] == "ACCOUNT_BALANCE"
            assert data["intent"]["is_supported"] is True

    def test_conversation_runtime_injected(self, client, test_app):
        """Verify that a default runtime is injected when missing"""

        assert getattr(test_app.state, "conversation_runtime", None) is None

        with patch("conversation_service.agents.financial.intent_classifier.IntentClassifierAgent") as MockAgent:
            mock_result = IntentClassificationResult(
                intent_type=HarenaIntentType.GREETING,
                confidence=0.95,
                reasoning="Salutation détectée",
                original_message="Bonjour",
                category="CONVERSATIONAL",
                is_supported=True,
                alternatives=[],
                processing_time_ms=150,
            )

            mock_agent_instance = AsyncMock()
            mock_agent_instance.classify_intent = AsyncMock(return_value=mock_result)
            MockAgent.return_value = mock_agent_instance

            response = client.post(
                "/api/v1/conversation/1",
                json={"message": "Bonjour"},
                headers=get_test_auth_headers(1),
            )

            assert response.status_code == 200

        from conversation_service.core.runtime import ConversationServiceRuntime

        assert isinstance(test_app.state.conversation_runtime, ConversationServiceRuntime)

    def test_conversation_unsupported_transfer(self, client):
        """Test avec intention non supportée"""
        
        with patch("conversation_service.agents.financial.intent_classifier.IntentClassifierAgent") as MockAgent:
            mock_result = IntentClassificationResult(
                intent_type=HarenaIntentType.TRANSFER_REQUEST,
                confidence=0.96,
                reasoning="Demande de virement détectée",
                original_message="Faire un virement",
                category="UNSUPPORTED",
                is_supported=False,
                alternatives=[],
                processing_time_ms=180
            )
            
            mock_agent_instance = AsyncMock()
            mock_agent_instance.classify_intent = AsyncMock(return_value=mock_result)
            MockAgent.return_value = mock_agent_instance
            
            response = client.post(
                "/api/v1/conversation/1",
                json={"message": "Faire un virement"},
                headers=get_test_auth_headers(1)
            )
            
            assert response.status_code == 200
            data = response.json()
            
            assert data["intent"]["intent_type"] == "TRANSFER_REQUEST"
            assert data["intent"]["is_supported"] is False
>>>>>>> dabe2893

        runtime.run_financial_team.return_value = {
            "final_answer": "Bonjour!",
            "intermediate_steps": [
                {"agent": "planner", "content": "analyse"},
                {"agent": "assistant", "content": "réponse"}
            ],
            "context": {"foo": "bar"}
        }

        response = client.post(
            "/api/v1/conversation/1",
            json={"message": "Bonjour"},
            headers=get_test_auth_headers(1)
        )

        assert response.status_code == 200
        data = response.json()

        assert data["user_id"] == 1
        assert data["message"] == "Bonjour"
        assert data["status"] == "success"
        assert data["phase"] == 2
        assert data["team_response"]["final_answer"] == "Bonjour!"
        assert len(data["team_response"]["steps"]) == 2

# ============================================================================
# TESTS D'AUTHENTIFICATION ET AUTORISATION
# ============================================================================

class TestAuthenticationAndAuthorization:
    """Tests d'authentification et autorisation"""

    def test_conversation_missing_authorization(self, client):
        """Test sans header Authorization"""
        
        response = client.post(
            "/api/v1/conversation/1",
            json={"message": "Bonjour"}
        )
        
        assert response.status_code == 401
        detail = response.json().get("detail", "")
        assert any(keyword in detail.lower() for keyword in ["authorization", "authentification", "auth"]), \
            f"Message d'erreur inattendu: {detail}"

    def test_conversation_invalid_token(self, client):
        """Test avec token JWT invalide"""
        
        response = client.post(
            "/api/v1/conversation/1",
            json={"message": "Bonjour"},
            headers={"Authorization": "Bearer invalid-token"}
        )
        
        assert response.status_code == 401

    def test_conversation_expired_token(self, client):
        """Test avec token expiré"""
        
        expired_token = generate_test_jwt(1, expired=True)
        
        response = client.post(
            "/api/v1/conversation/1",
            json={"message": "Bonjour"},
            headers={"Authorization": f"Bearer {expired_token}"}
        )
        
        assert response.status_code == 401

    def test_conversation_sub_mismatch(self, client):
        """Test avec sub ne correspondant pas au token"""
        
        token = generate_test_jwt(1)  # Token pour user 1
        
        response = client.post(
            "/api/v1/conversation/2",  # Requête pour user 2
            json={"message": "Bonjour"},
            headers={"Authorization": f"Bearer {token}"}
        )
        
        # Le middleware peut échouer avant la vérification user_id mismatch
        # donc on accepte soit 401 (token validation) soit 403 (user mismatch)
        assert response.status_code in [401, 403], \
            f"Status code inattendu: {response.status_code}"
        
        # Si c'est 403, vérifier que c'est bien pour user mismatch
        if response.status_code == 403:
            error_detail = response.json().get("detail", "")
            assert "correspond" in str(error_detail).lower() or "mismatch" in str(error_detail).lower()

    def test_conversation_invalid_bearer_scheme(self, client):
        """Test avec schéma d'authentification invalide"""
        
        response = client.post(
            "/api/v1/conversation/1",
            json={"message": "Bonjour"},
            headers={"Authorization": "Basic invalid-scheme"}
        )
        
        assert response.status_code == 401

# ============================================================================
# TESTS VALIDATION DONNÉES
# ============================================================================

class TestDataValidation:
    """Tests validation des données d'entrée"""

    def test_conversation_empty_message(self, client):
        """Test avec message vide"""
        
        response = client.post(
            "/api/v1/conversation/1",
            json={"message": ""},
            headers=get_test_auth_headers(1)
        )

        assert response.status_code == 422
        error = response.json()["detail"][0]
        assert error["loc"] == ["body", "message"]
        assert "vide" in error["msg"]

    def test_conversation_message_too_long(self, client):
        """Test avec message trop long"""
        
        long_message = "A" * 1001  # Dépasse la limite de 1000
        
        response = client.post(
            "/api/v1/conversation/1",
            json={"message": long_message},
            headers=get_test_auth_headers(1)
        )

        assert response.status_code == 422
        error = response.json()["detail"][0]
        assert error["loc"] == ["body", "message"]
        assert "1000 caractères" in error["msg"]

    def test_conversation_malicious_content(self, client):
        """Test avec contenu potentiellement malveillant"""
        
        malicious_message = "<script>alert('xss')</script>"
        
        response = client.post(
            "/api/v1/conversation/1",
            json={"message": malicious_message},
            headers=get_test_auth_headers(1)
        )

        assert response.status_code == 422
        error = response.json()["detail"][0]
        assert error["loc"] == ["body", "message"]
        assert "malveillant" in error["msg"]

    def test_conversation_request_validation(self, client):
        """Test validation du modèle de requête"""
        
        # Test avec JSON invalide
        response = client.post(
            "/api/v1/conversation/1",
            data="invalid json",
            headers={**get_test_auth_headers(1), "Content-Type": "application/json"}
        )
        
        assert response.status_code == 422


class TestConversationRequestModel:
    """Tests pour le modèle ConversationRequest"""

    def test_request_with_optional_fields(self):
        data = {
            "message": "Bonjour",
            "client_info": {"platform": "web", "version": "1.0.0"},
            "message_type": "text",
            "priority": "normal",
        }
        req = ConversationRequest.model_validate(data)
        assert req.message == "Bonjour"
        assert req.client_info == {"platform": "web", "version": "1.0.0"}
        assert req.message_type == "text"
        assert req.priority == "normal"

# ============================================================================
# TESTS ENDPOINTS MONITORING
# ============================================================================

# ============================================================================
# TESTS GESTION D'ERREURS
# ============================================================================

class TestErrorHandling:
    """Tests gestion des erreurs"""
    def test_conversation_agent_error(self, client, runtime):
        """Test lorsque l'équipe AutoGen renvoie une erreur"""

        runtime.run_financial_team.side_effect = Exception("Erreur technique")

        response = client.post(
            "/api/v1/conversation/1",
            json={"message": "Test"},
            headers=get_test_auth_headers(1)
        )

        assert response.status_code == 500

        runtime.run_financial_team.side_effect = None

# ============================================================================
# TESTS STRUCTURE RÉPONSE
# ============================================================================

class TestResponseStructure:
    """Tests structure de la réponse"""
    def test_conversation_response_structure(self, client, runtime):
        """Test structure complète de la réponse"""

        runtime.run_financial_team.return_value = {
            "final_answer": "Test",
            "intermediate_steps": [
                {"agent": "planner", "content": "analyse"},
                {"agent": "assistant", "content": "réponse"}
            ],
            "context": {"foo": "bar"}
        }

        response = client.post(
            "/api/v1/conversation/1",
            json={"message": "Bonjour"},
            headers=get_test_auth_headers(1)
        )

        assert response.status_code == 200
        data = response.json()

        # Vérification structure complète
        required_fields = [
            "user_id", "message", "timestamp", "processing_time_ms",
            "status", "phase", "team_response"
        ]

        for field in required_fields:
            assert field in data, f"Champ manquant: {field}"

        tr = data["team_response"]
        for field in ["final_answer", "steps", "context"]:
            assert field in tr, f"Champ team_response manquant: {field}"

        assert tr["final_answer"] == "Test"
        assert isinstance(tr["steps"], list) and len(tr["steps"]) == 2
        for step in tr["steps"]:
            assert "role" in step and "content" in step

    def test_conversation_performance_metrics(self, client, runtime):
        """Test métriques de performance"""

        runtime.run_financial_team.return_value = {
            "final_answer": "Solde",
            "intermediate_steps": [],
            "context": {}
        }

        response = client.post(
            "/api/v1/conversation/1",
            json={"message": "Mon solde"},
            headers=get_test_auth_headers(1)
        )

        assert response.status_code == 200
        data = response.json()

        # Vérification métriques
        assert isinstance(data["processing_time_ms"], int)
        assert data["processing_time_ms"] >= 0

# ============================================================================
# UTILITAIRES DE TEST
# ============================================================================

def assert_requires_authentication(client, method: str, url: str, **kwargs):
    """
    Assertion helper pour vérifier qu'un endpoint nécessite l'authentification
    """
    response = getattr(client, method.lower())(url, **kwargs)
    assert response.status_code == 401, \
        f"Endpoint {method.upper()} {url} devrait nécessiter l'authentification"
    
    error_detail = response.json().get("detail", "")
    assert any(keyword in error_detail.lower() for keyword in 
              ["authorization", "authentification", "auth", "token"]), \
        f"Message d'erreur d'auth inattendu: {error_detail}"

# ============================================================================
# TESTS DEBUG ET UTILITAIRES
# ============================================================================

if __name__ == "__main__":
    # Tests debug en mode standalone
    print("=== Tests JWT Compatibility Debug ===")
    
    # Test génération token
    token = generate_test_jwt(1)
    print(f"Token généré: {token[:50]}...")
    
    # Test validation
    from conversation_service.api.middleware.auth_middleware import JWTValidator
    validator = JWTValidator()
    result = validator.validate_token(token)
    print(f"Validation: {'SUCCESS' if result.success else 'FAILED'}")
    if result.success:
        print(f"User ID: {result.user_id}")
        print(f"Payload: {result.token_payload}")
    else:
        print(f"Erreur: {result.error_message}")
    
    print("=" * 40)<|MERGE_RESOLUTION|>--- conflicted
+++ resolved
@@ -353,10 +353,8 @@
 class TestConversationEndpoint:
     """Tests complets pour l'endpoint de conversation"""
 
-<<<<<<< HEAD
     def test_conversation_success(self, client, runtime):
         """Test conversation réussie avec réponse d'équipe AutoGen"""
-=======
     def test_conversation_success_greeting(self, client):
         """Test conversation réussie avec salutation"""
         
@@ -488,7 +486,6 @@
             
             assert data["intent"]["intent_type"] == "TRANSFER_REQUEST"
             assert data["intent"]["is_supported"] is False
->>>>>>> dabe2893
 
         runtime.run_financial_team.return_value = {
             "final_answer": "Bonjour!",
