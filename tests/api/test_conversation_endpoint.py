"""
Tests complets pour l'endpoint principal de conversation avec mocking avancé
"""
import os
import sys
import pytest
from jose import jwt
from unittest.mock import AsyncMock, patch, MagicMock
from datetime import datetime, timezone
import json

# Configuration environment pour tests
os.environ["DEEPSEEK_API_KEY"] = "test-deepseek-key-12345"
os.environ["SECRET_KEY"] = "super-secret-test-key-with-more-than-32-chars-123456789"
os.environ["CONVERSATION_SERVICE_ENABLED"] = "true"
os.environ["ENVIRONMENT"] = "testing"

import importlib
from pathlib import Path

# Import dynamique de l'app principale
try:
    from fastapi.testclient import TestClient
    from conversation_service.prompts.harena_intents import HarenaIntentType
    from conversation_service.models.responses.conversation_responses import (
        ConversationResponse, IntentClassificationResult, AgentMetrics
    )
    from conversation_service.models.requests.conversation_requests import ConversationRequest
except ImportError:
    # Fallback si imports directs ne fonctionnent pas
    sys.path.insert(0, str(Path(__file__).parent.parent))
    from conversation_service.prompts.harena_intents import HarenaIntentType
    from fastapi.testclient import TestClient


class MockDeepSeekClient:
    """Mock DeepSeek Client avec réponses configurables"""
    
    def __init__(self, *, invalid_json: bool = False, error_response: bool = False):
        self.invalid_json = invalid_json
        self.error_response = error_response
        self.call_count = 0
        self.last_call_args = None
        self.last_call_kwargs = None

    async def initialize(self):
        pass

    async def health_check(self) -> bool:
        return not self.error_response

    async def close(self):
        pass

    async def chat_completion(self, *args, **kwargs):
        self.call_count += 1
        self.last_call_args = args
        self.last_call_kwargs = kwargs
        
        if self.error_response:
            raise Exception("Simulated DeepSeek error")
        
        if self.invalid_json:
            content = "This is not valid JSON at all"
        else:
            content = json.dumps({
                "intent": "GREETING",
                "confidence": 0.95,
                "reasoning": "Message de salutation détecté"
            })
            
        return {
            "choices": [{"message": {"content": content}}],
            "usage": {"total_tokens": 100}
        }


class MockCacheManager:
    """Mock Cache Manager avec fonctionnalités configurables"""
    
    def __init__(self, *, cache_enabled: bool = True):
        self.cache_enabled = cache_enabled
        self.cache_data = {}
        self.get_calls = 0
        self.set_calls = 0

    async def initialize(self):
        pass

    async def health_check(self) -> bool:
        return self.cache_enabled

    async def close(self):
        pass

    async def get_semantic_cache(self, key: str, **kwargs):
        self.get_calls += 1
        if not self.cache_enabled:
            return None
        return self.cache_data.get(key)

    async def set_semantic_cache(self, key: str, data: dict, **kwargs):
        self.set_calls += 1
        if self.cache_enabled:
            self.cache_data[key] = data
        return self.cache_enabled

    async def get_cache_stats(self):
        return {
            "status": "active" if self.cache_enabled else "disabled",
            "keys_count": len(self.cache_data)
        }

    async def clear_all_cache(self):
        if self.cache_enabled:
            self.cache_data.clear()
            return True
        return False


class MockConversationServiceLoader:
    """Mock du service loader pour tests"""
    
    def __init__(self):
        self.service_healthy = True
        self.initialization_error = None
        self.deepseek_client = MockDeepSeekClient()
        self.cache_manager = MockCacheManager()

    async def initialize_conversation_service(self, app):
        if self.service_healthy:
            app.state.conversation_service = self
            app.state.deepseek_client = self.deepseek_client
            app.state.cache_manager = self.cache_manager
            app.state.service_config = {
                "phase": 1,
                "version": "1.0.0",
                "features": ["intent_classification", "json_output"]
            }
            return True
        return False

    async def cleanup(self):
        pass


# Configuration de l'app de test
def create_test_app():
    """Crée une app FastAPI pour les tests"""
    from fastapi import FastAPI
    from conversation_service.api.routes.conversation import router as conversation_router
    from conversation_service.api.middleware.auth_middleware import JWTAuthMiddleware
    
    app = FastAPI(title="Test Conversation Service")
<<<<<<< HEAD
    
    # Middleware auth (inclus pour tests d'authentification)
=======

    # Middleware auth (simplifié pour tests)
>>>>>>> b327bd89
    app.add_middleware(JWTAuthMiddleware)
    
    # Routes
    app.include_router(conversation_router, prefix="/api/v1")
    
    return app


@pytest.fixture
def mock_service_loader():
    """Service loader mocké"""
    return MockConversationServiceLoader()


@pytest.fixture
def test_app(mock_service_loader):
    """App FastAPI de test configurée"""
    app = create_test_app()

    from conversation_service.api.dependencies import (
        get_deepseek_client,
        get_cache_manager,
        get_conversation_service_status,
        validate_path_user_id,
        get_user_context,
        rate_limit_dependency,
    )

    from fastapi import Request

    def override_get_deepseek_client(request: Request):
        return mock_service_loader.deepseek_client

    def override_get_cache_manager(request: Request):
        return mock_service_loader.cache_manager

    def override_get_service_status(request: Request):
        return {"status": "healthy"}

    def override_validate_user(
        request: Request, path_user_id: int, token_user_id: int = 1
    ) -> int:
        return 1

    def override_get_user_context(request: Request, user_id: int = 1):
        return {"sub": 1}

    def override_rate_limit(request: Request, user_id: int = 1):
        return None

    app.dependency_overrides[get_deepseek_client] = override_get_deepseek_client
    app.dependency_overrides[get_cache_manager] = override_get_cache_manager
    app.dependency_overrides[get_conversation_service_status] = (
        override_get_service_status
    )
    app.dependency_overrides[validate_path_user_id] = override_validate_user
    app.dependency_overrides[get_user_context] = override_get_user_context
    app.dependency_overrides[rate_limit_dependency] = override_rate_limit

    yield app


@pytest.fixture
def client(test_app):
    """Client de test FastAPI"""
    return TestClient(test_app, raise_server_exceptions=False)


def generate_test_jwt(sub: int = 1, expired: bool = False) -> str:
    """Génère un JWT pour les tests"""
    import time

    payload = {
        "sub": sub,
        "iat": int(time.time()) - (3600 if expired else 0),
        "exp": int(time.time()) + (3600 if not expired else -3600),
    }

    return jwt.encode(payload, os.environ["SECRET_KEY"], algorithm="HS256")


class TestConversationEndpoint:
    """Tests complets pour l'endpoint de conversation"""

    def test_conversation_success_greeting(self, client):
        """Test conversation réussie avec salutation"""
        
        token = generate_test_jwt(1)
        
        with patch("conversation_service.agents.financial.intent_classifier.IntentClassifierAgent") as MockAgent:
            # Configuration du mock agent
            mock_result = IntentClassificationResult(
                intent_type=HarenaIntentType.GREETING,
                confidence=0.95,
                reasoning="Salutation détectée",
                original_message="Bonjour",
                category="CONVERSATIONAL",
                is_supported=True,
                alternatives=[],
                processing_time_ms=150
            )
            
            mock_agent_instance = AsyncMock()
            mock_agent_instance.classify_intent = AsyncMock(return_value=mock_result)
            MockAgent.return_value = mock_agent_instance
            
            response = client.post(
                "/api/v1/conversation/1",
                json={"message": "Bonjour"},
                headers={"Authorization": f"Bearer {token}"}
            )
            
            assert response.status_code == 200
            data = response.json()
            
            assert data["sub"] == 1
            assert data["message"] == "Bonjour"
            assert data["intent"]["intent_type"] == "GREETING"
            assert data["intent"]["confidence"] == 0.95
            assert data["processing_time_ms"] > 0
            assert "agent_metrics" in data

    def test_conversation_success_balance_inquiry(self, client):
        """Test conversation réussie pour demande de solde"""
        
        token = generate_test_jwt(1)
        
        with patch("conversation_service.agents.financial.intent_classifier.IntentClassifierAgent") as MockAgent:
            mock_result = IntentClassificationResult(
                intent_type=HarenaIntentType.BALANCE_INQUIRY,
                confidence=0.98,
                reasoning="Demande de solde claire",
                original_message="Mon solde",
                category="ACCOUNT_BALANCE",
                is_supported=True,
                alternatives=[],
                processing_time_ms=200
            )
            
            mock_agent_instance = AsyncMock()
            mock_agent_instance.classify_intent = AsyncMock(return_value=mock_result)
            MockAgent.return_value = mock_agent_instance
            
            response = client.post(
                "/api/v1/conversation/1",
                json={"message": "Mon solde"},
                headers={"Authorization": f"Bearer {token}"}
            )
            
            assert response.status_code == 200
            data = response.json()
            
            assert data["intent"]["intent_type"] == "BALANCE_INQUIRY"
            assert data["intent"]["category"] == "ACCOUNT_BALANCE"
            assert data["intent"]["is_supported"] is True

    def test_conversation_unsupported_transfer(self, client):
        """Test avec intention non supportée"""
        
        token = generate_test_jwt(1)
        
        with patch("conversation_service.agents.financial.intent_classifier.IntentClassifierAgent") as MockAgent:
            mock_result = IntentClassificationResult(
                intent_type=HarenaIntentType.TRANSFER_REQUEST,
                confidence=0.96,
                reasoning="Demande de virement détectée",
                original_message="Faire un virement",
                category="UNSUPPORTED",
                is_supported=False,
                alternatives=[],
                processing_time_ms=180
            )
            
            mock_agent_instance = AsyncMock()
            mock_agent_instance.classify_intent = AsyncMock(return_value=mock_result)
            MockAgent.return_value = mock_agent_instance
            
            response = client.post(
                "/api/v1/conversation/1",
                json={"message": "Faire un virement"},
                headers={"Authorization": f"Bearer {token}"}
            )
            
            assert response.status_code == 200
            data = response.json()
            
            assert data["intent"]["intent_type"] == "TRANSFER_REQUEST"
            assert data["intent"]["is_supported"] is False

    def test_conversation_missing_authorization(self, client):
        """Test sans header Authorization"""
        
        response = client.post(
            "/api/v1/conversation/1",
            json={"message": "Bonjour"}
        )
        
        assert response.status_code == 401
        assert "Authorization" in response.json()["detail"]

    def test_conversation_invalid_token(self, client):
        """Test avec token JWT invalide"""
        
        response = client.post(
            "/api/v1/conversation/1",
            json={"message": "Bonjour"},
            headers={"Authorization": "Bearer invalid-token"}
        )
        
        assert response.status_code == 401

    def test_conversation_expired_token(self, client):
        """Test avec token expiré"""
        
        expired_token = generate_test_jwt(1, expired=True)
        
        response = client.post(
            "/api/v1/conversation/1",
            json={"message": "Bonjour"},
            headers={"Authorization": f"Bearer {expired_token}"}
        )
        
        assert response.status_code == 401

    def test_conversation_sub_mismatch(self, client):
        """Test avec sub ne correspondant pas au token"""
        
        token = generate_test_jwt(1)  # Token pour user 1
        
        response = client.post(
            "/api/v1/conversation/2",  # Requête pour user 2
            json={"message": "Bonjour"},
            headers={"Authorization": f"Bearer {token}"}
        )
        
        assert response.status_code == 403

    def test_conversation_empty_message(self, client):
        """Test avec message vide"""
        
        token = generate_test_jwt(1)
        
        response = client.post(
            "/api/v1/conversation/1",
            json={"message": ""},
            headers={"Authorization": f"Bearer {token}"}
        )

        assert response.status_code == 422
        error = response.json()["detail"][0]
        assert error["loc"] == ["body", "message"]
        assert "vide" in error["msg"]

    def test_conversation_message_too_long(self, client):
        """Test avec message trop long"""
        
        token = generate_test_jwt(1)
        long_message = "A" * 1001  # Dépasse la limite de 1000
        
        response = client.post(
            "/api/v1/conversation/1",
            json={"message": long_message},
            headers={"Authorization": f"Bearer {token}"}
        )

        assert response.status_code == 422
        error = response.json()["detail"][0]
        assert error["loc"] == ["body", "message"]
        assert "1000 caractères" in error["msg"]

    def test_conversation_malicious_content(self, client):
        """Test avec contenu potentiellement malveillant"""
        
        token = generate_test_jwt(1)
        malicious_message = "<script>alert('xss')</script>"
        
        response = client.post(
            "/api/v1/conversation/1",
            json={"message": malicious_message},
            headers={"Authorization": f"Bearer {token}"}
        )

        assert response.status_code == 422
        error = response.json()["detail"][0]
        assert error["loc"] == ["body", "message"]
        assert "malveillant" in error["msg"]

    def test_conversation_agent_error(self, client):
        """Test avec erreur de l'agent de classification"""
        
        token = generate_test_jwt(1)
        
        with patch("conversation_service.agents.financial.intent_classifier.IntentClassifierAgent") as MockAgent:
            mock_result = IntentClassificationResult(
                intent_type=HarenaIntentType.ERROR,
                confidence=0.99,
                reasoning="Erreur technique",
                original_message="Test",
                category="UNCLEAR_INTENT",
                is_supported=False,
                alternatives=[],
                processing_time_ms=100
            )
            
            mock_agent_instance = AsyncMock()
            mock_agent_instance.classify_intent = AsyncMock(return_value=mock_result)
            MockAgent.return_value = mock_agent_instance
            
            response = client.post(
                "/api/v1/conversation/1",
                json={"message": "Test"},
                headers={"Authorization": f"Bearer {token}"}
            )
            
            assert response.status_code == 500

    def test_conversation_with_alternatives(self, client):
        """Test avec alternatives d'intention"""
        
        token = generate_test_jwt(1)
        
        with patch("conversation_service.agents.financial.intent_classifier.IntentClassifierAgent") as MockAgent:
            from conversation_service.models.responses.conversation_responses import IntentAlternative
            
            alternatives = [
                IntentAlternative(
                    intent_type=HarenaIntentType.SEARCH_BY_CATEGORY,
                    confidence=0.65,
                    reasoning="Alternative possible"
                )
            ]
            
            mock_result = IntentClassificationResult(
                intent_type=HarenaIntentType.SPENDING_ANALYSIS,
                confidence=0.75,
                reasoning="Analyse demandée",
                original_message="Mes dépenses restaurants",
                category="SPENDING_ANALYSIS",
                is_supported=True,
                alternatives=alternatives,
                processing_time_ms=220
            )
            
            mock_agent_instance = AsyncMock()
            mock_agent_instance.classify_intent = AsyncMock(return_value=mock_result)
            MockAgent.return_value = mock_agent_instance
            
            response = client.post(
                "/api/v1/conversation/1",
                json={"message": "Mes dépenses restaurants"},
                headers={"Authorization": f"Bearer {token}"}
            )
            
            assert response.status_code == 200
            data = response.json()
            
            assert len(data["intent"]["alternatives"]) == 1
            assert data["intent"]["alternatives"][0]["intent_type"] == "SEARCH_BY_CATEGORY"

    def test_conversation_request_validation(self, client):
        """Test validation du modèle de requête"""
        
        token = generate_test_jwt(1)
        
        # Test avec JSON invalide
        response = client.post(
            "/api/v1/conversation/1",
            data="invalid json",
            headers={
                "Authorization": f"Bearer {token}",
                "Content-Type": "application/json"
            }
        )
        
        assert response.status_code == 422

    def test_conversation_response_structure(self, client):
        """Test structure complète de la réponse"""
        
        token = generate_test_jwt(1)
        
        with patch("conversation_service.agents.financial.intent_classifier.IntentClassifierAgent") as MockAgent:
            mock_result = IntentClassificationResult(
                intent_type=HarenaIntentType.GREETING,
                confidence=0.95,
                reasoning="Test",
                original_message="Bonjour",
                category="CONVERSATIONAL",
                is_supported=True,
                alternatives=[],
                processing_time_ms=150
            )
            
            mock_agent_instance = AsyncMock()
            mock_agent_instance.classify_intent = AsyncMock(return_value=mock_result)
            MockAgent.return_value = mock_agent_instance
            
            response = client.post(
                "/api/v1/conversation/1",
                json={"message": "Bonjour"},
                headers={"Authorization": f"Bearer {token}"}
            )
            
            assert response.status_code == 200
            data = response.json()
            
            # Vérification structure complète
            required_fields = [
                "sub", "message", "timestamp", "processing_time_ms",
                "intent", "agent_metrics", "phase"
            ]
            
            for field in required_fields:
                assert field in data, f"Champ manquant: {field}"
            
            # Vérification structure intent
            intent_fields = [
                "intent_type", "confidence", "reasoning", "original_message",
                "category", "is_supported", "alternatives"
            ]
            
            for field in intent_fields:
                assert field in data["intent"], f"Champ intent manquant: {field}"
            
            # Vérification structure agent_metrics
            metrics_fields = [
                "agent_used", "model_used", "tokens_consumed",
                "processing_time_ms", "confidence_threshold_met", "cache_hit"
            ]
            
            for field in metrics_fields:
                assert field in data["agent_metrics"], f"Champ metrics manquant: {field}"

    def test_conversation_performance_metrics(self, client):
        """Test métriques de performance"""
        
        token = generate_test_jwt(1)
        
        with patch("conversation_service.agents.financial.intent_classifier.IntentClassifierAgent") as MockAgent:
            mock_result = IntentClassificationResult(
                intent_type=HarenaIntentType.BALANCE_INQUIRY,
                confidence=0.9,
                reasoning="Test",
                original_message="Mon solde",
                category="ACCOUNT_BALANCE",
                is_supported=True,
                alternatives=[],
                processing_time_ms=150
            )
            
            mock_agent_instance = AsyncMock()
            mock_agent_instance.classify_intent = AsyncMock(return_value=mock_result)
            MockAgent.return_value = mock_agent_instance
            
            response = client.post(
                "/api/v1/conversation/1",
                json={"message": "Mon solde"},
                headers={"Authorization": f"Bearer {token}"}
            )
            
            assert response.status_code == 200
            data = response.json()
            
            # Vérification métriques
            assert isinstance(data["processing_time_ms"], int)
            assert data["processing_time_ms"] > 0
            assert isinstance(data["agent_metrics"]["tokens_consumed"], int)
            assert data["agent_metrics"]["tokens_consumed"] > 0


class TestConversationHealthEndpoint:
    """Tests pour l'endpoint health de conversation"""

    def test_conversation_health_success(self, client):
        """Test health check réussi"""
        
        with patch("conversation_service.api.routes.conversation.metrics_collector") as mock_metrics:
            mock_metrics.get_health_metrics.return_value = {
                "status": "healthy",
                "total_requests": 100,
                "error_rate_percent": 2.5,
                "latency_p95_ms": 250,
                "uptime_seconds": 3600
            }
            
            response = client.get("/api/v1/conversation/health")
            
            assert response.status_code == 200
            data = response.json()
            
            assert data["service"] == "conversation_service"
            assert data["status"] == "healthy"
            assert "health_details" in data
            assert "features" in data

    def test_conversation_health_error(self, client):
        """Test health check avec erreur"""
        
        with patch("conversation_service.api.routes.conversation.metrics_collector") as mock_metrics:
            mock_metrics.get_health_metrics.side_effect = Exception("Metrics error")
            
            response = client.get("/api/v1/conversation/health")
            
            assert response.status_code == 200
            data = response.json()
            
            assert data["service"] == "conversation_service"
            assert data["status"] == "error"


class TestConversationMetricsEndpoint:
    """Tests pour l'endpoint metrics"""

    def test_conversation_metrics_success(self, client):
        """Test récupération métriques réussie"""
        
        with patch("conversation_service.api.routes.conversation.metrics_collector") as mock_metrics:
            mock_metrics.get_all_metrics.return_value = {
                "timestamp": "2024-01-01T00:00:00Z",
                "counters": {"conversation.requests.total": 100},
                "histograms": {"conversation.processing_time": {"avg": 200}},
                "rates": {"conversation.requests_per_second": 1.5}
            }
            
            response = client.get("/api/v1/conversation/metrics")
            
            assert response.status_code == 200
            data = response.json()
            
            assert "metrics" in data
            assert "service_info" in data
            assert "performance_summary" in data

    def test_conversation_metrics_error(self, client):
        """Test erreur récupération métriques"""
        
        with patch("conversation_service.api.routes.conversation.metrics_collector") as mock_metrics:
            mock_metrics.get_all_metrics.side_effect = Exception("Metrics error")

            response = client.get("/api/v1/conversation/metrics")

            assert response.status_code == 500
<|MERGE_RESOLUTION|>--- conflicted
+++ resolved
@@ -152,13 +152,10 @@
     from conversation_service.api.middleware.auth_middleware import JWTAuthMiddleware
     
     app = FastAPI(title="Test Conversation Service")
-<<<<<<< HEAD
     
     # Middleware auth (inclus pour tests d'authentification)
-=======
 
     # Middleware auth (simplifié pour tests)
->>>>>>> b327bd89
     app.add_middleware(JWTAuthMiddleware)
     
     # Routes
