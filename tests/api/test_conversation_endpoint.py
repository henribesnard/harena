--- conflicted
+++ resolved
@@ -22,10 +22,8 @@
 if str(current_dir) not in sys.path:
     sys.path.insert(0, str(current_dir))
 
-<<<<<<< HEAD
 from conversation_service.api.routes.conversation import router as conversation_router
 from conversation_service.api.middleware.auth_middleware import JWTAuthMiddleware
-=======
 # Import dynamique avec gestion d'erreur
 try:
     from fastapi.testclient import TestClient
@@ -35,7 +33,6 @@
     sys.path.insert(0, str(Path(__file__).parent.parent))
     from fastapi.testclient import TestClient
     from conversation_service.models.requests.conversation_requests import ConversationRequest
->>>>>>> 6998042b
 
 
 # ---------------------------------------------------------------------------
@@ -65,8 +62,7 @@
     token = generate_test_jwt(user_id)
     return {"Authorization": f"Bearer {token}"}
 
-<<<<<<< HEAD
-=======
+
 # ============================================================================
 # MOCKS POUR SERVICES EXTERNES
 # ============================================================================
@@ -182,7 +178,6 @@
 # ============================================================================
 # CONFIGURATION APP DE TEST
 # ============================================================================
->>>>>>> 6998042b
 
 # ---------------------------------------------------------------------------
 # App factory and fixtures
@@ -227,15 +222,12 @@
     )
     from conversation_service.api.middleware.auth_middleware import verify_user_id_match
     from fastapi import Request
-<<<<<<< HEAD
 
     def override_get_runtime(request: Request):
         return mock_runtime
-=======
     
     def override_get_deepseek_client(request: Request):
         return mock_service_loader.deepseek_client
->>>>>>> 6998042b
 
     def override_get_status(request: Request):
         return {"status": "healthy"}
@@ -253,10 +245,8 @@
     def override_rate_limit(request: Request, user_id: int = 1):
         return None
 
-<<<<<<< HEAD
     app.dependency_overrides[get_conversation_runtime] = override_get_runtime
     app.dependency_overrides[get_conversation_service_status] = override_get_status
-=======
     mock_runtime = MagicMock()
     mock_runtime.run_financial_team = AsyncMock(return_value={
         "final_answer": "mock",
@@ -272,7 +262,6 @@
     app.dependency_overrides[get_deepseek_client] = override_get_deepseek_client
     app.dependency_overrides[get_cache_manager] = override_get_cache_manager
     app.dependency_overrides[get_conversation_service_status] = override_get_service_status
->>>>>>> 6998042b
     app.dependency_overrides[validate_path_user_id] = override_validate_user
     app.dependency_overrides[get_user_context] = override_get_user_context
     app.dependency_overrides[rate_limit_dependency] = override_rate_limit
@@ -285,8 +274,7 @@
 def client(test_app):
     return TestClient(test_app, raise_server_exceptions=False)
 
-<<<<<<< HEAD
-=======
+
 
 @pytest.fixture
 def runtime(test_app):
@@ -296,7 +284,6 @@
 # ============================================================================
 # TESTS D'AUTHENTIFICATION
 # ============================================================================
->>>>>>> 6998042b
 
 # ---------------------------------------------------------------------------
 # JWT compatibility tests
@@ -339,9 +326,7 @@
 # Conversation endpoint tests
 # ---------------------------------------------------------------------------
 class TestConversationEndpoint:
-<<<<<<< HEAD
     def test_conversation_success(self, client, mock_runtime):
-=======
     """Tests complets pour l'endpoint de conversation"""
 
     def test_conversation_success(self, client, runtime):
@@ -513,7 +498,6 @@
     def test_conversation_missing_authorization(self, client):
         """Test sans header Authorization"""
         
->>>>>>> 6998042b
         response = client.post(
             "/api/v1/conversation/1",
             json={"message": "Bonjour"},
@@ -575,7 +559,6 @@
             json={"message": "Bonjour"},
             headers=get_test_auth_headers(1),
         )
-<<<<<<< HEAD
         assert response.status_code == 200
         data = response.json()
 
@@ -595,7 +578,6 @@
         team_fields = ["final_answer", "steps", "context"]
         for field in team_fields:
             assert field in data["team_response"]
-=======
         
         assert response.status_code == 422
 
@@ -748,5 +730,4 @@
     else:
         print(f"Erreur: {result.error_message}")
     
-    print("=" * 40)
->>>>>>> 6998042b
+    print("=" * 40)