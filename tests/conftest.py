"""
Module de stubs pour les tests unitaires.
Fournit des implémentations minimales des dépendances externes
pour permettre l'exécution des tests sans les vraies dépendances.
"""
import os
import sys
import types
import pytest
import json
from collections import OrderedDict
from typing import Any
from pathlib import Path

# Configure les variables d'environnement nécessaires aux tests JWT
os.environ.setdefault("SECRET_KEY", "0123456789abcdef0123456789abcdef")
<<<<<<< HEAD
=======
os.environ.setdefault("JWT_ALGORITHM", "HS256")
>>>>>>> 5beedf7d

# Ensure local autogen_agentchat stub is importable when the real package is missing
try:  # pragma: no cover - runtime dependency check
    import autogen_agentchat  # type: ignore  # noqa: F401
except ModuleNotFoundError:  # pragma: no cover - executed only when package absent
    stub_dir = Path(__file__).resolve().parents[1] / "autogen_agentchat"
    sys.path.insert(0, str(stub_dir))
# Minimal settings stub to avoid external dependency

class GlobalSettings:
    OPENAI_API_KEY: str = "test-key"


settings = GlobalSettings()


def create_pydantic_stub():
    """Crée un stub minimal pour pydantic."""
    pydantic_stub = types.ModuleType("pydantic")
    
    class _BaseModel:
        def __init__(self, **data):
            for k, v in data.items():
                setattr(self, k, v)
        
        def dict(self, *args, **kwargs):
            result = {}
            for k, v in self.__dict__.items():
                if hasattr(v, "dict"):
                    result[k] = v.dict()
                else:
                    result[k] = v
            return result
        
        def model_dump(self, *args, **kwargs):
            """Alias pour dict() dans Pydantic v2"""
            return self.dict(*args, **kwargs)
    
    def _Field(*args, **kwargs):
        return kwargs.get("default")
    
    def _field_validator(*args, **kwargs):
        def decorator(func):
            return func
        return decorator
    
    def _model_validator(*args, **kwargs):
        def decorator(func):
            return func
        return decorator
    
    def _create_model(name, **fields):
        """Stub pour create_model"""
        return type(name, (_BaseModel,), fields)

    pydantic_stub.BaseModel = _BaseModel
    pydantic_stub.Field = _Field
    pydantic_stub.field_validator = _field_validator
    pydantic_stub.model_validator = _model_validator
    pydantic_stub.create_model = _create_model
    pydantic_stub.ConfigDict = dict
    pydantic_stub.ValidationError = type("ValidationError", (Exception,), {})
    
    return pydantic_stub


def create_openai_stub():
    """Crée un stub minimal pour openai."""
    openai_stub = types.ModuleType("openai")
    
    class _AsyncOpenAI:
        def __init__(self, *args, **kwargs):
            pass
    
    openai_stub.AsyncOpenAI = _AsyncOpenAI
    
    # Créer les sous-modules types
    openai_types = types.ModuleType("openai.types")
    openai_chat = types.ModuleType("openai.types.chat")
    openai_chat.ChatCompletion = object
    openai_types.chat = openai_chat
    openai_stub.types = openai_types
    
    # Enregistrer les sous-modules
    sys.modules["openai.types"] = openai_types
    sys.modules["openai.types.chat"] = openai_chat
    
    return openai_stub


def create_httpx_stub():
    """Crée un stub minimal pour httpx."""
    httpx_stub = types.ModuleType("httpx")
    
    class _AsyncClient:
        def __init__(self, *args, **kwargs):
            pass
        
        async def post(self, *args, **kwargs):
            return types.SimpleNamespace(
                json=lambda: {},
                raise_for_status=lambda: None
            )
        
        async def get(self, *args, **kwargs):
            return types.SimpleNamespace(
                json=lambda: {},
                raise_for_status=lambda: None
            )
        
        async def aclose(self):
            pass
        
        async def __aenter__(self):
            return self
        
        async def __aexit__(self, *args):
            await self.aclose()
    
    httpx_stub.AsyncClient = _AsyncClient
    httpx_stub.RequestError = type("RequestError", (Exception,), {})
    httpx_stub.HTTPStatusError = type("HTTPStatusError", (Exception,), {})
    
    return httpx_stub


def create_autogen_stub():
    """Crée un stub minimal pour autogen."""
    autogen_stub = types.ModuleType("autogen")
    
    class _AssistantAgent:
        def __init__(self, name=None, system_message=None, llm_config=None, 
                     max_consecutive_auto_reply=None, description=None, **kwargs):
            self.name = name
            self.system_message = system_message
            self.llm_config = llm_config
            self.max_consecutive_auto_reply = max_consecutive_auto_reply
            self.description = description
    
    autogen_stub.AssistantAgent = _AssistantAgent

    return autogen_stub


def create_pydantic_settings_stub():
    """Crée un stub minimal pour pydantic_settings."""
    module = types.ModuleType("pydantic_settings")

    class _BaseSettings:
        def __init__(self, **values: Any):
            for k, v in values.items():
                setattr(self, k, v)

    module.BaseSettings = _BaseSettings
    module.SettingsConfigDict = dict
    return module


def create_aiohttp_stub():
    """Crée un stub minimal pour aiohttp."""
    aiohttp_stub = types.ModuleType("aiohttp")

    class _ClientSession:
        async def post(self, *args, **kwargs):
            return types.SimpleNamespace(status=200, json=lambda: {}, text=lambda: "")

        async def get(self, *args, **kwargs):
            return types.SimpleNamespace(status=200, json=lambda: {}, text=lambda: "")

        async def close(self):
            pass

        async def __aenter__(self):
            return self

        async def __aexit__(self, *exc):
            pass

    class _ClientTimeout:
        def __init__(self, *args, **kwargs):
            pass

    class _TCPConnector:
        def __init__(self, *args, **kwargs):
            pass

    class _ClientError(Exception):
        pass

    aiohttp_stub.ClientSession = _ClientSession
    aiohttp_stub.ClientTimeout = _ClientTimeout
    aiohttp_stub.TCPConnector = _TCPConnector
    aiohttp_stub.ClientError = _ClientError
    return aiohttp_stub


def install_stubs():
    """Installe tous les stubs nécessaires."""
    
    # Pydantic - utiliser la vraie bibliothèque si disponible
    try:
        import pydantic
        if not hasattr(pydantic, 'create_model'):
            # Ajouter create_model si manquant
            def _create_model(name, **fields):
                return type(name, (pydantic.BaseModel,), fields)
            pydantic.create_model = _create_model
    except ImportError:
        sys.modules["pydantic"] = create_pydantic_stub()

    # pydantic_settings
    try:
        import pydantic_settings  # type: ignore
    except ImportError:
        sys.modules["pydantic_settings"] = create_pydantic_settings_stub()
    
    # OpenAI
    try:
        import openai
    except ImportError:
        sys.modules["openai"] = create_openai_stub()
    
    # HTTPX
    try:
        import httpx
    except ImportError:
        sys.modules["httpx"] = create_httpx_stub()

    # aiohttp
    try:
        import aiohttp
    except ImportError:
        sys.modules["aiohttp"] = create_aiohttp_stub()
    
    # Autogen
    try:
        import autogen
    except ImportError:
        sys.modules["autogen"] = create_autogen_stub()


# Installer les stubs au chargement du module
install_stubs()

# Recharger la configuration pour prendre en compte les variables d'environnement
import importlib
import config_service.config as config
importlib.reload(config)


# Pour les tests, exposer une fonction de réinitialisation
def reset_stubs():
    """Réinitialise tous les stubs (utile pour les tests)."""
    modules_to_remove = [
        "pydantic", "openai", "openai.types", "openai.types.chat",
        "httpx", "autogen", "pydantic_settings", "aiohttp"
    ]
    for module in modules_to_remove:
        if module in sys.modules:
            del sys.modules[module]

    install_stubs()


# Fixtures for tests
class DummyOpenAIClient:
    """Simple OpenAI client stub returning preconfigured content."""

    def __init__(self, content: str):
        self._content = content

        class _Completions:
            async def create(_self, *args, **kwargs):
                choice = types.SimpleNamespace(
                    message=types.SimpleNamespace(content=content)
                )
                return types.SimpleNamespace(choices=[choice])

        class _Chat:
            def __init__(self):
                self.completions = _Completions()

        self.chat = _Chat()


@pytest.fixture(scope="session")
def openai_settings() -> GlobalSettings:
    """Centralized OpenAI configuration for tests."""
    settings.OPENAI_API_KEY = settings.OPENAI_API_KEY or "test-key"
    return settings


@pytest.fixture
def openai_mock(openai_settings: GlobalSettings, monkeypatch: pytest.MonkeyPatch):
    """Provide a mock OpenAI client with deterministic content."""
    monkeypatch.setenv("OPENAI_API_KEY", openai_settings.OPENAI_API_KEY)
    payload = {
        "intent_type": "GREETING",
        "intent_category": "GREETING",
        "confidence": 0.9,
        "entities": [],
    }
    return DummyOpenAIClient(json.dumps(payload))


@pytest.fixture
def cache():
    """Provide an in-memory LRU cache for tests."""
    class LRUCache:
        def __init__(self, maxsize: int = 128):
            self.maxsize = maxsize
            self._cache: OrderedDict[str, Any] = OrderedDict()

        def get(self, key: str) -> Any:
            if key in self._cache:
                self._cache.move_to_end(key)
                return self._cache[key]
            return None

        def set(self, key: str, value: Any) -> None:
            if key in self._cache:
                self._cache.move_to_end(key)
            self._cache[key] = value
            if len(self._cache) > self.maxsize:
                self._cache.popitem(last=False)

    return LRUCache(maxsize=16)<|MERGE_RESOLUTION|>--- conflicted
+++ resolved
@@ -14,10 +14,8 @@
 
 # Configure les variables d'environnement nécessaires aux tests JWT
 os.environ.setdefault("SECRET_KEY", "0123456789abcdef0123456789abcdef")
-<<<<<<< HEAD
-=======
+
 os.environ.setdefault("JWT_ALGORITHM", "HS256")
->>>>>>> 5beedf7d
 
 # Ensure local autogen_agentchat stub is importable when the real package is missing
 try:  # pragma: no cover - runtime dependency check
