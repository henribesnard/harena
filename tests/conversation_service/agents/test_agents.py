--- conflicted
+++ resolved
@@ -137,9 +137,6 @@
     language: str = "fr"
     context_summary: Optional[str] = None
     active_entities: Optional[List[str]] = None
-<<<<<<< HEAD
-=======
-
     def model_dump(self):
         return {
             "conversation_id": self.conversation_id,
@@ -185,7 +182,6 @@
 conv_models.ConversationOut = ConversationOut
 conv_models.ConversationTurnsResponse = ConversationTurnsResponse
 sys.modules["conversation_service.models.conversation_models"] = conv_models
->>>>>>> b4a7e9d1
 
 
 @dataclass
