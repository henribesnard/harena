import json

import pytest
from pydantic import ValidationError

from conversation_service.models import (
    AgentConfig,
    AgentStep,
    AgentTrace,
    DynamicFinancialEntity,
    IntentResult,
    EntityType,
    IntentType,
)


def test_agent_models_validation_and_json():
    step = AgentStep(agent_name="retriever", success=True)
    trace = AgentTrace(steps=[step], total_time_ms=12.5)
    data = {"steps": [s.model_dump() for s in trace.steps], "total_time_ms": trace.total_time_ms}
    json_data = json.dumps(data)
    loaded = AgentTrace(**json.loads(json_data))
    loaded_step = AgentStep(**loaded.steps[0])
    assert loaded_step.model_dump() == step.model_dump()
    assert loaded.total_time_ms == trace.total_time_ms

    # Basic instantiation should succeed with valid data
    AgentStep(agent_name="retriever", success=True)
    AgentTrace(steps=[step], total_time_ms=12.5)


def test_agent_config_and_enums():
    config = AgentConfig(
        name="classifier",
        system_prompt="You are a bot.",
        model="gpt-4o-mini",
        temperature=0.5,
        max_tokens=100,
        timeout=10,
        few_shot_examples=[["hi", "hello there"]],
        cache_ttl=10,
        cache_strategy="memory",
    )
    assert config.name == "classifier"
    assert config.few_shot_examples[0] == ["hi", "hello there"]
    assert config.cache_strategy == "memory"

    with pytest.raises(ValidationError):
        AgentConfig(name="bad", system_prompt="x", model="bad-model")

    with pytest.raises(ValidationError):
        AgentConfig(
            name="bad", system_prompt="x", model="gpt-4o-mini", few_shot_examples=[["only one"]]
        )

    with pytest.raises(ValidationError):
        AgentConfig(
            name="bad", system_prompt="x", model="gpt-4o-mini", cache_ttl=0
        )

    with pytest.raises(ValidationError):
        AgentConfig(
            name="bad", system_prompt="x", model="gpt-4o-mini", cache_strategy="disk"
        )

    intent = IntentResult(intent_type=IntentType.GREETING, confidence_score=0.9)
    assert intent.intent_type is IntentType.GREETING

    entity = DynamicFinancialEntity(
        entity_type=EntityType.ACCOUNT,
        raw_value="123",
        normalized_value="123",
        context="account number is 123",
        metadata={"source": "test"},
        confidence_score=0.8,
    )
<<<<<<< HEAD
    assert entity.entity_type is EntityType.ACCOUNT
=======
    assert entity.entity_type is EntityType.ACCOUNT
    assert entity.metadata == {"source": "test"}

    with pytest.raises(ValidationError):
        DynamicFinancialEntity(
            entity_type="BAD", raw_value="1", confidence_score=0.1
        )
>>>>>>> 866340f6
<|MERGE_RESOLUTION|>--- conflicted
+++ resolved
@@ -74,14 +74,11 @@
         metadata={"source": "test"},
         confidence_score=0.8,
     )
-<<<<<<< HEAD
     assert entity.entity_type is EntityType.ACCOUNT
-=======
-    assert entity.entity_type is EntityType.ACCOUNT
+
     assert entity.metadata == {"source": "test"}
 
     with pytest.raises(ValidationError):
         DynamicFinancialEntity(
             entity_type="BAD", raw_value="1", confidence_score=0.1
-        )
->>>>>>> 866340f6
+        )