from datetime import datetime

from fastapi import FastAPI
import sys
import types

from fastapi.testclient import TestClient
from sqlalchemy import create_engine
from sqlalchemy.orm import sessionmaker
from sqlalchemy.pool import StaticPool

from db_service.base import Base
from db_service.models.user import User
from db_service.models.sync import SyncItem, SyncAccount, RawTransaction

# Stub the user_service dependency to avoid heavy imports
current_user = None
deps_stub = types.ModuleType("user_service.api.deps")

async def get_current_active_user():  # type: ignore
    return current_user

deps_stub.get_current_active_user = get_current_active_user
sys.modules["user_service.api.deps"] = deps_stub
import importlib
import enrichment_service.api.routes as routes
importlib.reload(routes)

<<<<<<< HEAD
from enrichment_service.api.routes import (
    router,
    get_db,
    get_elasticsearch_processor,
    get_current_active_user,
)
=======
router = routes.router
get_db = routes.get_db
get_elasticsearch_processor = routes.get_elasticsearch_processor
>>>>>>> 66d5a488
from enrichment_service.core.account_enrichment_service import AccountEnrichmentService
from enrichment_service.core.processor import ElasticsearchTransactionProcessor


class DummyElasticsearchClient:
    def __init__(self):
        self.documents = []
        self.account_documents = []
        self.default_batch_size = 500

    async def delete_user_transactions(self, user_id: int) -> int:
        self.documents = []
        return 0

    async def bulk_index_documents(self, docs, force_update: bool = False):
        self.documents.extend(docs)
        return {
            "indexed": len(docs),
            "errors": 0,
            "responses": [{"success": True} for _ in docs],
        }

    async def index_accounts(self, accounts, user_id: int):
        count = 0
        for acc in accounts:
            acc_id = getattr(acc, "id", getattr(acc, "account_id", None))
            if acc_id is None:
                continue
            doc = {
                "account_id": acc_id,
                "user_id": user_id,
                "account_name": getattr(acc, "account_name", None),
            }
            self.account_documents.append(doc)
            count += 1
        return count


def create_app_and_db():
    engine = create_engine(
        "sqlite://",
        connect_args={"check_same_thread": False},
        poolclass=StaticPool,
    )
    Base.metadata.create_all(engine)
    Session = sessionmaker(bind=engine)
    db = Session()

    user = User(id=1, email="test@example.com", password_hash="x")
    item = SyncItem(id=1, user_id=1, bridge_item_id=1)
    account = SyncAccount(
        id=1,
        item_id=1,
        bridge_account_id=123,
        account_name="Main Account",
        account_type="checking",
        balance=1000.0,
        currency_code="EUR",
        last_sync_timestamp=datetime(2024, 1, 2),
    )
    tx = RawTransaction(
        id=1,
        bridge_transaction_id=10,
        account_id=1,
        user_id=1,
        clean_description="Coffee",
        provider_description="Coffee shop",
        amount=-3.5,
        date=datetime(2024, 1, 3),
        currency_code="EUR",
    )
    db.add_all([user, item, account, tx])
    db.commit()

    app = FastAPI()
    app.include_router(router, prefix="/api/v1/enrichment")

    def override_get_db():
        try:
            yield db
        finally:
            pass

    es_client = DummyElasticsearchClient()
    account_service = AccountEnrichmentService(db)
    processor = ElasticsearchTransactionProcessor(es_client, account_service)

    def override_processor():
        return processor

    app.dependency_overrides[get_db] = override_get_db
    app.dependency_overrides[get_elasticsearch_processor] = override_processor
    app.dependency_overrides[get_current_active_user] = lambda: current_user

    global current_user
    current_user = types.SimpleNamespace(id=1, is_superuser=True, is_active=True)

    return app, es_client, db


def test_sync_user_produces_account_metadata(sample_es_account_response):
    app, es_client, db = create_app_and_db()
    client = TestClient(app)

    response = client.post("/api/v1/enrichment/elasticsearch/sync-user/1")
    assert response.status_code == 200
    assert response.json()["accounts_synced"] == 1
    assert es_client.documents, "No documents indexed"

    doc = es_client.documents[0]["document"]
    for field, value in sample_es_account_response.items():
        assert doc[field] == value

    # Accounts should also be indexed separately
    assert len(es_client.account_documents) == 1
    account_doc = es_client.account_documents[0]
    assert account_doc["account_id"] == 1

    payload = response.json()
    assert payload["transactions_indexed"] == 1
    assert payload["accounts_indexed"] == 1

    db.close()
<|MERGE_RESOLUTION|>--- conflicted
+++ resolved
@@ -26,18 +26,15 @@
 import enrichment_service.api.routes as routes
 importlib.reload(routes)
 
-<<<<<<< HEAD
 from enrichment_service.api.routes import (
     router,
     get_db,
     get_elasticsearch_processor,
     get_current_active_user,
 )
-=======
 router = routes.router
 get_db = routes.get_db
 get_elasticsearch_processor = routes.get_elasticsearch_processor
->>>>>>> 66d5a488
 from enrichment_service.core.account_enrichment_service import AccountEnrichmentService
 from enrichment_service.core.processor import ElasticsearchTransactionProcessor
 
