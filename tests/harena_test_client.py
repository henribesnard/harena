import time
import uuid
from typing import Any, Dict, Optional

try:
    from fastapi import FastAPI
    from fastapi.testclient import TestClient

    from conversation_service.api.routes import router
    from conversation_service.api import dependencies
    from conversation_service.models.conversation_models import ConversationRequest
except ModuleNotFoundError:  # pragma: no cover - fastapi is optional in tests
    FastAPI = None  # type: ignore
    TestClient = None  # type: ignore

if FastAPI is not None:

    class DummyTeamManager:
        async def process_user_message_with_metadata(
            self, user_message: str, user_id: int, conversation_id: str
        ) -> Dict[str, Any]:
            return {
                "success": True,
                "content": "Bonjour, comment puis-je vous aider ?",
                "metadata": {},
                "confidence_score": 0.9,
            }

        async def health_check(self) -> Dict[str, Any]:
            return {
                "healthy": True,
                "details": {"agent_statuses": {}, "last_health_check": "2025-01-01"},
            }

        async def get_team_performance(self) -> Dict[str, Any]:
            return {}


    class DummyConversationManager:
        async def get_context(self, conversation_id: str, user_id: int):
            class DummyStore:
                async def save_context(self, context):
                    pass

            class Context:
                def __init__(self, uid: int):
                    self.user_id = uid
                    self.turns = []
                    self.store = DummyStore()

            return Context(user_id)

        async def add_turn(self, *args, **kwargs):
            pass

        async def get_stats(self) -> Dict[str, int]:
            return {"active_conversations": 0, "total_turns": 0}


    class DummyMetricsCollector:
        def __init__(self) -> None:
            self.start_time = time.time()

        def record_request(self, *args, **kwargs):
            pass

        def record_response_time(self, *args, **kwargs):
            pass

        def record_success(self, *args, **kwargs):
            pass

        def record_error(self, *args, **kwargs):
            pass

        def get_summary(self) -> Dict[str, int]:
            return {"total_requests": 1, "avg_response_time": 0}

        def get_memory_usage(self) -> int:
            return 0

        def get_cpu_usage(self) -> int:
            return 0


    class DummyConversationService:
        def get_or_create_conversation(self, user_id: int, conversation_id: Optional[str]):
            class Conv:
                def __init__(self, cid: str, uid: int):
                    self.conversation_id = cid or "conv-1"
                    self.user_id = uid

            return Conv(conversation_id, user_id)

        def add_turn(self, **kwargs):
            pass

        def get_conversations(self, user_id: int, limit: int = 10, offset: int = 0):
            class Conv:
                def __init__(self, cid: str):
                    self.conversation_id = cid
                    self.title = f"Conversation {cid}"
                    self.status = "active"
                    self.total_turns = 0
                    self.last_activity_at = "2025-01-01T00:00:00"

            return [Conv("conv-1")]


    def create_app(extra_overrides: Optional[Dict[Any, Any]] = None) -> FastAPI:
        app = FastAPI()
        app.include_router(router, prefix="/conversation")

        async def override_team_manager():
            return DummyTeamManager()

        async def override_conversation_manager():
            return DummyConversationManager()

        def override_metrics_collector():
            return DummyMetricsCollector()

        def override_conversation_service(db=None):
            return DummyConversationService()

        async def override_conversation_read_service(db=None):
            return DummyConversationService()

        def override_validate_request(req: ConversationRequest) -> ConversationRequest:
            return req

        async def override_rate_limit(*args, **kwargs):
            pass

        async def override_current_user():
            return {"user_id": 1, "permissions": ["chat:write"], "rate_limit_tier": "standard"}

        def override_get_db():
            yield None

        overrides = {
            dependencies.get_team_manager: override_team_manager,
            dependencies.get_conversation_manager: override_conversation_manager,
            dependencies.get_metrics_collector: override_metrics_collector,
            dependencies.get_conversation_service: override_conversation_service,
            dependencies.get_conversation_read_service: override_conversation_read_service,
            dependencies.validate_conversation_request: override_validate_request,
            dependencies.validate_request_rate_limit: override_rate_limit,
            dependencies.get_current_user: override_current_user,
            dependencies.get_db: override_get_db,
        }

        if extra_overrides:
            overrides.update(extra_overrides)

        for dep, override in overrides.items():
            app.dependency_overrides[dep] = override

<<<<<<< HEAD
    def test_conversation_chat(self):
        conversation_id = f"conv-{uuid.uuid4()}"
        payload = {"message": "Bonjour", "conversation_id": conversation_id}
        response = self.client.post("/conversation/chat", json=payload, headers=self.headers)
        assert response.status_code == 200
=======
        return app
>>>>>>> 6b33714b


    class ConversationServiceTestClient:
        """HTTP client for testing the conversation service."""

        def __init__(self):
            self.client = TestClient(create_app())
            self._token: str = "test-token"
            self._token_expiry: float = time.time() + 60

        def _refresh_token(self) -> None:
            self._token = "test-token"
            self._token_expiry = time.time() + 60

        def _headers(self) -> Dict[str, str]:
            if time.time() >= self._token_expiry - 5:
                self._refresh_token()
            return {"Authorization": f"Bearer {self._token}"}

        def test_conversation_chat(self) -> None:
            payload = {"message": "Bonjour", "conversation_id": "conv-1"}
            response = self.client.post(
                "/conversation/chat", json=payload, headers=self._headers()
            )
            assert response.status_code == 200

        def test_conversation_list(self) -> None:
            response = self.client.get(
                "/conversation/conversations", headers=self._headers()
            )
            assert response.status_code == 200
            data = response.json()
            assert isinstance(data, list)


    def run_full_test() -> None:
        client = ConversationServiceTestClient()
        client.test_conversation_chat()
        client.test_conversation_list()


    def test_run_full() -> None:
        run_full_test()


REQUEST_TIMEOUT = 5


class HarenaTestClient:
    """Minimal HTTP client used for testing timeout behaviour."""

    def __init__(self, base_url: str, session: Any):
        self.base_url = base_url.rstrip("/")
        self.session = session
        self._token: str = "test-token"
        self._token_expiry: float = time.time() + 60

    def _refresh_token(self) -> None:
        self._token = "test-token"
        self._token_expiry = time.time() + 60

    def _ensure_token(self) -> None:
        if time.time() >= self._token_expiry - 5:
            self._refresh_token()

    def _make_request(self, method: str, endpoint: str, **kwargs: Any) -> Any:
        self._ensure_token()
        url = f"{self.base_url}{endpoint}"
        headers = kwargs.pop("headers", {})
        headers["Authorization"] = f"Bearer {self._token}"
        return self.session.request(method, url, timeout=REQUEST_TIMEOUT, headers=headers, **kwargs)

    def get(self, endpoint: str, **kwargs: Any) -> Any:
        return self._make_request("GET", endpoint, **kwargs)

    def post(self, endpoint: str, json: Optional[Dict[str, Any]] = None, **kwargs: Any) -> Any:
        return self._make_request("POST", endpoint, json=json, **kwargs)
<|MERGE_RESOLUTION|>--- conflicted
+++ resolved
@@ -156,16 +156,13 @@
         for dep, override in overrides.items():
             app.dependency_overrides[dep] = override
 
-<<<<<<< HEAD
     def test_conversation_chat(self):
         conversation_id = f"conv-{uuid.uuid4()}"
         payload = {"message": "Bonjour", "conversation_id": conversation_id}
         response = self.client.post("/conversation/chat", json=payload, headers=self.headers)
         assert response.status_code == 200
-=======
+
         return app
->>>>>>> 6b33714b
-
 
     class ConversationServiceTestClient:
         """HTTP client for testing the conversation service."""
