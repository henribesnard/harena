--- conflicted
+++ resolved
@@ -30,7 +30,6 @@
     Session = sessionmaker(bind=engine)
 
     with Session() as session:
-<<<<<<< HEAD
         user = User(email="u@example.com", password_hash="x")
         session.add(user)
         session.commit()
@@ -56,7 +55,27 @@
 
 
 def test_add_raises_on_invalid_ids():
-=======
+    engine = create_engine("sqlite:///:memory:")
+    Base.metadata.create_all(engine)
+    Session = sessionmaker(bind=engine)
+
+    with Session() as session:
+        user = User(email="u@example.com", password_hash="x")
+        session.add(user)
+        session.commit()
+        session.refresh(user)
+
+        repo = ConversationMessageRepository(session)
+        with pytest.raises(ValueError):
+            repo.add(
+                conversation_db_id=0,
+                user_id=user.id,
+                role="user",
+                content="hi",
+            )
+
+
+def test_add_raises_on_empty_content():
         user_id, conv_db_id, conv_id = setup_data(session)
 
     repo = ConversationMessageRepository(Session())
@@ -77,29 +96,6 @@
 
 
 def test_add_validation():
->>>>>>> 7220f8be
-    engine = create_engine("sqlite:///:memory:")
-    Base.metadata.create_all(engine)
-    Session = sessionmaker(bind=engine)
-
-    with Session() as session:
-<<<<<<< HEAD
-        user = User(email="u@example.com", password_hash="x")
-        session.add(user)
-        session.commit()
-        session.refresh(user)
-
-        repo = ConversationMessageRepository(session)
-        with pytest.raises(ValueError):
-            repo.add(
-                conversation_db_id=0,
-                user_id=user.id,
-                role="user",
-                content="hi",
-            )
-
-
-def test_add_raises_on_empty_content():
     engine = create_engine("sqlite:///:memory:")
     Base.metadata.create_all(engine)
     Session = sessionmaker(bind=engine)
@@ -126,7 +122,6 @@
 
 
 def test_add_batch_inserts_messages_atomically():
-=======
         user_id, conv_db_id, _ = setup_data(session)
 
     with Session() as db:
@@ -151,13 +146,11 @@
 
 
 def test_add_batch_and_rollback_on_error():
->>>>>>> 7220f8be
-    engine = create_engine("sqlite:///:memory:")
-    Base.metadata.create_all(engine)
-    Session = sessionmaker(bind=engine)
-
-    with Session() as session:
-<<<<<<< HEAD
+    engine = create_engine("sqlite:///:memory:")
+    Base.metadata.create_all(engine)
+    Session = sessionmaker(bind=engine)
+
+    with Session() as session:
         user = User(email="u@example.com", password_hash="x")
         session.add(user)
         session.commit()
@@ -211,7 +204,6 @@
 
         messages = repo.list_models(conv.conversation_id)
         assert messages == []
-=======
         user_id, conv_db_id, conv_id = setup_data(session)
 
     repo = ConversationMessageRepository(Session())
@@ -262,4 +254,3 @@
         messages = repo_verify.list_models(conv_id)
         # previous batch should not have added any new messages
         assert [m.content for m in messages] == ["hello", "hi"]
->>>>>>> 7220f8be
