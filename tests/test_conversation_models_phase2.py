import pytest
from uuid import uuid4
from pydantic import ValidationError

from conversation_service.models import (
    ConversationRequest,
    ConversationResponse,
    ConversationContext,
    IntentType,
    DynamicFinancialEntity,
    EntityType,
)


def test_conversation_request_valid():
    ctx = ConversationContext(turn_number=1)
    req = ConversationRequest(
        message="Hello",
        language="en",
        conversation_id=uuid4(),
        context=ctx,
        user_preferences={"tone": "formal"},
    )
    assert req.context.turn_number == 1
    assert req.user_preferences["tone"] == "formal"


def test_user_message_not_empty():
    with pytest.raises(ValidationError):
        ConversationRequest(
            message="",
            language="en",
            conversation_id=uuid4(),
            context={"turn_number": 1},
        )


def test_language_two_letters():
    with pytest.raises(ValidationError):
        ConversationRequest(
            message="Hi",
            language="eng",
            conversation_id=uuid4(),
            context={"turn_number": 1},
        )


def test_conversation_id_uuid():
    with pytest.raises(ValidationError):
        ConversationRequest(
            message="Hi",
            language="en",
            conversation_id="not-a-uuid",
            context={"turn_number": 1},
        )


def test_confidence_score_range():
    ctx = ConversationContext(conversation_id=uuid4(), turn_number=1)
    with pytest.raises(ValidationError):
        ConversationResponse(
            original_message="Hi",
            response="Hi",
            intent=IntentType.GREETING,
            entities=[],
            confidence_score=1.5,
            language="en",
            context=ctx,
        )
    with pytest.raises(ValidationError):
        ConversationResponse(
            original_message="Hi",
            response="Hi",
            intent=IntentType.GREETING,
            entities=[],
            confidence_score=-0.1,
            language="en",
            context=ctx,
        )


def test_turn_number_positive():
    with pytest.raises(ValidationError):
        ConversationContext(turn_number=0)


def test_conversation_response_valid():
<<<<<<< HEAD
    ctx = ConversationContext(conversation_id=uuid4(), turn_number=2)
    entity = DynamicFinancialEntity(
        entity_type=EntityType.ACCOUNT,
        value="123",
        confidence_score=0.9,
    )
=======
    ctx = ConversationContext(turn_number=2)
    meta = ConversationMetadata(intent=IntentType.GREETING, confidence_score=0.8)
>>>>>>> a11b6cc9
    resp = ConversationResponse(
        original_message="Hi",
        response="Hello!",
        intent=IntentType.GREETING,
        entities=[entity],
        confidence_score=0.8,
        language="en",
        context=ctx,
        suggested_actions=["check_balance"],
        user_preferences={"tone": "friendly"},
    )
    assert resp.intent == IntentType.GREETING
    assert resp.entities[0].value == "123"
    assert resp.confidence_score == 0.8
    assert resp.suggested_actions == ["check_balance"]
    assert resp.user_preferences["tone"] == "friendly"<|MERGE_RESOLUTION|>--- conflicted
+++ resolved
@@ -85,17 +85,14 @@
 
 
 def test_conversation_response_valid():
-<<<<<<< HEAD
     ctx = ConversationContext(conversation_id=uuid4(), turn_number=2)
     entity = DynamicFinancialEntity(
         entity_type=EntityType.ACCOUNT,
         value="123",
         confidence_score=0.9,
     )
-=======
     ctx = ConversationContext(turn_number=2)
     meta = ConversationMetadata(intent=IntentType.GREETING, confidence_score=0.8)
->>>>>>> a11b6cc9
     resp = ConversationResponse(
         original_message="Hi",
         response="Hello!",
