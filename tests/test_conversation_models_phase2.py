--- conflicted
+++ resolved
@@ -58,7 +58,6 @@
 def test_confidence_score_range():
     ctx = ConversationContext(conversation_id=uuid4(), turn_number=1)
     with pytest.raises(ValidationError):
-<<<<<<< HEAD
         ConversationMetadata(
             intent=IntentType.GREETING,
             confidence_score=1.5,
@@ -69,7 +68,6 @@
             intent=IntentType.GREETING,
             confidence_score=-0.1,
             extraction_mode="auto",
-=======
         ConversationResponse(
             original_message="Hi",
             response="Hi",
@@ -88,7 +86,6 @@
             confidence_score=-0.1,
             language="en",
             context=ctx,
->>>>>>> 7f97d74d
         )
 
 
@@ -99,13 +96,11 @@
 
 def test_conversation_response_valid():
     ctx = ConversationContext(conversation_id=uuid4(), turn_number=2)
-<<<<<<< HEAD
     meta = ConversationMetadata(
         intent=IntentType.GREETING,
         confidence_score=0.8,
         extraction_mode="auto",
     )
-=======
     entity = DynamicFinancialEntity(
         entity_type=EntityType.ACCOUNT,
         value="123",
@@ -113,7 +108,6 @@
     )
     ctx = ConversationContext(turn_number=2)
     meta = ConversationMetadata(intent=IntentType.GREETING, confidence_score=0.8)
->>>>>>> 7f97d74d
     resp = ConversationResponse(
         original_message="Hi",
         response="Hello!",
@@ -129,9 +123,7 @@
     assert resp.entities[0].value == "123"
     assert resp.confidence_score == 0.8
     assert resp.suggested_actions == ["check_balance"]
-<<<<<<< HEAD
     assert resp.user_preferences["tone"] == "friendly"
-
 
 def test_metadata_invalid_intent():
     with pytest.raises(ValidationError):
@@ -163,6 +155,3 @@
             turn_number=1,
             auto_summary="",
         )
-=======
-    assert resp.user_preferences["tone"] == "friendly"
->>>>>>> 7f97d74d
