--- conflicted
+++ resolved
@@ -45,26 +45,20 @@
             intent_category=IntentCategory.GENERAL_QUESTION,
             confidence=1.0,
             entities=[],
-<<<<<<< HEAD
             method=DetectionMethod.AI_DETECTION,
-=======
             method=DetectionMethod.AI_FALLBACK,
 
             method=DetectionMethod.FALLBACK,
->>>>>>> f17f863a
             processing_time_ms=0.0,
         )
         return {
             "content": "{}",
             "metadata": {
                 "intent_result": intent_result,
-<<<<<<< HEAD
                 "detection_method": DetectionMethod.AI_DETECTION,
-=======
                 "detection_method": DetectionMethod.AI_FALLBACK,
 
                 "detection_method": DetectionMethod.FALLBACK,
->>>>>>> f17f863a
                 "confidence": intent_result.confidence,
                 "intent_type": intent_result.intent_type,
                 "entities": [],
