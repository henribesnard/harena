--- conflicted
+++ resolved
@@ -45,22 +45,18 @@
             intent_category=IntentCategory.GENERAL_QUESTION,
             confidence=1.0,
             entities=[],
-<<<<<<< HEAD
             method=DetectionMethod.AI_FALLBACK,
-=======
+
             method=DetectionMethod.FALLBACK,
->>>>>>> 576cc6c2
             processing_time_ms=0.0,
         )
         return {
             "content": "{}",
             "metadata": {
                 "intent_result": intent_result,
-<<<<<<< HEAD
                 "detection_method": DetectionMethod.AI_FALLBACK,
-=======
+
                 "detection_method": DetectionMethod.FALLBACK,
->>>>>>> 576cc6c2
                 "confidence": intent_result.confidence,
                 "intent_type": intent_result.intent_type,
                 "entities": [],
