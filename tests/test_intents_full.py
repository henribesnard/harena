--- conflicted
+++ resolved
@@ -19,18 +19,12 @@
 )
 sys.modules["dotenv"] = types.SimpleNamespace(load_dotenv=lambda *args, **kwargs: None)
 
-<<<<<<< HEAD
 from scripts.quick_intent_test import HarenaIntentAgent
 from scripts.intent_utils import parse_intents_md
-=======
 from scripts.quick_intent_test import HarenaIntentAgent, CATEGORY_MAP
->>>>>>> 52d64575
 
 THRESHOLD = 0.8
 
-
-<<<<<<< HEAD
-=======
 def parse_intents_md(path: Path) -> Dict[str, str]:
     """Parse INTENTS.md and return mapping of intent_type to category."""
     intents: Dict[str, str] = {}
@@ -50,7 +44,6 @@
     return intents
 
 
->>>>>>> 52d64575
 # Representative user queries for each intent
 INTENT_QUERIES: Dict[str, str] = {
     "TRANSACTION_SEARCH": "Liste toutes mes transactions",
