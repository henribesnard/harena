--- conflicted
+++ resolved
@@ -654,51 +654,36 @@
     assert captured["payload"]["filters"]["amount_abs"] == {"gte": 100.0}
 
 
-<<<<<<< HEAD
 @pytest.mark.parametrize("tx_type", ["debit", "credit"])
 def test_transaction_type_filter_included(tx_type):
-=======
 def test_operation_type_synonym_conversion():
->>>>>>> b59102d3
-    agent = SearchQueryAgent(
-        deepseek_client=DummyDeepSeekClient(),
-        search_service_url="http://search.example.com",
-    )
-    intent_result = IntentResult(
-<<<<<<< HEAD
-        intent_type="TRANSACTION_SEARCH",
-=======
+    agent = SearchQueryAgent(
+        deepseek_client=DummyDeepSeekClient(),
+        search_service_url="http://search.example.com",
+    )
+    intent_result = IntentResult(
+        intent_type="TRANSACTION_SEARCH",
         intent_type="SEARCH_BY_OPERATION_TYPE",
->>>>>>> b59102d3
-        intent_category=IntentCategory.TRANSACTION_SEARCH,
-        confidence=0.9,
-        entities=[
-            FinancialEntity(
-<<<<<<< HEAD
+        intent_category=IntentCategory.TRANSACTION_SEARCH,
+        confidence=0.9,
+        entities=[
+            FinancialEntity(
                 entity_type=EntityType.TRANSACTION_TYPE,
                 raw_value=tx_type,
                 normalized_value=tx_type,
-=======
                 entity_type=EntityType.OPERATION_TYPE,
                 raw_value="virements",
                 normalized_value="virements",
->>>>>>> b59102d3
-                confidence=0.9,
-            )
-        ],
-        method=DetectionMethod.LLM_BASED,
-        processing_time_ms=1.0,
-    )
-<<<<<<< HEAD
-=======
-
->>>>>>> b59102d3
+                confidence=0.9,
+            )
+        ],
+        method=DetectionMethod.LLM_BASED,
+        processing_time_ms=1.0,
+    )
+
     search_query = asyncio.run(
         agent._generate_search_contract(intent_result, "", user_id=1)
     )
     request = search_query.to_search_request()
-<<<<<<< HEAD
     assert request["filters"]["transaction_types"] == [tx_type]
-=======
-    assert request["filters"]["operation_type"] == "transfer"
->>>>>>> b59102d3
+    assert request["filters"]["operation_type"] == "transfer"