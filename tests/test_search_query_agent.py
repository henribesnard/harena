from conversation_service.agents import base_financial_agent

# Ensure the base agent does not require AutoGen during tests
base_financial_agent.AUTOGEN_AVAILABLE = True

from conversation_service.agents.search_query_agent import SearchQueryAgent, QueryOptimizer
from conversation_service.models.financial_models import (
    FinancialEntity,
    EntityType,
    IntentResult,
    IntentCategory,
    DetectionMethod,
)
from conversation_service.models.service_contracts import (
    SearchServiceQuery,
    QueryMetadata,
    SearchParameters,
    SearchFilters,
)
import asyncio
import pytest
from datetime import datetime, timedelta

try:
    from search_service.core.search_engine import SearchEngine
    from search_service.models.request import SearchRequest
except Exception:  # pragma: no cover - skip if deps missing
    SearchEngine = None
    SearchRequest = None


class DummyDeepSeekClient:
    api_key = "test-key"
    base_url = "http://api.example.com"


class DummyHTTPResponse:
    def __init__(self, data):
        self._data = data

    def json(self):
        return self._data

    def raise_for_status(self):
        pass


class DummyHTTPClient:
    def __init__(self, data):
        self._data = data

    async def post(self, url, json, headers):
        return DummyHTTPResponse(self._data)


def make_amount_intent(normalized_value, actions=None):
    return IntentResult(
        intent_type="TRANSACTION_SEARCH",
        intent_category=IntentCategory.TRANSACTION_SEARCH,
        confidence=0.9,
        entities=[
            FinancialEntity(
                entity_type=EntityType.AMOUNT,
                raw_value="amount",
                normalized_value=normalized_value,
                confidence=0.9,
            )
        ],
        method=DetectionMethod.LLM_BASED,
        suggested_actions=actions,
        processing_time_ms=1.0,
    )


def test_prepare_entity_context_with_string_entity_type():
    agent = SearchQueryAgent(
        deepseek_client=DummyDeepSeekClient(),
        search_service_url="http://search.example.com",
    )
    entity = FinancialEntity(
        entity_type=EntityType.MERCHANT,
        raw_value="Starbucks",
        normalized_value="Starbucks",
        confidence=0.9,
    )
    # Simulate an entity where entity_type is a plain string
    entity.entity_type = "MERCHANT"
    context = agent._prepare_entity_extraction_context("message", [entity])
    assert "MERCHANT" in context


def test_generate_search_contract_deduplicates_terms():
    agent = SearchQueryAgent(
        deepseek_client=DummyDeepSeekClient(),
        search_service_url="http://search.example.com",
    )
    intent_result = IntentResult(
        intent_type="TRANSACTION_SEARCH",
        intent_category=IntentCategory.TRANSACTION_SEARCH,
        confidence=0.9,
        entities=[
            FinancialEntity(
                entity_type=EntityType.MERCHANT,
                raw_value="Carrefour",
                normalized_value="carrefour",
                confidence=0.8,
            )
        ],
        method=DetectionMethod.LLM_BASED,
        processing_time_ms=1.0,
    )

    search_query = asyncio.run(
        agent._generate_search_contract(intent_result, "Carrefour", user_id=1)
    )

    request = search_query.to_search_request()
    assert request["query"].split().count("carrefour") == 1
    assert "merchants" not in request["filters"]
    assert "merchant_name" not in request["filters"]
    assert "user_id" not in request["filters"]
    assert request["user_id"] == 1


def test_relative_date_current_month():
    agent = SearchQueryAgent(
        deepseek_client=DummyDeepSeekClient(),
        search_service_url="http://search.example.com",
    )
    intent_result = IntentResult(
        intent_type="TRANSACTION_SEARCH",
        intent_category=IntentCategory.TRANSACTION_SEARCH,
        confidence=0.9,
        entities=[
            FinancialEntity(
                entity_type=EntityType.RELATIVE_DATE,
                raw_value="ce mois",
                normalized_value="current_month",
                confidence=0.9,
            )
        ],
        method=DetectionMethod.LLM_BASED,
        processing_time_ms=1.0,
    )

    search_query = asyncio.run(
        agent._generate_search_contract(intent_result, "dépenses ce mois", user_id=1)
    )
    request = search_query.to_search_request()
    date_filter = request["filters"].get("date")

    now = datetime.utcnow()
    start = now.replace(day=1, hour=0, minute=0, second=0, microsecond=0)
    next_month = (start.replace(day=28) + timedelta(days=4)).replace(day=1)
    end = next_month - timedelta(days=1)

    assert date_filter["gte"] == start.strftime("%Y-%m-%d")
    assert date_filter["lte"] == end.strftime("%Y-%m-%d")


<<<<<<< HEAD
def test_amount_filter_without_date():
    agent = SearchQueryAgent(
        deepseek_client=DummyDeepSeekClient(),
        search_service_url="http://search.example.com",
    )
    intent_result = IntentResult(
        intent_type="TRANSACTION_SEARCH",
        intent_category=IntentCategory.TRANSACTION_SEARCH,
        confidence=0.9,
        entities=[
            FinancialEntity(
                entity_type=EntityType.AMOUNT,
                raw_value="100",
                normalized_value=100,
                confidence=0.9,
            )
        ],
        method=DetectionMethod.LLM_BASED,
        processing_time_ms=1.0,
        suggested_actions=["filter_by_amount_greater"],
    )

    search_query = asyncio.run(
        agent._generate_search_contract(
            intent_result, "transactions supérieures à 100€", user_id=1
        )
    )
    request = search_query.to_search_request()
    assert "amount" in request["filters"]
    assert "date" not in request["filters"]
=======
def test_extract_amount_filters_gte_only():
    intent_result = make_amount_intent({"gte": 50})
    filters = QueryOptimizer.extract_amount_filters(intent_result)
    assert filters == {"amount": {"gte": 50.0}}


def test_extract_amount_filters_lte_only():
    intent_result = make_amount_intent({"lte": 100})
    filters = QueryOptimizer.extract_amount_filters(intent_result)
    assert filters == {"amount": {"lte": 100.0}}


def test_extract_amount_filters_range():
    intent_result = make_amount_intent({"gte": 50, "lte": 100})
    filters = QueryOptimizer.extract_amount_filters(intent_result)
    assert filters == {"amount": {"gte": 50.0, "lte": 100.0}}
>>>>>>> 5dbec07b


def test_execute_search_query_converts_fields():
    agent = SearchQueryAgent(
        deepseek_client=DummyDeepSeekClient(),
        search_service_url="http://search.example.com",
    )
    if not hasattr(agent, "name"):
        agent.name = agent._name

    response_data = {
        "response_metadata": {
            "query_id": "q1",
            "processing_time_ms": 1.0,
            "total_results": 1,
            "returned_results": 1,
            "has_more_results": False,
            "search_strategy_used": "semantic",
        },
        "results": [
            {
                "transaction_id": "t1",
                "date": "2024-01-01T00:00:00Z",
                "amount": 20.5,
                "currency_code": "EUR",
                "primary_description": "Coffee shop",
                "merchant_name": "Starbucks",
                "category_name": "Food",
                "account_id": 987,
                "transaction_type": "debit",
            }
        ],
        "success": True,
    }

    agent.http_client = DummyHTTPClient(response_data)

    query = SearchServiceQuery(
        query_metadata=QueryMetadata(
            conversation_id="conv1", user_id=1, intent_type="TEST_INTENT"
        ),
        search_parameters=SearchParameters(),
        filters=SearchFilters(),
    )

    response = asyncio.run(agent._execute_search_query(query))
    result = response.results[0]
    assert result["currency"] == "EUR"
    assert result["description"] == "Coffee shop"
    assert result["merchant"] == "Starbucks"
    assert result["category"] == "Food"
    assert result["account_id"] == "987"


class DummyElasticsearchClientNoMerchant:
    async def search(self, index, body, size, from_):
        return {
            "hits": {
                "total": {"value": 1},
                "hits": [
                    {
                        "_score": 1.0,
                        "_source": {
                            "transaction_id": "t1",
                            "user_id": 1,
                            "amount": -15.99,
                            "amount_abs": 15.99,
                            "currency_code": "EUR",
                            "transaction_type": "debit",
                            "date": "2025-02-01",
                            "primary_description": "Netflix abonnement",
                            "category_name": "Streaming",
                            "operation_type": "card",
                        },
                    }
                ],
            }
        }


@pytest.mark.skipif(SearchEngine is None, reason="search_service not available")
def test_netflix_search_returns_results_without_merchant_name():
    agent = SearchQueryAgent(
        deepseek_client=DummyDeepSeekClient(),
        search_service_url="http://search.example.com",
    )
    intent_result = IntentResult(
        intent_type="TRANSACTION_SEARCH",
        intent_category=IntentCategory.TRANSACTION_SEARCH,
        confidence=0.9,
        entities=[
            FinancialEntity(
                entity_type=EntityType.MERCHANT,
                raw_value="Netflix",
                normalized_value="netflix",
                confidence=0.9,
            )
        ],
        method=DetectionMethod.LLM_BASED,
        processing_time_ms=1.0,
    )
    user_message = "Combien j’ai dépensé pour Netflix ce mois ?"
    search_contract = asyncio.run(
        agent._generate_search_contract(intent_result, user_message, user_id=1)
    )
    request_dict = search_contract.to_search_request()
    assert request_dict["query"] == "netflix"
    assert "merchant_name" not in request_dict["filters"]

    engine = SearchEngine(elasticsearch_client=DummyElasticsearchClientNoMerchant())
    response = asyncio.run(engine.search(SearchRequest(**request_dict)))
    assert response["results"]<|MERGE_RESOLUTION|>--- conflicted
+++ resolved
@@ -158,7 +158,6 @@
     assert date_filter["lte"] == end.strftime("%Y-%m-%d")
 
 
-<<<<<<< HEAD
 def test_amount_filter_without_date():
     agent = SearchQueryAgent(
         deepseek_client=DummyDeepSeekClient(),
@@ -189,7 +188,7 @@
     request = search_query.to_search_request()
     assert "amount" in request["filters"]
     assert "date" not in request["filters"]
-=======
+
 def test_extract_amount_filters_gte_only():
     intent_result = make_amount_intent({"gte": 50})
     filters = QueryOptimizer.extract_amount_filters(intent_result)
@@ -206,7 +205,6 @@
     intent_result = make_amount_intent({"gte": 50, "lte": 100})
     filters = QueryOptimizer.extract_amount_filters(intent_result)
     assert filters == {"amount": {"gte": 50.0, "lte": 100.0}}
->>>>>>> 5dbec07b
 
 
 def test_execute_search_query_converts_fields():
