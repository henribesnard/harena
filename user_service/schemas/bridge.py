<<<<<<< HEAD
from pydantic import BaseModel, Field, field_validator, ConfigDict
from typing import Optional
=======
from pydantic import BaseModel, Field, field_validator
from typing import Optional, List
>>>>>>> 7cbe0d70


class ConnectSessionRequest(BaseModel):
    callback_url: Optional[str] = None
    country_code: Optional[str] = "FR"
    account_types: Optional[str] = "payment"
    context: Optional[str] = None
    provider_id: Optional[int] = None
    item_id: Optional[int] = None

    @field_validator('context')
<<<<<<< HEAD
    def context_length(cls, v):
=======
    @classmethod
    def context_length(cls, v: Optional[str]):
>>>>>>> 7cbe0d70
        if v and len(v) > 100:
            raise ValueError('context must be 100 characters or less')
        return v

    model_config = ConfigDict(
        json_schema_extra={
            "example": {
                "callback_url": "https://votre-app.com/callback",
                "country_code": "FR",
                "account_types": "payment",
                "context": "user-session-123"
            }
        }
    )


class ConnectSessionResponse(BaseModel):
    connect_url: str<|MERGE_RESOLUTION|>--- conflicted
+++ resolved
@@ -1,10 +1,7 @@
-<<<<<<< HEAD
 from pydantic import BaseModel, Field, field_validator, ConfigDict
 from typing import Optional
-=======
 from pydantic import BaseModel, Field, field_validator
 from typing import Optional, List
->>>>>>> 7cbe0d70
 
 
 class ConnectSessionRequest(BaseModel):
@@ -16,12 +13,9 @@
     item_id: Optional[int] = None
 
     @field_validator('context')
-<<<<<<< HEAD
     def context_length(cls, v):
-=======
     @classmethod
     def context_length(cls, v: Optional[str]):
->>>>>>> 7cbe0d70
         if v and len(v) > 100:
             raise ValueError('context must be 100 characters or less')
         return v
