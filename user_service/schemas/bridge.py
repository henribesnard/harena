<<<<<<< HEAD
from pydantic import BaseModel
from typing import Optional
=======
from pydantic import BaseModel, Field, field_validator, ConfigDict
from typing import Optional
from pydantic import BaseModel, Field, field_validator
from typing import Optional, List
>>>>>>> 9552449c


class ConnectSessionRequest(BaseModel):
    callback_url: Optional[str] = None
    country_code: Optional[str] = "FR"
    account_types: Optional[str] = "payment"
    context: Optional[str] = None
    provider_id: Optional[int] = None
    item_id: Optional[int] = None

<<<<<<< HEAD
    class Config:
        schema_extra = {
=======
    @field_validator('context')
    def context_length(cls, v):
    @classmethod
    def context_length(cls, v: Optional[str]):
        if v and len(v) > 100:
            raise ValueError('context must be 100 characters or less')
        return v

    model_config = ConfigDict(
        json_schema_extra={
>>>>>>> 9552449c
            "example": {
                "callback_url": "https://votre-app.com/callback",
                "country_code": "FR",
                "account_types": "payment",
                "context": "user-session-123"
            }
        }
    )


class ConnectSessionResponse(BaseModel):
    connect_url: str<|MERGE_RESOLUTION|>--- conflicted
+++ resolved
@@ -1,12 +1,9 @@
-<<<<<<< HEAD
 from pydantic import BaseModel
 from typing import Optional
-=======
 from pydantic import BaseModel, Field, field_validator, ConfigDict
 from typing import Optional
 from pydantic import BaseModel, Field, field_validator
 from typing import Optional, List
->>>>>>> 9552449c
 
 
 class ConnectSessionRequest(BaseModel):
@@ -17,10 +14,8 @@
     provider_id: Optional[int] = None
     item_id: Optional[int] = None
 
-<<<<<<< HEAD
     class Config:
         schema_extra = {
-=======
     @field_validator('context')
     def context_length(cls, v):
     @classmethod
@@ -31,7 +26,6 @@
 
     model_config = ConfigDict(
         json_schema_extra={
->>>>>>> 9552449c
             "example": {
                 "callback_url": "https://votre-app.com/callback",
                 "country_code": "FR",
