<<<<<<< HEAD
from pydantic import BaseModel, EmailStr, Field, model_validator, ConfigDict
=======
from pydantic import BaseModel, EmailStr, Field, field_validator, FieldValidationInfo
>>>>>>> c90ac7f0
from typing import Optional, Dict, Any, List
from datetime import datetime


# Schémas de base
class UserBase(BaseModel):
    email: EmailStr
    first_name: Optional[str] = None
    last_name: Optional[str] = None


# Création d'utilisateur
class UserCreate(UserBase):
    password: str = Field(..., min_length=8)
    confirm_password: str

<<<<<<< HEAD
    @model_validator(mode="after")
    def passwords_match(cls, values):
        if values.password != values.confirm_password:
=======
    @field_validator('confirm_password')
    @classmethod
    def passwords_match(cls, v: str, info: FieldValidationInfo):
        if info.data.get('password') and v != info.data['password']:
>>>>>>> c90ac7f0
            raise ValueError('Passwords do not match')
        return values


# Mise à jour d'utilisateur
class UserUpdate(BaseModel):
    email: Optional[EmailStr] = None
    first_name: Optional[str] = None
    last_name: Optional[str] = None
    password: Optional[str] = None


# Préférences utilisateur
class UserPreferenceBase(BaseModel):
    notification_settings: Dict[str, Any] = {}
    display_preferences: Dict[str, Any] = {}
    budget_settings: Dict[str, Any] = {}


class UserPreferenceCreate(UserPreferenceBase):
    pass


class UserPreferenceUpdate(UserPreferenceBase):
    pass


class UserPreferenceInDB(UserPreferenceBase):
    id: int
    user_id: int
    created_at: datetime
    updated_at: datetime

    model_config = ConfigDict(from_attributes=True)


# Bridge connections
class BridgeConnectionBase(BaseModel):
    external_user_id: str


class BridgeConnectionCreate(BridgeConnectionBase):
    pass


class BridgeConnectionInDB(BridgeConnectionBase):
    id: int
    user_id: int
    bridge_user_uuid: str
    last_token: Optional[str] = None
    token_expires_at: Optional[datetime] = None
    created_at: datetime
    updated_at: datetime

    model_config = ConfigDict(from_attributes=True)


# User in DB
class UserInDBBase(UserBase):
    id: int
    is_active: bool
    created_at: datetime
    updated_at: datetime

    model_config = ConfigDict(from_attributes=True)


class UserInDB(UserInDBBase):
    password_hash: str


class User(UserInDBBase):
    preferences: Optional[UserPreferenceInDB] = None
    bridge_connections: List[BridgeConnectionInDB] = []
    permissions: List[str] = []


# Token
class Token(BaseModel):
    access_token: str
    token_type: str


class TokenData(BaseModel):
    user_id: Optional[int] = None
    permissions: List[str] = []


# Bridge API response schemas
class BridgeUserResponse(BaseModel):
    uuid: str
    external_user_id: str


class BridgeTokenResponse(BaseModel):
    access_token: str
    expires_at: datetime
    user: BridgeUserResponse<|MERGE_RESOLUTION|>--- conflicted
+++ resolved
@@ -1,8 +1,5 @@
-<<<<<<< HEAD
 from pydantic import BaseModel, EmailStr, Field, model_validator, ConfigDict
-=======
 from pydantic import BaseModel, EmailStr, Field, field_validator, FieldValidationInfo
->>>>>>> c90ac7f0
 from typing import Optional, Dict, Any, List
 from datetime import datetime
 
@@ -19,16 +16,13 @@
     password: str = Field(..., min_length=8)
     confirm_password: str
 
-<<<<<<< HEAD
     @model_validator(mode="after")
     def passwords_match(cls, values):
         if values.password != values.confirm_password:
-=======
     @field_validator('confirm_password')
     @classmethod
     def passwords_match(cls, v: str, info: FieldValidationInfo):
         if info.data.get('password') and v != info.data['password']:
->>>>>>> c90ac7f0
             raise ValueError('Passwords do not match')
         return values
 
