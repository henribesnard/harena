--- conflicted
+++ resolved
@@ -1,9 +1,6 @@
-<<<<<<< HEAD
 from pydantic import BaseModel, EmailStr, Field, model_validator
-=======
 from pydantic import BaseModel, EmailStr, Field, model_validator, ConfigDict
 from pydantic import BaseModel, EmailStr, Field, field_validator, FieldValidationInfo
->>>>>>> 9552449c
 from typing import Optional, Dict, Any, List
 from datetime import datetime
 
@@ -20,13 +17,12 @@
     password: str = Field(..., min_length=8)
     confirm_password: str
 
-<<<<<<< HEAD
     @model_validator(mode='after')
     def passwords_match(self):
         if self.password != self.confirm_password:
             raise ValueError('Passwords do not match')
         return self
-=======
+
     @model_validator(mode="after")
     def passwords_match(cls, values):
         if values.password != values.confirm_password:
@@ -36,7 +32,6 @@
         if info.data.get('password') and v != info.data['password']:
             raise ValueError('Passwords do not match')
         return values
->>>>>>> 9552449c
 
 
 # Mise à jour d'utilisateur
